--- conflicted
+++ resolved
@@ -239,48 +239,6 @@
         equals(RTCPeerConnectionState.RTCPeerConnectionStateClosed));
   });
 
-<<<<<<< HEAD
-  testWidgets('Peer connection', (WidgetTester tester) async {
-    var result = 'Success';
-
-    try {
-      var pc1 = await createPeerConnection({});
-      var pc2 = await createPeerConnection({});
-
-      var offer = await pc1.createOffer();
-      await pc1.setLocalDescription(offer);
-      await pc2.setRemoteDescription(offer);
-
-      var answer = await pc2.createAnswer({});
-      await pc2.setLocalDescription(answer);
-      await pc1.setRemoteDescription(answer);
-    } catch (e) {
-      result = e.toString();
-    }
-    expect(result, equals('Success'));
-  });
-
-  testWidgets('Get transceiver mid', (WidgetTester tester) async {
-    var pc = await createPeerConnection({});
-    var init = RTCRtpTransceiverInit();
-    init.direction = TransceiverDirection.SendRecv;
-    var trans = await pc.addTransceiver(
-        kind: RTCRtpMediaType.RTCRtpMediaTypeVideo, init: init);
-
-    var mid = await trans.getMid();
-
-    expect(mid.isEmpty, isTrue);
-
-    var sess = await pc.createOffer();
-    await pc.setLocalDescription(sess);
-
-    mid = await trans.getMid();
-
-    expect(mid, equals('0'));
-  });
-
-=======
->>>>>>> ce031f66
   testWidgets('Peer connection event on track', (WidgetTester tester) async {
     var pc1 = await createPeerConnection({});
     var init = RTCRtpTransceiverInit();
@@ -303,13 +261,10 @@
     await pc1.addTransceiver(
       kind: RTCRtpMediaType.RTCRtpMediaTypeVideo, init: init);
     var pc2 = await createPeerConnection({});
-    var result;
-    var timer = Future.delayed(Duration(seconds: 1));
-    var t = Timer(Duration(seconds: 1), () => result = 'Fail');
-    pc2.onTrack = (RTCTrackEvent e) => e.track?.onEnded = () => result = 'Success';
+    final completer = Completer<void>();
+    pc2.onTrack = (RTCTrackEvent e) => e.track?.onEnded = () => completer.complete();
     await pc2.setRemoteDescription(await pc1.createOffer({}));
     await (await pc2.transceivers)[0].stop();
-    await timer;
-    expect(result, equals('Success'));
+    await completer.future.timeout(Duration(seconds: 1));
   });
 }