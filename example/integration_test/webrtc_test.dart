--- conflicted
+++ resolved
@@ -97,6 +97,25 @@
     direction = await trans.getDirection();
 
     expect(direction, equals(TransceiverDirection.Stopped));
+  });
+
+  testWidgets('Get transceiver mid', (WidgetTester tester) async {
+    var pc = await createPeerConnection({});
+    var init = RTCRtpTransceiverInit();
+    init.direction = TransceiverDirection.SendRecv;
+    var trans = await pc.addTransceiver(
+        kind: RTCRtpMediaType.RTCRtpMediaTypeVideo, init: init);
+
+    var mid = await trans.getMid();
+
+    expect(mid.isEmpty, isTrue);
+
+    var sess = await pc.createOffer();
+    await pc.setLocalDescription(sess);
+
+    mid = await trans.getMid();
+
+    expect(mid, equals('0'));
   });
 
   testWidgets('Get transceiver mid', (WidgetTester tester) async {
@@ -157,7 +176,6 @@
     expect(mid, equals('0'));
   });
 
-<<<<<<< HEAD
   testWidgets('Peer connection event on track', (WidgetTester tester) async {
     var pc1 = await createPeerConnection({});
     var init = RTCRtpTransceiverInit();
@@ -175,29 +193,6 @@
   });
 
   testWidgets('Track Onended', (WidgetTester tester) async {
-=======
-  testWidgets('Peer connection', (WidgetTester tester) async {
-    var result = 'Success';
-
-    try {
-      var pc1 = await createPeerConnection({});
-      var pc2 = await createPeerConnection({});
-
-      var offer = await pc1.createOffer();
-      await pc1.setLocalDescription(offer);
-      await pc2.setRemoteDescription(offer);
-
-      var answer = await pc2.createAnswer({});
-      await pc2.setLocalDescription(answer);
-      await pc1.setRemoteDescription(answer);
-    } catch (e) {
-      result = e.toString();
-    }
-    expect(result, equals('Success'));
-  });
-
-  testWidgets('Peer connection event on track', (WidgetTester tester) async {
->>>>>>> b2a75744
     var pc1 = await createPeerConnection({});
     var init = RTCRtpTransceiverInit();
     init.direction = TransceiverDirection.SendRecv;
@@ -205,11 +200,10 @@
     await pc1.addTransceiver(
       kind: RTCRtpMediaType.RTCRtpMediaTypeVideo, init: init);
     var pc2 = await createPeerConnection({});
-<<<<<<< HEAD
       var complete = Future.delayed(const Duration(seconds: 5)).then((value) => 'Fail onTrack');
       var complete_ended = Future.delayed(const Duration(seconds: 5)).then((value) => 'Fail onEnded');
     pc2.onTrack = (RTCTrackEvent e) => {
-      e.track.onEnded = () => complete_ended = Future.value('Success'),
+      e.track?.onEnded = () => complete_ended = Future.value('Success'),
       complete = Future.value(''),
     };
     
@@ -217,13 +211,6 @@
     await complete;
     await (await pc2.transceivers)[0].stop();
     var result = await complete_ended;
-=======
-    var complete = Future.delayed(const Duration(seconds: 5)).then((value) => 'Fail');
-    pc2.onTrack = (RTCTrackEvent e) => {complete = Future.value('Success')};
-    await pc2.setRemoteDescription(await pc1.createOffer({}));
-
-    var result = await complete;
->>>>>>> b2a75744
     expect(result, equals('Success'));
   });
 }