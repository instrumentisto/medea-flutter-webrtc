import 'dart:async';
import 'dart:io' show Platform;

import 'package:flutter_test/flutter_test.dart';
import 'package:medea_flutter_webrtc/medea_flutter_webrtc.dart';
import 'package:integration_test/integration_test.dart';

void main() {
  IntegrationTestWidgetsFlutterBinding.ensureInitialized();

  setUpAll(() async {
    await enableFakeMedia();
  });

  testWidgets('Add transceiver', (WidgetTester tester) async {
    var pc = await PeerConnection.create(IceTransportType.all, []);
    var trans = await pc.addTransceiver(
        MediaKind.video, RtpTransceiverInit(TransceiverDirection.sendRecv));

    expect(trans.mid, isNull);

    var response = await pc.createOffer();

    expect(response.description.contains('m=video'), isTrue);
    expect(response.description.contains('sendrecv'), isTrue);

    await pc.close();
    await trans.dispose();
  });

  testWidgets('Add transceiver with simulcast', (WidgetTester tester) async {
    var pc = await PeerConnection.create(IceTransportType.all, []);

    var videoInit1 = RtpTransceiverInit(TransceiverDirection.sendOnly);

    var p1 = SendEncodingParameters("h", true);
    p1.maxBitrate = 1200 * 1024;
    p1.maxFramerate = 30;
    videoInit1.sendEncodings.add(p1);

    var p2 = SendEncodingParameters("m", true);
    p2.maxBitrate = 600 * 1024;
    p2.maxFramerate = 30;
    p2.scaleResolutionDownBy = 2;
    videoInit1.sendEncodings.add(p2);

    var p3 = SendEncodingParameters("l", true);
    p3.maxBitrate = 300 * 1024;
    p3.scaleResolutionDownBy = 4;
    videoInit1.sendEncodings.add(p3);

    var videoTrans1 = await pc.addTransceiver(MediaKind.video, videoInit1);
    var response = await pc.createOffer();

    expect(response.description.contains('a=mid:0'), isTrue);
    expect(response.description.contains('m=video'), isTrue);
    expect(response.description.contains('sendonly'), isTrue);
    expect(response.description.contains('a=rid:h send'), isTrue);
    expect(response.description.contains('a=rid:m send'), isTrue);
    expect(response.description.contains('a=rid:l send'), isTrue);
    expect(response.description.contains('a=simulcast:send h;m;l'), isTrue);

    await pc.close();
    await videoTrans1.dispose();
  });

  testWidgets('Correct codecs', (WidgetTester tester) async {
    var server = IceServer(['stun:stun.l.google.com:19302']);
    var pc1 = await PeerConnection.create(IceTransportType.all, [server]);

    var videoTransceiver = await pc1.addTransceiver(
        MediaKind.video, RtpTransceiverInit(TransceiverDirection.sendOnly));

    var offer = (await pc1.createOffer()).description;

    var codecs = ['VP8/90000', 'VP9/90000', 'AV1/90000'];
    if (!Platform.isAndroid) {
      codecs.add('H264/90000');
    }

    for (var codec in codecs) {
      var reg = RegExp(r'a=rtpmap:\d{2,3} ' + codec);
      expect(offer.contains(reg), isTrue);

      var rtpmaps = reg
          .allMatches(offer)
          .map((e) => RegExp(r'\d{2,3}').firstMatch(e[0]!)![0]!);

      for (var rtpmap in rtpmaps) {
        var fbPref = 'a=rtcp-fb:$rtpmap ';

        for (var fb in [
          'goog-remb',
          'transport-cc',
          'ccm fir',
          'nack',
<<<<<<< HEAD
          'nack pli'
=======
          'nack pli',
>>>>>>> 4622b6f7
        ]) {
          expect(offer.contains(fbPref + fb), isTrue);
        }
      }
    }

    await pc1.close();
    await videoTransceiver.dispose();
  });

  testWidgets('Get transceivers', (WidgetTester tester) async {
    var pc = await PeerConnection.create(IceTransportType.all, []);
    var t1 = await pc.addTransceiver(
        MediaKind.video, RtpTransceiverInit(TransceiverDirection.sendRecv));
    var t2 = await pc.addTransceiver(
        MediaKind.video, RtpTransceiverInit(TransceiverDirection.sendRecv));

    var before = await pc.getTransceivers();

    expect(before[0].mid, isNull);
    expect(before[1].mid, isNull);

    var offer = await pc.createOffer();
    await pc.setLocalDescription(offer);

    var after = await pc.getTransceivers();

    expect(after[0].mid!.length, isNonZero);
    expect(after[1].mid!.length, isNonZero);
    expect(after[0].mid!, isNot(equals(after[1].mid)));

    expect(before[0].mid!.length, isNonZero);
    expect(before[1].mid!.length, isNonZero);
    expect(before[0].mid!, isNot(equals(before[1].mid!)));

    await pc.close();

    await t1.dispose();
    await t2.dispose();
    for (var e in before) {
      await e.dispose();
    }
    for (var e in after) {
      await e.dispose();
    }
  });

  testWidgets('Get transceiver direction', (WidgetTester tester) async {
    var pc = await PeerConnection.create(IceTransportType.all, []);
    var trans = await pc.addTransceiver(
        MediaKind.video, RtpTransceiverInit(TransceiverDirection.sendRecv));

    var direction = await trans.getDirection();
    expect(direction, equals(TransceiverDirection.sendRecv));

    await pc.close();
    await trans.dispose();
  });

  testWidgets('Set transceiver direction', (WidgetTester tester) async {
    var pc = await PeerConnection.create(IceTransportType.all, []);
    var trans = await pc.addTransceiver(
        MediaKind.video, RtpTransceiverInit(TransceiverDirection.sendRecv));

    var direction = await trans.getDirection();

    expect(direction, equals(TransceiverDirection.sendRecv));

    for (var dir in TransceiverDirection.values) {
      if (dir == TransceiverDirection.stopped) {
        continue;
      }

      await trans.setDirection(dir);

      direction = await trans.getDirection();

      expect(direction, equals(dir));
    }

    await pc.close();
    await trans.dispose();
  });

  testWidgets('Stop transceiver', (WidgetTester tester) async {
    var pc = await PeerConnection.create(IceTransportType.all, []);
    var trans = await pc.addTransceiver(
        MediaKind.video, RtpTransceiverInit(TransceiverDirection.sendRecv));

    var direction = await trans.getDirection();

    expect(direction, equals(TransceiverDirection.sendRecv));

    await trans.stop();

    direction = await trans.getDirection();

    expect(direction, equals(TransceiverDirection.stopped));

    await pc.close();
    await trans.dispose();
  });

  testWidgets('Get transceiver mid', (WidgetTester tester) async {
    var pc = await PeerConnection.create(IceTransportType.all, []);
    var trans = await pc.addTransceiver(
        MediaKind.video, RtpTransceiverInit(TransceiverDirection.sendRecv));

    expect(trans.mid, isNull);

    var sess = await pc.createOffer();
    await pc.setLocalDescription(sess);

    expect(trans.mid, equals('0'));

    await pc.close();
    await trans.dispose();
  });

  testWidgets('Add Ice Candidate', (WidgetTester tester) async {
    var pc1 = await PeerConnection.create(IceTransportType.all, []);
    var pc2 = await PeerConnection.create(IceTransportType.all, []);
    final completer = Completer<void>();

    pc1.onIceCandidate((candidate) async {
      if (!completer.isCompleted) {
        completer.complete();
      }
      if (!pc2.closed) {
        await pc2.addIceCandidate(candidate);
      }
    });

    pc2.onIceCandidate((candidate) async {
      if (!completer.isCompleted) {
        completer.complete();
      }
      if (!pc1.closed) {
        await pc1.addIceCandidate(candidate);
      }
    });
    var t = await pc1.addTransceiver(
        MediaKind.video, RtpTransceiverInit(TransceiverDirection.sendRecv));

    var offer = await pc1.createOffer();
    await pc1.setLocalDescription(offer);
    await pc2.setRemoteDescription(offer);

    var answer = await pc2.createAnswer();
    await pc2.setLocalDescription(answer);
    await pc1.setRemoteDescription(answer);

    await completer.future.timeout(const Duration(seconds: 1));

    await pc1.close();
    await pc2.close();
    await t.dispose();
  });

  testWidgets('Restart Ice', (WidgetTester tester) async {
    var pc1 = await PeerConnection.create(IceTransportType.all, []);
    var pc2 = await PeerConnection.create(IceTransportType.all, []);

    var tx = StreamController<int>();
    var rx = StreamIterator(tx.stream);

    var eventsCount = 0;
    pc1.onNegotiationNeeded(() {
      eventsCount++;
      tx.add(eventsCount);
    });

    var t = await pc1.addTransceiver(
        MediaKind.video, RtpTransceiverInit(TransceiverDirection.sendRecv));

    var offer = await pc1.createOffer();
    await pc1.setLocalDescription(offer);
    await pc2.setRemoteDescription(offer);

    var answer = await pc2.createAnswer();
    await pc2.setLocalDescription(answer);
    await pc1.setRemoteDescription(answer);

    pc1.onIceCandidate((candidate) async {
      if (!pc2.closed) {
        await pc2.addIceCandidate(candidate);
      }
    });

    pc2.onIceCandidate((candidate) async {
      if (!pc1.closed) {
        await pc1.addIceCandidate(candidate);
      }
    });

    expect(await rx.moveNext(), isTrue);
    expect(rx.current, equals(1));

    await pc1.restartIce();

    expect(await rx.moveNext(), isTrue);
    expect(rx.current, equals(2));

    await pc1.close();
    await pc2.close();
    await t.dispose();
  });

  testWidgets('Ice state PeerConnection', (WidgetTester tester) async {
    var pc1 = await PeerConnection.create(IceTransportType.all, []);
    var pc2 = await PeerConnection.create(IceTransportType.all, []);

    var tx = StreamController<PeerConnectionState>();
    var rx = StreamIterator(tx.stream);

    pc1.onConnectionStateChange((state) {
      tx.add(state);
    });

    var t = await pc1.addTransceiver(
        MediaKind.video, RtpTransceiverInit(TransceiverDirection.sendRecv));

    var offer = await pc1.createOffer();
    await pc1.setLocalDescription(offer);
    await pc2.setRemoteDescription(offer);

    var answer = await pc2.createAnswer();
    await pc2.setLocalDescription(answer);
    await pc1.setRemoteDescription(answer);

    pc1.onIceCandidate((candidate) async {
      if (!pc2.closed) {
        await pc2.addIceCandidate(candidate);
      }
    });
    pc2.onIceCandidate((candidate) async {
      if (!pc1.closed) {
        await pc1.addIceCandidate(candidate);
      }
    });

    expect(await rx.moveNext(), isTrue);
    expect(rx.current, equals(PeerConnectionState.connecting));

    expect(await rx.moveNext(), isTrue);
    expect(rx.current, equals(PeerConnectionState.connected));

    await pc1.close();

    expect(await rx.moveNext(), isTrue);
    expect(rx.current, equals(PeerConnectionState.closed));

    await pc2.close();
    await t.dispose();
  });

  testWidgets('Peer connection event on track', (WidgetTester tester) async {
    var pc1 = await PeerConnection.create(IceTransportType.all, []);
    var t = await pc1.addTransceiver(
        MediaKind.video, RtpTransceiverInit(TransceiverDirection.sendRecv));

    var pc2 = await PeerConnection.create(IceTransportType.all, []);
    final completer = Completer<void>();
    pc2.onTrack((track, transceiver) async {
      completer.complete();
      await track.stop();
      await track.dispose();
      await transceiver.dispose();
    });
    await pc2.setRemoteDescription(await pc1.createOffer());
    await completer.future.timeout(const Duration(seconds: 1));

    await pc1.close();
    await pc2.close();
    await t.dispose();
  });

  testWidgets('Track Onended', (WidgetTester tester) async {
    var pc1 = await PeerConnection.create(IceTransportType.all, []);
    var tr = await pc1.addTransceiver(
        MediaKind.video, RtpTransceiverInit(TransceiverDirection.sendRecv));

    var pc2 = await PeerConnection.create(IceTransportType.all, []);
    final completer = Completer<void>();
    pc2.onTrack((track, transceiver) async {
      track.onEnded(() async {
        completer.complete();
        await track.stop();
        await track.dispose();
      });
      await transceiver.dispose();
    });

    await pc2.setRemoteDescription(await pc1.createOffer());
    var transceivers = await pc2.getTransceivers();
    await transceivers[0].stop();
    await completer.future.timeout(const Duration(seconds: 10));

    for (var t in transceivers) {
      await t.dispose();
    }
    await pc1.close();
    await pc2.close();
    await tr.dispose();
  });

  testWidgets('Track Onended not working after stop()',
      (WidgetTester tester) async {
    var capsAudioOnly = DeviceConstraints();
    capsAudioOnly.audio.mandatory = AudioConstraints();

    var tracksAudioOnly = await getUserMedia(capsAudioOnly);
    expect(tracksAudioOnly.length, equals(1));

    var track = tracksAudioOnly[0];

    final completer = Completer<void>();
    track.onEnded(() {
      completer.complete();
    });

    var server = IceServer(['stun:stun.l.google.com:19302']);
    var pc1 = await PeerConnection.create(IceTransportType.all, [server]);
    var pc2 = await PeerConnection.create(IceTransportType.all, [server]);

    pc1.onIceCandidate((IceCandidate candidate) async {
      if (!pc2.closed) {
        await pc2.addIceCandidate(candidate);
      }
    });

    pc2.onIceCandidate((IceCandidate candidate) async {
      if (!pc1.closed) {
        await pc1.addIceCandidate(candidate);
      }
    });

    var audioTransceiver = await pc1.addTransceiver(
        MediaKind.audio, RtpTransceiverInit(TransceiverDirection.sendOnly));

    audioTransceiver.sender.replaceTrack(track);

    var offer = await pc1.createOffer();
    await pc1.setLocalDescription(offer);
    await pc2.setRemoteDescription(offer);

    var answer = await pc2.createAnswer();
    await pc2.setLocalDescription(answer);
    await pc1.setRemoteDescription(answer);

    expect(await track.state(), equals(MediaStreamTrackState.live));

    await track.stop();

    try {
      await completer.future.timeout(const Duration(seconds: 3));
      throw Exception('Completer completed');
    } catch (e) {
      expect(e is TimeoutException, isTrue);
      expect(await track.state(), equals(MediaStreamTrackState.ended));
    }

    await pc1.close();
    await pc2.close();
    await audioTransceiver.dispose();
    await track.dispose();
  });

  testWidgets('Connect two peers', (WidgetTester tester) async {
    var caps = DeviceConstraints();
    caps.audio.mandatory = AudioConstraints();
    caps.video.mandatory = DeviceVideoConstraints();
    caps.video.mandatory!.width = 640;
    caps.video.mandatory!.height = 480;
    caps.video.mandatory!.fps = 30;

    var tracks = await getUserMedia(caps);

    var videoTrack =
        tracks.firstWhere((track) => track.kind() == MediaKind.video);
    var audioTrack =
        tracks.firstWhere((track) => track.kind() == MediaKind.audio);

    var server = IceServer(['stun:stun.l.google.com:19302']);
    var pc1 = await PeerConnection.create(IceTransportType.all, [server]);
    var pc2 = await PeerConnection.create(IceTransportType.all, [server]);

    var futures = List<Completer>.generate(6, (_) => Completer());
    pc1.onConnectionStateChange((state) {
      if (state == PeerConnectionState.connected) {
        futures[0].complete();
      }
    });

    pc2.onConnectionStateChange((state) {
      if (state == PeerConnectionState.connected) {
        futures[1].complete();
      }
    });

    pc2.onTrack((track, trans) async {
      if (track.kind() == MediaKind.video) {
        futures[2].complete();
      } else {
        futures[3].complete();
      }
      await track.stop();
      await track.dispose();
      await trans.dispose();
    });

    pc1.onIceCandidate((IceCandidate candidate) async {
      if (!pc2.closed) {
        await pc2.addIceCandidate(candidate);
      }

      if (!futures[4].isCompleted) {
        futures[4].complete();
      }
    });

    pc2.onIceCandidate((IceCandidate candidate) async {
      if (!pc1.closed) {
        await pc1.addIceCandidate(candidate);
      }

      if (!futures[5].isCompleted) {
        futures[5].complete();
      }
    });

    var videoTransceiver = await pc1.addTransceiver(
        MediaKind.video, RtpTransceiverInit(TransceiverDirection.sendOnly));
    var audioTransceiver = await pc1.addTransceiver(
        MediaKind.audio, RtpTransceiverInit(TransceiverDirection.sendOnly));

    videoTransceiver.sender.replaceTrack(videoTrack);
    audioTransceiver.sender.replaceTrack(audioTrack);

    var offer = await pc1.createOffer();
    await pc1.setLocalDescription(offer);
    await pc2.setRemoteDescription(offer);

    var answer = await pc2.createAnswer();
    await pc2.setLocalDescription(answer);
    await pc1.setRemoteDescription(answer);

    await Future.wait(futures.map((e) => e.future))
        .timeout(const Duration(seconds: 5));

    await pc1.close();
    await pc2.close();
    await videoTrack.stop();
    await audioTrack.stop();
    await videoTrack.dispose();
    await audioTrack.dispose();
    await videoTransceiver.dispose();
    await audioTransceiver.dispose();
  });

  testWidgets('Clone track', (WidgetTester tester) async {
    var caps = DeviceConstraints();
    caps.video.mandatory = DeviceVideoConstraints();
    caps.video.mandatory!.width = 640;
    caps.video.mandatory!.height = 480;
    caps.video.mandatory!.fps = 30;

    var pc1 = await PeerConnection.create(IceTransportType.all, []);
    var pc2 = await PeerConnection.create(IceTransportType.all, []);
    var onEndedComplete = Completer();
    pc2.onTrack((track, transceiver) {
      if (transceiver.mid == '0') {
        track.onEnded(() async {
          onEndedComplete.complete();
          await track.stop();
          await track.dispose();
          await transceiver.dispose();
        });
      }
    });

    var t1 = await pc1.addTransceiver(
        MediaKind.video, RtpTransceiverInit(TransceiverDirection.sendOnly));
    var t2 = await pc1.addTransceiver(
        MediaKind.video, RtpTransceiverInit(TransceiverDirection.sendOnly));

    var tracks = await getUserMedia(caps);

    var videoTrack =
        tracks.firstWhere((track) => track.kind() == MediaKind.video);
    var cloneVideoTrack = await videoTrack.clone();
    await cloneVideoTrack.setEnabled(false);

    await t1.sender.replaceTrack(videoTrack);
    await t2.sender.replaceTrack(cloneVideoTrack);

    await pc2.setRemoteDescription(await pc1.createOffer());

    var transceivers = await pc2.getTransceivers();
    await transceivers.firstWhere((t) => t.mid == '0').stop();

    await onEndedComplete.future.timeout(const Duration(seconds: 10));
    expect(videoTrack.id(), isNot(equals(cloneVideoTrack.id())));
    expect(videoTrack.isEnabled(), isNot(equals(cloneVideoTrack.isEnabled())));

    await pc1.close();
    await pc2.close();
    await t1.dispose();
    await t2.dispose();
    for (var t in tracks) {
      await t.stop();
      await t.dispose();
    }
    for (var t in transceivers) {
      await t.dispose();
    }
    await cloneVideoTrack.stop();
    await cloneVideoTrack.dispose();
  });

  testWidgets('Media stream constraints', (WidgetTester tester) async {
    var capsVideoDeviceOnly = DeviceConstraints();
    capsVideoDeviceOnly.video.mandatory = DeviceVideoConstraints();
    capsVideoDeviceOnly.video.mandatory!.width = 640;
    capsVideoDeviceOnly.video.mandatory!.height = 480;
    capsVideoDeviceOnly.video.mandatory!.fps = 30;

    var capsAudioOnly = DeviceConstraints();
    capsAudioOnly.audio.mandatory = AudioConstraints();

    var capsVideoAudio = DeviceConstraints();
    capsVideoAudio.audio.mandatory = AudioConstraints();
    capsVideoAudio.video.mandatory = DeviceVideoConstraints();
    capsVideoAudio.video.mandatory!.width = 640;
    capsVideoAudio.video.mandatory!.height = 480;
    capsVideoAudio.video.mandatory!.fps = 30;

    var tracksAudioOnly = await getUserMedia(capsAudioOnly);
    bool hasVideo =
        tracksAudioOnly.any((track) => track.kind() == MediaKind.video);
    bool hasAudio =
        tracksAudioOnly.any((track) => track.kind() == MediaKind.audio);
    expect(hasVideo, isFalse);
    expect(hasAudio, isTrue);

    var tracksVideoDeviceOnly = await getUserMedia(capsVideoDeviceOnly);
    hasVideo =
        tracksVideoDeviceOnly.any((track) => track.kind() == MediaKind.video);
    hasAudio =
        tracksVideoDeviceOnly.any((track) => track.kind() == MediaKind.audio);
    expect(hasVideo, isTrue);
    expect(hasAudio, isFalse);

    var tracksVideoAudio = await getUserMedia(capsVideoAudio);
    hasVideo = tracksVideoAudio.any((track) => track.kind() == MediaKind.video);
    hasAudio = tracksVideoAudio.any((track) => track.kind() == MediaKind.audio);
    expect(hasVideo, isTrue);
    expect(hasAudio, isTrue);

    var tracks = tracksAudioOnly + tracksVideoDeviceOnly + tracksVideoAudio;
    for (var t in tracks) {
      await t.stop();
      await t.dispose();
    }
  });

  testWidgets('ICE transport types', (WidgetTester tester) async {
    // IceTransportType.all, STUN server
    {
      var server =
          IceServer(['stun:stun.l.google.com:19302'], 'username', 'password');
      var pc1 = await PeerConnection.create(IceTransportType.all, [server]);
      var pc2 = await PeerConnection.create(IceTransportType.all, [server]);

      var hasRelay = false;
      var hasSrflx = false;
      var hasHost = false;

      onIceCandidate(IceCandidate candidate) {
        if (candidate.candidate.contains('typ host')) {
          hasHost = true;
        } else if (candidate.candidate.contains('typ srflx')) {
          hasSrflx = true;
        } else if (candidate.candidate.contains('typ relay')) {
          hasRelay = true;
        }
      }

      pc1.onIceCandidate(onIceCandidate);
      pc2.onIceCandidate(onIceCandidate);

      var t1 = await pc1.addTransceiver(
          MediaKind.video, RtpTransceiverInit(TransceiverDirection.sendRecv));
      var t2 = await pc1.addTransceiver(
          MediaKind.audio, RtpTransceiverInit(TransceiverDirection.sendRecv));

      var offer = await pc1.createOffer();
      await pc1.setLocalDescription(offer);
      await pc2.setRemoteDescription(offer);

      var answer = await pc2.createAnswer();
      await pc2.setLocalDescription(answer);
      await pc1.setRemoteDescription(answer);

      await Future.delayed(const Duration(seconds: 5));

      expect(hasRelay, isFalse);
      expect(hasSrflx, isTrue);
      expect(hasHost, isTrue);

      await pc1.close();
      await pc2.close();
      await t1.dispose();
      await t2.dispose();
    }

    // IceTransportType.relay without server
    {
      var pc1 = await PeerConnection.create(IceTransportType.relay, []);
      var pc2 = await PeerConnection.create(IceTransportType.relay, []);

      var candidatesFired = 0;
      pc1.onIceCandidate((candidate) async {
        candidatesFired++;
      });
      pc2.onIceCandidate((candidate) async {
        candidatesFired++;
      });

      var t1 = await pc1.addTransceiver(
          MediaKind.video, RtpTransceiverInit(TransceiverDirection.sendRecv));
      var t2 = await pc1.addTransceiver(
          MediaKind.audio, RtpTransceiverInit(TransceiverDirection.sendRecv));

      var offer = await pc1.createOffer();
      await pc1.setLocalDescription(offer);
      await pc2.setRemoteDescription(offer);

      var answer = await pc2.createAnswer();
      await pc2.setLocalDescription(answer);
      await pc1.setRemoteDescription(answer);

      await Future.delayed(const Duration(seconds: 5));

      expect(candidatesFired, equals(0));

      await pc1.close();
      await pc2.close();
      await t1.dispose();
      await t2.dispose();
    }
  });

  testWidgets('Set recv direction', (WidgetTester tester) async {
    var pc = await PeerConnection.create(IceTransportType.all, []);
    // ignore: prefer_function_declarations_over_variables
    var testEnableRecv = (beforeDirection, afterDirection) async {
      var transceiver = await pc.addTransceiver(
          MediaKind.video, RtpTransceiverInit(beforeDirection));
      await transceiver.setRecv(true);
      expect(await transceiver.getDirection(), afterDirection);

      await transceiver.dispose();
    };

    // ignore: prefer_function_declarations_over_variables
    var testDisableRecv = (beforeDirection, afterDirection) async {
      var transceiver = await pc.addTransceiver(
          MediaKind.video, RtpTransceiverInit(beforeDirection));
      await transceiver.setRecv(false);
      expect(await transceiver.getDirection(), afterDirection);

      await transceiver.dispose();
    };

    var testEnable = [
      [TransceiverDirection.inactive, TransceiverDirection.recvOnly],
      [TransceiverDirection.recvOnly, TransceiverDirection.recvOnly],
      [TransceiverDirection.sendOnly, TransceiverDirection.sendRecv],
      [TransceiverDirection.sendRecv, TransceiverDirection.sendRecv],
    ];

    var testDisable = [
      [TransceiverDirection.inactive, TransceiverDirection.inactive],
      [TransceiverDirection.recvOnly, TransceiverDirection.inactive],
      [TransceiverDirection.sendOnly, TransceiverDirection.sendOnly],
      [TransceiverDirection.sendRecv, TransceiverDirection.sendOnly],
    ];

    for (var value = testEnable.removeAt(0);
        testEnable.isNotEmpty;
        value = testEnable.removeAt(0)) {
      await testEnableRecv(value[0], value[1]);
    }

    for (var value = testDisable.removeAt(0);
        testDisable.isNotEmpty;
        value = testDisable.removeAt(0)) {
      await testDisableRecv(value[0], value[1]);
    }

    await pc.close();
  });

  testWidgets('Set send direction', (WidgetTester tester) async {
    var pc = await PeerConnection.create(IceTransportType.all, []);
    // ignore: prefer_function_declarations_over_variables
    var testEnableRecv = (beforeDirection, afterDirection) async {
      var transceiver = await pc.addTransceiver(
          MediaKind.video, RtpTransceiverInit(beforeDirection));
      await transceiver.setSend(true);
      expect(await transceiver.getDirection(), afterDirection);

      await transceiver.dispose();
    };

    // ignore: prefer_function_declarations_over_variables
    var testDisableRecv = (beforeDirection, afterDirection) async {
      var transceiver = await pc.addTransceiver(
          MediaKind.video, RtpTransceiverInit(beforeDirection));
      await transceiver.setSend(false);
      expect(await transceiver.getDirection(), afterDirection);

      await transceiver.dispose();
    };

    var testEnable = [
      [TransceiverDirection.inactive, TransceiverDirection.sendOnly],
      [TransceiverDirection.sendOnly, TransceiverDirection.sendOnly],
      [TransceiverDirection.recvOnly, TransceiverDirection.sendRecv],
      [TransceiverDirection.sendRecv, TransceiverDirection.sendRecv],
    ];

    var testDisable = [
      [TransceiverDirection.inactive, TransceiverDirection.inactive],
      [TransceiverDirection.sendOnly, TransceiverDirection.inactive],
      [TransceiverDirection.recvOnly, TransceiverDirection.recvOnly],
      [TransceiverDirection.sendRecv, TransceiverDirection.recvOnly],
    ];

    for (var value = testEnable.removeAt(0);
        testEnable.isNotEmpty;
        value = testEnable.removeAt(0)) {
      await testEnableRecv(value[0], value[1]);
    }

    for (var value = testDisable.removeAt(0);
        testDisable.isNotEmpty;
        value = testDisable.removeAt(0)) {
      await testDisableRecv(value[0], value[1]);
    }

    await pc.close();
  });

  testWidgets('Handles still work after Peer close',
      (WidgetTester tester) async {
    var caps = DeviceConstraints();
    caps.audio.mandatory = AudioConstraints();
    caps.video.mandatory = DeviceVideoConstraints();
    caps.video.mandatory!.width = 640;
    caps.video.mandatory!.height = 480;
    caps.video.mandatory!.fps = 30;

    var tracks = await getUserMedia(caps);

    var server = IceServer(['stun:stun.l.google.com:19302']);
    var pc1 = await PeerConnection.create(IceTransportType.all, [server]);
    var pc2 = await PeerConnection.create(IceTransportType.all, [server]);

    var remoteTracks = List<MediaStreamTrack>.empty(growable: true);
    var remoteTransceiver = List<RtpTransceiver>.empty(growable: true);
    pc2.onTrack((track, trans) async {
      remoteTracks.add(track);
      remoteTransceiver.add(trans);
    });

    var vtrans = await pc1.addTransceiver(
        MediaKind.video, RtpTransceiverInit(TransceiverDirection.sendOnly));

    var atrans = await pc1.addTransceiver(
        MediaKind.audio, RtpTransceiverInit(TransceiverDirection.sendOnly));

    var offer = await pc1.createOffer();
    await pc1.setLocalDescription(offer);
    await pc2.setRemoteDescription(offer);

    var answer = await pc2.createAnswer();
    await pc2.setLocalDescription(answer);
    await pc1.setRemoteDescription(answer);

    pc1.onIceCandidate((IceCandidate candidate) async {
      if (!pc2.closed) {
        await pc2.addIceCandidate(candidate);
      }
    });

    pc2.onIceCandidate((IceCandidate candidate) async {
      if (!pc1.closed) {
        await pc1.addIceCandidate(candidate);
      }
    });

    await vtrans.sender.replaceTrack(
        tracks.firstWhere((track) => track.kind() == MediaKind.video));

    await atrans.sender.replaceTrack(
        tracks.firstWhere((track) => track.kind() == MediaKind.audio));

    await pc1.close();
    await pc2.close();

    for (var track in remoteTracks) {
      expect(await track.state(), MediaStreamTrackState.ended);
    }

    for (var transceiver in remoteTransceiver) {
      await transceiver.syncMid();
      expect(await transceiver.getDirection(), TransceiverDirection.stopped);
    }
  });

  testWidgets('on_track when peer has transceiver.',
      (WidgetTester tester) async {
    var pc1 = await PeerConnection.create(IceTransportType.all, []);
    var pc2 = await PeerConnection.create(IceTransportType.all, []);

    var t1 = await pc1.addTransceiver(
        MediaKind.video, RtpTransceiverInit(TransceiverDirection.sendRecv));
    var t2 = await pc2.addTransceiver(
        MediaKind.video, RtpTransceiverInit(TransceiverDirection.sendRecv));

    var offer = await pc1.createOffer();
    await pc1.setLocalDescription(offer);
    await pc2.setRemoteDescription(offer);

    await pc1.close();
    await pc2.close();
    await t1.dispose();
    await t2.dispose();
  });

  testWidgets('Peer connection get stats.', (WidgetTester tester) async {
    // TODO: Support stats for iOS platform.
    if (Platform.isIOS) {
      return;
    }
    var pc1 = await PeerConnection.create(IceTransportType.all, []);
    var pc2 = await PeerConnection.create(IceTransportType.all, []);

    pc1.onIceCandidate((candidate) async {
      if (!pc2.closed) {
        await pc2.addIceCandidate(candidate);
      }
    });

    pc2.onIceCandidate((candidate) async {
      if (!pc1.closed) {
        await pc1.addIceCandidate(candidate);
      }
    });
    var tVideo = await pc1.addTransceiver(
        MediaKind.video, RtpTransceiverInit(TransceiverDirection.sendRecv));
    var tAudio = await pc1.addTransceiver(
        MediaKind.audio, RtpTransceiverInit(TransceiverDirection.sendRecv));

    var offer = await pc1.createOffer();
    await pc1.setLocalDescription(offer);
    await pc2.setRemoteDescription(offer);

    var answer = await pc2.createAnswer();
    await pc2.setLocalDescription(answer);
    await pc1.setRemoteDescription(answer);

    var senderStats = await pc1.getStats();
    var receiverStats = await pc2.getStats();

    expect(senderStats.where((e) => e.type is RtcOutboundRtpStreamStats).length,
        2);
    expect(senderStats.where((e) => e.type is RtcTransportStats).length, 1);

    expect(
        receiverStats.where((e) => e.type is RtcInboundRtpStreamStats).length,
        2);
    expect(receiverStats.where((e) => e.type is RtcTransportStats).length, 1);

    await pc1.close();
    await pc2.close();
    await tVideo.dispose();
    await tAudio.dispose();
  });
}<|MERGE_RESOLUTION|>--- conflicted
+++ resolved
@@ -94,11 +94,7 @@
           'transport-cc',
           'ccm fir',
           'nack',
-<<<<<<< HEAD
-          'nack pli'
-=======
           'nack pli',
->>>>>>> 4622b6f7
         ]) {
           expect(offer.contains(fbPref + fb), isTrue);
         }
