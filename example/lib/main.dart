import 'dart:core';

import 'package:flutter/foundation.dart'
    show debugDefaultTargetPlatformOverride;
import 'package:flutter/material.dart';
import 'package:flutter_background/flutter_background.dart';
import 'package:flutter_webrtc/flutter_webrtc.dart';

import 'src/data_channel_sample.dart';
import 'src/get_display_media_sample.dart';
import 'src/get_sources_sample.dart';
import 'src/get_user_media_sample.dart'
    if (dart.library.html) 'src/get_user_media_sample_web.dart';
import 'src/loopback_sample.dart';
import 'src/renderer.dart';
import 'src/route_item.dart';
import 'src/create_peer_connection_sample.dart';

void main() {
  if (WebRTC.platformIsDesktop) {
    debugDefaultTargetPlatformOverride = TargetPlatform.fuchsia;
  } else if (WebRTC.platformIsAndroid) {
    WidgetsFlutterBinding.ensureInitialized();
    startForegroundService();
  }
  runApp(MyApp());
}

Future<bool> startForegroundService() async {
  final androidConfig = FlutterBackgroundAndroidConfig(
    notificationTitle: 'Title of the notification',
    notificationText: 'Text of the notification',
    notificationImportance: AndroidNotificationImportance.Default,
    notificationIcon: AndroidResource(
        name: 'background_icon',
        defType: 'drawable'), // Default is ic_launcher from folder mipmap
  );
  return FlutterBackground.initialize(androidConfig: androidConfig);
}

class MyApp extends StatefulWidget {
  @override
  _MyAppState createState() => _MyAppState();
}

class _MyAppState extends State<MyApp> {
  late List<RouteItem> items;

  @override
  void initState() {
    super.initState();
    _initItems();
  }

  ListBody _buildRow(context, item) {
    return ListBody(children: <Widget>[
      ListTile(
        title: Text(item.title),
        onTap: () => item.push(context),
        trailing: Icon(Icons.arrow_right),
      ),
      Divider()
    ]);
  }

  @override
  Widget build(BuildContext context) {
    return MaterialApp(
      home: Scaffold(
          appBar: AppBar(
            title: Text('Flutter-WebRTC example'),
          ),
          body: ListView.builder(
              shrinkWrap: true,
              padding: const EdgeInsets.all(0.0),
              itemCount: items.length,
              itemBuilder: (context, i) {
                return _buildRow(context, items[i]);
              })),
    );
  }

  void _initItems() {
    items = <RouteItem>[
      RouteItem(
          title: 'GetUserMedia',
          push: (BuildContext context) {
            Navigator.push(
                context,
                MaterialPageRoute(
                    builder: (BuildContext context) => GetUserMediaSample()));
          }),
      RouteItem(
          title: 'GetDisplayMedia',
          push: (BuildContext context) {
            Navigator.push(
                context,
                MaterialPageRoute(
                    builder: (BuildContext context) =>
                        GetDisplayMediaSample()));
          }),
      RouteItem(
          title: 'LoopBack Sample',
          push: (BuildContext context) {
            Navigator.push(
                context,
                MaterialPageRoute(
                    builder: (BuildContext context) => LoopBackSample()));
          }),
      RouteItem(
          title: 'DataChannel',
          push: (BuildContext context) {
            Navigator.push(
                context,
                MaterialPageRoute(
                    builder: (BuildContext context) => DataChannelSample()));
          }),
      RouteItem(
          title: 'getSources',
          push: (BuildContext context) {
            Navigator.push(
                context,
                MaterialPageRoute(
                    builder: (BuildContext context) => GetSourcesSample()));
          }),
      RouteItem(
          title: 'Basic RtcPeerConnection',
          push: (BuildContext context) {
            Navigator.push(
                context,
                MaterialPageRoute(
                    builder: (BuildContext context) => PeerConnectionSample()));
          }),
<<<<<<< HEAD
=======
      RouteItem(
          title: 'Renderer sample',
          push: (BuildContext context) {
            Navigator.push(
                context,
                MaterialPageRoute(
                    builder: (BuildContext context) => RendererSample()));
          }),
>>>>>>> f7a56a92
    ];
  }
}<|MERGE_RESOLUTION|>--- conflicted
+++ resolved
@@ -131,8 +131,6 @@
                 MaterialPageRoute(
                     builder: (BuildContext context) => PeerConnectionSample()));
           }),
-<<<<<<< HEAD
-=======
       RouteItem(
           title: 'Renderer sample',
           push: (BuildContext context) {
@@ -141,7 +139,6 @@
                 MaterialPageRoute(
                     builder: (BuildContext context) => RendererSample()));
           }),
->>>>>>> f7a56a92
     ];
   }
 }