import 'dart:convert';
import 'dart:core';

import 'package:flutter/material.dart';
import 'package:flutter_webrtc/flutter_webrtc.dart';
import 'dart:async';

import 'package:flutter/services.dart';


class PeerConnectionSample extends StatefulWidget {
  static String tag = 'peer_connection_sample';

  @override
  _PeerConnectionSampleState createState() => _PeerConnectionSampleState();
}

class _PeerConnectionSampleState extends State<PeerConnectionSample> {
  String text = 'Press call button to test create PeerConnection';

  @override
  void initState() {
    super.initState();
  }

  final Map<String, dynamic> defaultSdpConstraints = {
    'mandatory': {},
    'optional': [],
  };

  void eventListener(dynamic event) {
    print(event.toString());
  }

  void errorListener(Object obj) {
    if (obj is Exception) throw obj;
  }

  void _create_peer() async {
    try {
<<<<<<< HEAD
      final createPeerConnection1 =
          await WebRTC.invokeMethod('createPeerConnection', null);
      String pc1_id = createPeerConnection1['peerConnectionId'];

      var ch1 = EventChannel('PeerConnection/Event/channel/id/$pc1_id');
      var sub1 = await ch1
          .receiveBroadcastStream()
          .listen(eventListener, onError: errorListener);

      final createPeerConnection2 =
          await WebRTC.invokeMethod('createPeerConnection', null);
      String pc2_id = createPeerConnection2['peerConnectionId'];

      var ch2 = EventChannel('PeerConnection/Event/channel/id/$pc2_id');
      var sub2 = await ch2
          .receiveBroadcastStream()
          .listen(eventListener, onError: errorListener);

      final createOffer1 = await WebRTC.invokeMethod(
          'createOffer', <String, dynamic>{
        'peerConnectionId': pc1_id,
        'constraints': defaultSdpConstraints
      });

      final setLocalDescription1 =
          await WebRTC.invokeMethod('setLocalDescription', <String, dynamic>{
        'peerConnectionId': pc1_id,
        'description': {
          'sdp': createOffer1['sdp'],
          'type': createOffer1['type']
        }
      });
=======
      var pc1 = await createPeerConnection({});
      var pc2 = await createPeerConnection({});

      var offer = await pc1.createOffer();
      await pc1.setLocalDescription(offer);
      await pc2.setRemoteDescription(offer);
>>>>>>> 248164d6

      var answer = await pc2.createAnswer({});
      await pc2.setLocalDescription(answer);
      await pc1.setRemoteDescription(answer);

      setState(() {
        text = 'test is success';
      });

    } catch (e) {
      print(e.toString());
    }
  }

  @override
  Widget build(BuildContext context) {
    return Scaffold(
      appBar: AppBar(
        title: Text('PeerConnection'),
      ),
      body: Center(child: Text(text)),
      floatingActionButton: FloatingActionButton(
        onPressed: _create_peer,
        child: Icon(Icons.phone),
      ),
    );
  }
}<|MERGE_RESOLUTION|>--- conflicted
+++ resolved
@@ -38,47 +38,12 @@
 
   void _create_peer() async {
     try {
-<<<<<<< HEAD
-      final createPeerConnection1 =
-          await WebRTC.invokeMethod('createPeerConnection', null);
-      String pc1_id = createPeerConnection1['peerConnectionId'];
-
-      var ch1 = EventChannel('PeerConnection/Event/channel/id/$pc1_id');
-      var sub1 = await ch1
-          .receiveBroadcastStream()
-          .listen(eventListener, onError: errorListener);
-
-      final createPeerConnection2 =
-          await WebRTC.invokeMethod('createPeerConnection', null);
-      String pc2_id = createPeerConnection2['peerConnectionId'];
-
-      var ch2 = EventChannel('PeerConnection/Event/channel/id/$pc2_id');
-      var sub2 = await ch2
-          .receiveBroadcastStream()
-          .listen(eventListener, onError: errorListener);
-
-      final createOffer1 = await WebRTC.invokeMethod(
-          'createOffer', <String, dynamic>{
-        'peerConnectionId': pc1_id,
-        'constraints': defaultSdpConstraints
-      });
-
-      final setLocalDescription1 =
-          await WebRTC.invokeMethod('setLocalDescription', <String, dynamic>{
-        'peerConnectionId': pc1_id,
-        'description': {
-          'sdp': createOffer1['sdp'],
-          'type': createOffer1['type']
-        }
-      });
-=======
       var pc1 = await createPeerConnection({});
       var pc2 = await createPeerConnection({});
 
       var offer = await pc1.createOffer();
       await pc1.setLocalDescription(offer);
       await pc2.setRemoteDescription(offer);
->>>>>>> 248164d6
 
       var answer = await pc2.createAnswer({});
       await pc2.setLocalDescription(answer);
