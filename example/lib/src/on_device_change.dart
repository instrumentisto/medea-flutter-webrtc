--- conflicted
+++ resolved
@@ -16,38 +16,18 @@
   void initState() {
     super.initState();
 
-<<<<<<< HEAD
     onDeviceChange(() {
-=======
-    DeviceHandler().setHandler(() {
->>>>>>> 7cf13898
       count++;
 
       setState(() {
         text = 'Events: $count.';
       });
     });
-<<<<<<< HEAD
-
-    // DeviceHandler().setHandler(() {
-    //   count++;
-
-    //   setState(() {
-    //     text = 'Events: $count.';
-    //   });
-    // });
-=======
->>>>>>> 7cf13898
   }
 
   @override
   void dispose() {
-<<<<<<< HEAD
     onDeviceChange(null);
-    // DeviceHandler().setHandler(null);
-=======
-    DeviceHandler().setHandler(null);
->>>>>>> 7cf13898
 
     super.dispose();
   }
