import 'dart:convert';
import 'dart:core';

import 'package:flutter/material.dart';
import 'package:flutter_webrtc/flutter_webrtc.dart';
import 'dart:async';

class PeerOnTrackSample extends StatefulWidget {
  static String tag = 'peer_connection_sample';

  @override
  _PeerOnTrackSample createState() => _PeerOnTrackSample();
}

class _PeerOnTrackSample extends State<PeerOnTrackSample> {
  String text = 'Press call button to test create PeerConnection';

  @override
  void initState() {
    super.initState();
  }

  final Map<String, dynamic> defaultSdpConstraints = {
    'mandatory': {},
    'optional': [],
  };

  void eventListener(dynamic event) {
    print(event.toString());
  }

  void errorListener(Object obj) {
    if (obj is Exception) throw obj;
  }

  void _create_peer() async {
    try {

      var pc1 = await createPeerConnection({});
      var init = RTCRtpTransceiverInit();
      init.direction = TransceiverDirection.SendRecv;

      await pc1.addTransceiver(
          kind: RTCRtpMediaType.RTCRtpMediaTypeVideo, init: init);
      var pc2 = await createPeerConnection({});
<<<<<<< HEAD
      var complete = Future.delayed(const Duration(seconds: 5)).then((value) => 'Fail onTrack');
      var complete_ended = Future.delayed(const Duration(seconds: 5)).then((value) => 'Fail onEnded');
      pc2.onTrack = (RTCTrackEvent e) => {
        e.track?.onEnded = () => complete_ended = Future.value('Success'),
        complete = Future.value('Success'),
      };
      await pc2.setRemoteDescription(await pc1.createOffer({}));
      await complete;
      await (await pc2.transceivers)[0].stop();
      var result = await complete_ended;


      setState(() {
        if (result == 'Success') {
          text = 'test is success';
        } else {
          text = result;
        }

=======

      var t = Timer(Duration(seconds: 5), () {
        setState(() {
          text = 'Fail timeout.';
        });
>>>>>>> 63a13cf4
      });

      pc2.onTrack = (RTCTrackEvent e) {
        t.cancel();
        setState(() {
          text = 'test is success';
        });
      };
      await pc2.setRemoteDescription(await pc1.createOffer({}));

    } catch (e) {
      print(e.toString());
    }
  }

  @override
  Widget build(BuildContext context) {
    return Scaffold(
      appBar: AppBar(
        title: Text('PeerConnection'),
      ),
      body: Center(child: Text(text)),
      floatingActionButton: FloatingActionButton(
        onPressed: _create_peer,
        child: Icon(Icons.phone),
      ),
    );
  }
}



<|MERGE_RESOLUTION|>--- conflicted
+++ resolved
@@ -43,33 +43,11 @@
       await pc1.addTransceiver(
           kind: RTCRtpMediaType.RTCRtpMediaTypeVideo, init: init);
       var pc2 = await createPeerConnection({});
-<<<<<<< HEAD
-      var complete = Future.delayed(const Duration(seconds: 5)).then((value) => 'Fail onTrack');
-      var complete_ended = Future.delayed(const Duration(seconds: 5)).then((value) => 'Fail onEnded');
-      pc2.onTrack = (RTCTrackEvent e) => {
-        e.track?.onEnded = () => complete_ended = Future.value('Success'),
-        complete = Future.value('Success'),
-      };
-      await pc2.setRemoteDescription(await pc1.createOffer({}));
-      await complete;
-      await (await pc2.transceivers)[0].stop();
-      var result = await complete_ended;
-
-
-      setState(() {
-        if (result == 'Success') {
-          text = 'test is success';
-        } else {
-          text = result;
-        }
-
-=======
 
       var t = Timer(Duration(seconds: 5), () {
         setState(() {
           text = 'Fail timeout.';
         });
->>>>>>> 63a13cf4
       });
 
       pc2.onTrack = (RTCTrackEvent e) {
