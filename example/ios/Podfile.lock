PODS:
  - Flutter (1.0.0)
  - instrumentisto-libwebrtc-bin (139.0.7258.66)
  - integration_test (0.0.1):
    - Flutter
  - medea_flutter_webrtc (0.16.0-dev):
    - Flutter
    - instrumentisto-libwebrtc-bin (= 139.0.7258.66)

DEPENDENCIES:
  - Flutter (from `Flutter`)
  - integration_test (from `.symlinks/plugins/integration_test/ios`)
  - medea_flutter_webrtc (from `.symlinks/plugins/medea_flutter_webrtc/ios`)

SPEC REPOS:
  trunk:
    - instrumentisto-libwebrtc-bin

EXTERNAL SOURCES:
  Flutter:
    :path: Flutter
  integration_test:
    :path: ".symlinks/plugins/integration_test/ios"
  medea_flutter_webrtc:
    :path: ".symlinks/plugins/medea_flutter_webrtc/ios"

SPEC CHECKSUMS:
<<<<<<< HEAD
  Flutter: e0871f40cf51350855a761d2e70bf5af5b9b5de7
  instrumentisto-libwebrtc-bin: 20f8c4a97dc020605f398bb7a116b6ac3e43d155
  integration_test: 252f60fa39af5e17c3aa9899d35d908a0721b573
  medea_flutter_webrtc: 2a98dac72cd0cf167ddc4c20b1ad0af936c3cad1
=======
  Flutter: cabc95a1d2626b1b06e7179b784ebcf0c0cde467
  instrumentisto-libwebrtc-bin: 982b93b36fe2995b10acf8ef21c160e0b67b221c
  integration_test: 4a889634ef21a45d28d50d622cf412dc6d9f586e
  medea_flutter_webrtc: f8499a7aacb38e98022ed9186831df613701df38
>>>>>>> 3dfba542

PODFILE CHECKSUM: 1dbc3cbd33fc238907ad8f1ddbe5de6cf2d9c193

COCOAPODS: 1.16.2<|MERGE_RESOLUTION|>--- conflicted
+++ resolved
@@ -1,11 +1,11 @@
 PODS:
   - Flutter (1.0.0)
-  - instrumentisto-libwebrtc-bin (139.0.7258.66)
+  - instrumentisto-libwebrtc-bin (138.0.7204.183)
   - integration_test (0.0.1):
     - Flutter
   - medea_flutter_webrtc (0.16.0-dev):
     - Flutter
-    - instrumentisto-libwebrtc-bin (= 139.0.7258.66)
+    - instrumentisto-libwebrtc-bin (= 138.0.7204.183)
 
 DEPENDENCIES:
   - Flutter (from `Flutter`)
@@ -25,17 +25,10 @@
     :path: ".symlinks/plugins/medea_flutter_webrtc/ios"
 
 SPEC CHECKSUMS:
-<<<<<<< HEAD
-  Flutter: e0871f40cf51350855a761d2e70bf5af5b9b5de7
-  instrumentisto-libwebrtc-bin: 20f8c4a97dc020605f398bb7a116b6ac3e43d155
-  integration_test: 252f60fa39af5e17c3aa9899d35d908a0721b573
-  medea_flutter_webrtc: 2a98dac72cd0cf167ddc4c20b1ad0af936c3cad1
-=======
   Flutter: cabc95a1d2626b1b06e7179b784ebcf0c0cde467
   instrumentisto-libwebrtc-bin: 982b93b36fe2995b10acf8ef21c160e0b67b221c
   integration_test: 4a889634ef21a45d28d50d622cf412dc6d9f586e
   medea_flutter_webrtc: f8499a7aacb38e98022ed9186831df613701df38
->>>>>>> 3dfba542
 
 PODFILE CHECKSUM: 1dbc3cbd33fc238907ad8f1ddbe5de6cf2d9c193
 
