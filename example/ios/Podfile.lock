PODS:
  - Flutter (1.0.0)
  - instrumentisto-libwebrtc-bin (130.0.6723.58)
  - integration_test (0.0.1):
    - Flutter
  - medea_flutter_webrtc (0.11.2-dev):
    - Flutter
    - instrumentisto-libwebrtc-bin (= 130.0.6723.58)

DEPENDENCIES:
  - Flutter (from `Flutter`)
  - integration_test (from `.symlinks/plugins/integration_test/ios`)
  - medea_flutter_webrtc (from `.symlinks/plugins/medea_flutter_webrtc/ios`)

SPEC REPOS:
  trunk:
    - instrumentisto-libwebrtc-bin

EXTERNAL SOURCES:
  Flutter:
    :path: Flutter
  integration_test:
    :path: ".symlinks/plugins/integration_test/ios"
  medea_flutter_webrtc:
    :path: ".symlinks/plugins/medea_flutter_webrtc/ios"

SPEC CHECKSUMS:
  Flutter: e0871f40cf51350855a761d2e70bf5af5b9b5de7
<<<<<<< HEAD
  instrumentisto-libwebrtc-bin: 9bfc6baf0e77ed0148bffd3d028ee2ecae95817b
  integration_test: 252f60fa39af5e17c3aa9899d35d908a0721b573
  medea_flutter_webrtc: 902ad55c91815174c1bacd14a748c99c83366a41
=======
  instrumentisto-libwebrtc-bin: 9504c2bb2f3c154b786fe04a5af96f482199e2c1
  integration_test: 252f60fa39af5e17c3aa9899d35d908a0721b573
  medea_flutter_webrtc: 548ab4d92a67af6e9d5de3e1d13d5c45f04ad403
>>>>>>> a47696a1

PODFILE CHECKSUM: be3ab4e988bb308d23906be69146fcbef66fac55

COCOAPODS: 1.14.3<|MERGE_RESOLUTION|>--- conflicted
+++ resolved
@@ -1,11 +1,11 @@
 PODS:
   - Flutter (1.0.0)
-  - instrumentisto-libwebrtc-bin (130.0.6723.58)
+  - instrumentisto-libwebrtc-bin (128.0.6613.119)
   - integration_test (0.0.1):
     - Flutter
   - medea_flutter_webrtc (0.11.2-dev):
     - Flutter
-    - instrumentisto-libwebrtc-bin (= 130.0.6723.58)
+    - instrumentisto-libwebrtc-bin (= 128.0.6613.119)
 
 DEPENDENCIES:
   - Flutter (from `Flutter`)
@@ -26,15 +26,9 @@
 
 SPEC CHECKSUMS:
   Flutter: e0871f40cf51350855a761d2e70bf5af5b9b5de7
-<<<<<<< HEAD
-  instrumentisto-libwebrtc-bin: 9bfc6baf0e77ed0148bffd3d028ee2ecae95817b
-  integration_test: 252f60fa39af5e17c3aa9899d35d908a0721b573
-  medea_flutter_webrtc: 902ad55c91815174c1bacd14a748c99c83366a41
-=======
   instrumentisto-libwebrtc-bin: 9504c2bb2f3c154b786fe04a5af96f482199e2c1
   integration_test: 252f60fa39af5e17c3aa9899d35d908a0721b573
   medea_flutter_webrtc: 548ab4d92a67af6e9d5de3e1d13d5c45f04ad403
->>>>>>> a47696a1
 
 PODFILE CHECKSUM: be3ab4e988bb308d23906be69146fcbef66fac55
 
