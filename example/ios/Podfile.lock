--- conflicted
+++ resolved
@@ -1,19 +1,11 @@
 PODS:
   - Flutter (1.0.0)
-<<<<<<< HEAD
-  - instrumentisto-libwebrtc-bin (137.0.7151.68)
-=======
   - instrumentisto-libwebrtc-bin (137.0.7151.103)
->>>>>>> 29cd3da3
   - integration_test (0.0.1):
     - Flutter
   - medea_flutter_webrtc (0.14.0):
     - Flutter
-<<<<<<< HEAD
-    - instrumentisto-libwebrtc-bin (= 137.0.7151.68)
-=======
     - instrumentisto-libwebrtc-bin (= 137.0.7151.103)
->>>>>>> 29cd3da3
 
 DEPENDENCIES:
   - Flutter (from `Flutter`)
@@ -34,15 +26,9 @@
 
 SPEC CHECKSUMS:
   Flutter: e0871f40cf51350855a761d2e70bf5af5b9b5de7
-<<<<<<< HEAD
-  instrumentisto-libwebrtc-bin: 792c95007a13e56008ba1a58cad4c1350b28b05b
-  integration_test: 4a889634ef21a45d28d50d622cf412dc6d9f586e
-  medea_flutter_webrtc: 127aded8f4944631bdc8a5857bd8f9a749ca4d34
-=======
   instrumentisto-libwebrtc-bin: 323ff7d11817d7be86d618ba2447fefc5e683582
   integration_test: 4a889634ef21a45d28d50d622cf412dc6d9f586e
   medea_flutter_webrtc: d04918b80d09339a41bd073453b663eda73e9b2d
->>>>>>> 29cd3da3
 
 PODFILE CHECKSUM: 1dbc3cbd33fc238907ad8f1ddbe5de6cf2d9c193
 
