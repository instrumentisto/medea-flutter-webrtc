name: flutter_webrtc_example
description: Demonstrates how to use the webrtc plugin.
version: 1.0.0
publish_to: none
environment:
  sdk: '>=2.16.0 <3.0.0'

dependencies:
  # The following adds the Cupertino Icons font to your application.
  # Use with the CupertinoIcons class for iOS style icons.
  cupertino_icons: ^1.0.2
  flutter:
    sdk: flutter
  flutter_webrtc:
    path: ../

dev_dependencies:
  build_runner: ^2.1.8
<<<<<<< HEAD
=======
  flutter_lints: ^1.0.4
>>>>>>> 7cf13898
  flutter_test:
    sdk: flutter
  integration_test:
    sdk: flutter
<<<<<<< HEAD
  flutter_lints: ^1.0.4
=======
>>>>>>> 7cf13898

# For information on the generic Dart part of this file, see the
# following page: https://www.dartlang.org/tools/pub/pubspec

# The following section is specific to Flutter.
flutter:
  # The following line ensures that the Material Icons font is
  # included with your application, so that you can use the icons in
  # the material Icons class.
  uses-material-design: true

  # To add assets to your application, add an assets section, like this:
  # assets:
  #  - images/a_dot_burr.jpeg
  #  - images/a_dot_ham.jpeg

  # An image asset can refer to one or more resolution-specific "variants", see
  # https://flutter.io/assets-and-images/#resolution-aware.

  # For details regarding adding assets from package dependencies, see
  # https://flutter.io/assets-and-images/#from-packages

  # To add custom fonts to your application, add a fonts section here,
  # in this "flutter" section. Each entry in this list should have a
  # "family" key with the font family name, and a "fonts" key with a
  # list giving the asset and other descriptors for the font. For
  # example:
  # fonts:
  #   - family: Schyler
  #     fonts:
  #       - asset: fonts/Schyler-Regular.ttf
  #       - asset: fonts/Schyler-Italic.ttf
  #         style: italic
  #   - family: Trajan Pro
  #     fonts:
  #       - asset: fonts/TrajanPro.ttf
  #       - asset: fonts/TrajanPro_Bold.ttf
  #         weight: 700
  #
  # For details regarding fonts from package dependencies,
  # see https://flutter.io/custom-fonts/#from-packages<|MERGE_RESOLUTION|>--- conflicted
+++ resolved
@@ -16,18 +16,11 @@
 
 dev_dependencies:
   build_runner: ^2.1.8
-<<<<<<< HEAD
-=======
   flutter_lints: ^1.0.4
->>>>>>> 7cf13898
   flutter_test:
     sdk: flutter
   integration_test:
     sdk: flutter
-<<<<<<< HEAD
-  flutter_lints: ^1.0.4
-=======
->>>>>>> 7cf13898
 
 # For information on the generic Dart part of this file, see the
 # following page: https://www.dartlang.org/tools/pub/pubspec
