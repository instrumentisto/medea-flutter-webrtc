import VideoToolbox
import WebRTC

/// Returns `RtpCapabilities` based on the provided `RTCRtpCapabilities`.
private func rtpCapabilities(capabilities: RTCRtpCapabilities)
  -> RtpCapabilities
{
  return RtpCapabilities(
    codecs: capabilities.codecs.map { codec -> CodecCapability in
      var preferredPayloadType: Int = (codec.preferredPayloadType != nil) ?
        Int(codec.preferredPayloadType!) : 0
      var kind = MediaType.fromString(kind: codec.kind)!
      var clockRate = (codec.clockRate != nil) ? Int(codec.clockRate!) : 0
      var numChannels: Int? = (codec.numChannels != nil) ?
        Int(codec.numChannels!) : nil
      return CodecCapability(
        preferredPayloadType: preferredPayloadType,
        name: codec.name,
        kind: kind,
        clockRate: clockRate,
        numChannels: numChannels,
        parameters: codec.parameters,
        mimeType: codec.mimeType
      )
    },
    headerExtensions: capabilities.headerExtensions
      .map { header -> HeaderExtensionCapability in
        var preferredId =
          (header.preferredId != nil) ? Int(header.preferredId!) : nil
        return HeaderExtensionCapability(
          uri: header.uri,
          preferredId: preferredId,
          preferredEncrypted: header.isPreferredEncrypted
        )
      }
  )
}

/// Creator of new `PeerConnectionProxy`s.
class PeerConnectionFactoryProxy {
  /// Counter for generating new `PeerConnectionProxy` IDs.
  private var lastPeerConnectionId: Int = 0

  /// All the `PeerObserver`s created by this `PeerConnectionFactoryProxy`.
  ///
  /// `PeerObserver`s will be removed on a `PeerConnectionProxy` disposal.
  private var peerObservers: [Int: PeerObserver] = [:]

  /// Underlying native factory object of this factory.
  private var factory: RTCPeerConnectionFactory

  /// Initializes a new `PeerConnectionFactoryProxy` based on the provided
  /// `State`.
  init(state: State) {
    self.factory = state.getPeerFactory()
  }

  /// Returns sender capabilities of this factory.
  func rtpSenderCapabilities(kind: RTCRtpMediaType) -> RtpCapabilities {
    return rtpCapabilities(capabilities: self.factory
      .rtpSenderCapabilities(
        forKind: MediaType.fromWebRtc(kind: kind)!.toString()
      ))
  }

  /// Returns receiver capabilities of this factory.
  func rtpReceiverCapabilities(kind: RTCRtpMediaType) -> RtpCapabilities {
    return rtpCapabilities(capabilities: self.factory
      .rtpReceiverCapabilities(
        forKind: MediaType.fromWebRtc(kind: kind)!.toString()
      ))
  }

  /// Creates a new `PeerConnectionProxy` based on the provided
  /// `PeerConnectionConfiguration`.
  func create(conf: PeerConnectionConfiguration) -> PeerConnectionProxy {
    let id = self.nextId()

    let config = conf.intoWebRtc()
    let peerObserver = PeerObserver()
    let peer = self.factory.peerConnection(
      with: config,
      constraints: RTCMediaConstraints(
        mandatoryConstraints: [:],
        optionalConstraints: [:]
      ),
      delegate: peerObserver
    )
    let peerProxy = PeerConnectionProxy(id: id, peer: peer!)
    peerObserver.setPeer(peer: peerProxy)

    self.peerObservers[id] = peerObserver

    return peerProxy
  }

<<<<<<< HEAD
  /// Returns list containing information about video encoders for the different
  /// video codecs.
  func videoEncoders() -> [VideoCodecInfo] {
    [
      VideoCodecInfo(
        isHardwareAccelerated: false,
        codec: VideoCodec.VP8
      ),
      VideoCodecInfo(
        isHardwareAccelerated: false,
        codec: VideoCodec.VP9
      ),
      VideoCodecInfo(
        isHardwareAccelerated: false,
        codec: VideoCodec.AV1
      ),
      VideoCodecInfo(
        isHardwareAccelerated: VTIsHardwareDecodeSupported(
          kCMVideoCodecType_H264
        ),
        codec: VideoCodec.H264
      ),
    ]
  }

  /// Returns list containing information about video decoders for the different
  /// video codecs.
  func videoDecoders() -> [VideoCodecInfo] {
    [
      VideoCodecInfo(
        isHardwareAccelerated: false,
        codec: VideoCodec.VP8
      ),
      VideoCodecInfo(
        isHardwareAccelerated: false,
        codec: VideoCodec.VP9
      ),
      VideoCodecInfo(
        isHardwareAccelerated: false,
        codec: VideoCodec.AV1
      ),
      VideoCodecInfo(
        isHardwareAccelerated: VTIsHardwareDecodeSupported(
          kCMVideoCodecType_H264
        ),
        codec: VideoCodec.H264
      ),
    ]
  }

  /// Removes the specified [PeerObserver] from the [peerObservers].
=======
  /// Removes the specified `PeerObserver` from the `peerObservers`.
>>>>>>> fccd9aca
  private func remotePeerObserver(id: Int) {
    self.peerObservers.removeValue(forKey: id)
  }

  /// Generates the next track ID.
  private func nextId() -> Int {
    self.lastPeerConnectionId += 1
    return self.lastPeerConnectionId
  }
}<|MERGE_RESOLUTION|>--- conflicted
+++ resolved
@@ -94,7 +94,6 @@
     return peerProxy
   }
 
-<<<<<<< HEAD
   /// Returns list containing information about video encoders for the different
   /// video codecs.
   func videoEncoders() -> [VideoCodecInfo] {
@@ -145,10 +144,7 @@
     ]
   }
 
-  /// Removes the specified [PeerObserver] from the [peerObservers].
-=======
   /// Removes the specified `PeerObserver` from the `peerObservers`.
->>>>>>> fccd9aca
   private func remotePeerObserver(id: Int) {
     self.peerObservers.removeValue(forKey: id)
   }
