--- conflicted
+++ resolved
@@ -15,11 +15,7 @@
   s.source           = { :path => '.' }
   s.source_files     = 'Classes/**/*'
   s.dependency 'Flutter'
-<<<<<<< HEAD
-  s.dependency 'instrumentisto-libwebrtc-bin', '137.0.7151.68'
-=======
   s.dependency 'instrumentisto-libwebrtc-bin', '137.0.7151.103'
->>>>>>> 29cd3da3
   s.platform         = :ios, '13.0'
   s.static_framework = true
 
