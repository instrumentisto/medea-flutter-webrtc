#
# To learn more about a Podspec see http://guides.cocoapods.org/syntax/podspec.html.
# Run `pod lib lint medea_flutter_webrtc.podspec` to validate before publishing.
#
Pod::Spec.new do |s|
  s.name             = 'medea_flutter_webrtc'
  s.version          = '0.15.1'
  s.summary          = 'Flutter WebRTC plugin based on Google WebRTC'
  s.description      = <<-DESC
Flutter WebRTC plugin based on Google WebRTC.
                       DESC
  s.homepage         = 'https://github.com/instrumentisto/medea-flutter-webrtc'
  s.license          = { :file => '../LICENSE' }
  s.author           = { 'Instrumentisto Team' => 'developer@instrumentisto.com' }
  s.source           = { :path => '.' }
  s.source_files     = 'Classes/**/*'
  s.dependency 'Flutter'
<<<<<<< HEAD

  if ENV['WEBRTC_BRANCH'] == nil
      s.dependency 'instrumentisto-libwebrtc-bin', '138.0.7204.168'
  else
      s.vendored_frameworks = 'WebRTC.xcframework'
  end

=======
  s.dependency 'instrumentisto-libwebrtc-bin', '138.0.7204.183'
>>>>>>> ccb79078
  s.platform         = :ios, '13.0'
  s.static_framework = true

  # Flutter.framework does not contain a i386 slice.
  s.pod_target_xcconfig = { 'DEFINES_MODULE' => 'YES', 'EXCLUDED_ARCHS[sdk=iphonesimulator*]' => 'i386' }
  s.swift_version = '5.0'
end<|MERGE_RESOLUTION|>--- conflicted
+++ resolved
@@ -15,17 +15,13 @@
   s.source           = { :path => '.' }
   s.source_files     = 'Classes/**/*'
   s.dependency 'Flutter'
-<<<<<<< HEAD
 
   if ENV['WEBRTC_BRANCH'] == nil
-      s.dependency 'instrumentisto-libwebrtc-bin', '138.0.7204.168'
+      s.dependency 'instrumentisto-libwebrtc-bin', '138.0.7204.183'
   else
       s.vendored_frameworks = 'WebRTC.xcframework'
   end
 
-=======
-  s.dependency 'instrumentisto-libwebrtc-bin', '138.0.7204.183'
->>>>>>> ccb79078
   s.platform         = :ios, '13.0'
   s.static_framework = true
 
