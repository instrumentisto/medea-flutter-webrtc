--- conflicted
+++ resolved
@@ -73,11 +73,7 @@
   /// Indicator whether the [close] was called.
   bool _closed = false;
 
-<<<<<<< HEAD
-  /// Getter closed indicator.
-=======
   /// Indicates whether the [close] was called.
->>>>>>> 7f651ef7
   bool get closed => _closed;
 
   /// `on_ice_connection_state_change` event subscriber.
@@ -326,13 +322,7 @@
   @override
   Future<RtpTransceiver> addTransceiver(
       MediaKind mediaType, RtpTransceiverInit init) async {
-<<<<<<< HEAD
-    if (_closed) {
-      throw Exception('Use PeerConnection after close');
-    }
-=======
-    _checkNotClosed();
->>>>>>> 7f651ef7
+    _checkNotClosed();
 
     dynamic res = await _chan.invokeMethod(
         'addTransceiver', {'mediaType': mediaType.index, 'init': init.toMap()});
@@ -344,13 +334,7 @@
 
   @override
   Future<List<RtpTransceiver>> getTransceivers() async {
-<<<<<<< HEAD
-    if (_closed) {
-      throw Exception('Use PeerConnection after close');
-    }
-=======
-    _checkNotClosed();
->>>>>>> 7f651ef7
+    _checkNotClosed();
 
     List<dynamic>? res = await _chan.invokeMethod('getTransceivers');
     var transceivers = res!.map((t) => RtpTransceiver.fromMap(t)).toList();
@@ -361,13 +345,7 @@
 
   @override
   Future<void> setRemoteDescription(SessionDescription description) async {
-<<<<<<< HEAD
-    if (_closed) {
-      throw Exception('Use PeerConnection after close');
-    }
-=======
-    _checkNotClosed();
->>>>>>> 7f651ef7
+    _checkNotClosed();
 
     await _chan.invokeMethod(
         'setRemoteDescription', {'description': description.toMap()});
@@ -376,13 +354,7 @@
 
   @override
   Future<void> setLocalDescription(SessionDescription description) async {
-<<<<<<< HEAD
-    if (_closed) {
-      throw Exception('Use PeerConnection after close');
-    }
-=======
-    _checkNotClosed();
->>>>>>> 7f651ef7
+    _checkNotClosed();
 
     await _chan.invokeMethod(
         'setLocalDescription', {'description': description.toMap()});
@@ -391,13 +363,7 @@
 
   @override
   Future<SessionDescription> createOffer() async {
-<<<<<<< HEAD
-    if (_closed) {
-      throw Exception('Use PeerConnection after close');
-    }
-=======
-    _checkNotClosed();
->>>>>>> 7f651ef7
+    _checkNotClosed();
 
     dynamic res = await _chan.invokeMethod('createOffer');
     return SessionDescription.fromMap(res);
@@ -405,13 +371,7 @@
 
   @override
   Future<SessionDescription> createAnswer() async {
-<<<<<<< HEAD
-    if (_closed) {
-      throw Exception('Use PeerConnection after close');
-    }
-=======
-    _checkNotClosed();
->>>>>>> 7f651ef7
+    _checkNotClosed();
 
     dynamic res = await _chan.invokeMethod('createAnswer');
     return SessionDescription.fromMap(res);
@@ -419,13 +379,7 @@
 
   @override
   Future<void> addIceCandidate(IceCandidate candidate) async {
-<<<<<<< HEAD
-    if (_closed) {
-      throw Exception('Use PeerConnection after close');
-    }
-=======
-    _checkNotClosed();
->>>>>>> 7f651ef7
+    _checkNotClosed();
 
     await _chan
         .invokeMethod('addIceCandidate', {'candidate': candidate.toMap()});
@@ -433,13 +387,7 @@
 
   @override
   Future<void> restartIce() async {
-<<<<<<< HEAD
-    if (_closed) {
-      throw Exception('Use PeerConnection after close');
-    }
-=======
-    _checkNotClosed();
->>>>>>> 7f651ef7
+    _checkNotClosed();
 
     await _chan.invokeMethod('restartIce');
   }
@@ -456,13 +404,7 @@
 
   @override
   Future<void> close() async {
-<<<<<<< HEAD
-    if (_closed) {
-      throw Exception('Use PeerConnection after close');
-    }
-=======
-    _checkNotClosed();
->>>>>>> 7f651ef7
+    _checkNotClosed();
 
     _onIceCandidate = null;
     _closed = true;
@@ -562,13 +504,7 @@
 
   @override
   Future<void> addIceCandidate(IceCandidate candidate) async {
-<<<<<<< HEAD
-    if (_closed) {
-      throw Exception('Use PeerConnection after close');
-    }
-=======
-    _checkNotClosed();
->>>>>>> 7f651ef7
+    _checkNotClosed();
 
     await api!.addIceCandidate(
         peerId: _id!,
@@ -580,13 +516,7 @@
   @override
   Future<RtpTransceiver> addTransceiver(
       MediaKind mediaType, RtpTransceiverInit init) async {
-<<<<<<< HEAD
-    if (_closed) {
-      throw Exception('Use PeerConnection after close');
-    }
-=======
-    _checkNotClosed();
->>>>>>> 7f651ef7
+    _checkNotClosed();
 
     var transceiver = RtpTransceiver.fromFFI(await api!.addTransceiver(
         peerId: _id!,
@@ -599,13 +529,7 @@
 
   @override
   Future<void> close() async {
-<<<<<<< HEAD
-    if (_closed) {
-      throw Exception('Use PeerConnection after close');
-    }
-=======
-    _checkNotClosed();
->>>>>>> 7f651ef7
+    _checkNotClosed();
 
     _onIceCandidate = null;
     _closed = true;
@@ -615,13 +539,7 @@
 
   @override
   Future<SessionDescription> createAnswer() async {
-<<<<<<< HEAD
-    if (_closed) {
-      throw Exception('Use PeerConnection after close');
-    }
-=======
-    _checkNotClosed();
->>>>>>> 7f651ef7
+    _checkNotClosed();
 
     var res = await api!.createAnswer(
         peerId: _id!,
@@ -634,13 +552,7 @@
 
   @override
   Future<SessionDescription> createOffer() async {
-<<<<<<< HEAD
-    if (_closed) {
-      throw Exception('Use PeerConnection after close');
-    }
-=======
-    _checkNotClosed();
->>>>>>> 7f651ef7
+    _checkNotClosed();
 
     var res = await api!.createOffer(
         peerId: _id!,
@@ -653,13 +565,7 @@
 
   @override
   Future<List<RtpTransceiver>> getTransceivers() async {
-<<<<<<< HEAD
-    if (_closed) {
-      throw Exception('Use PeerConnection after close');
-    }
-=======
-    _checkNotClosed();
->>>>>>> 7f651ef7
+    _checkNotClosed();
 
     var transceivers = (await api!.getTransceivers(peerId: _id!))
         .map((transceiver) => RtpTransceiver.fromFFI(transceiver))
@@ -671,26 +577,14 @@
 
   @override
   Future<void> restartIce() async {
-<<<<<<< HEAD
-    if (_closed) {
-      throw Exception('Use PeerConnection after close');
-    }
-=======
-    _checkNotClosed();
->>>>>>> 7f651ef7
+    _checkNotClosed();
 
     return await api!.restartIce(peerId: _id!);
   }
 
   @override
   Future<void> setLocalDescription(SessionDescription description) async {
-<<<<<<< HEAD
-    if (_closed) {
-      throw Exception('Use PeerConnection after close');
-    }
-=======
-    _checkNotClosed();
->>>>>>> 7f651ef7
+    _checkNotClosed();
 
     await api!.setLocalDescription(
         peerId: _id!,
@@ -701,13 +595,7 @@
 
   @override
   Future<void> setRemoteDescription(SessionDescription description) async {
-<<<<<<< HEAD
-    if (_closed) {
-      throw Exception('Use PeerConnection after close');
-    }
-=======
-    _checkNotClosed();
->>>>>>> 7f651ef7
+    _checkNotClosed();
 
     await api!.setRemoteDescription(
         peerId: _id!,
