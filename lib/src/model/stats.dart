// ignore: depend_on_referenced_packages
import 'package:collection/collection.dart';

import '../api/bridge.g.dart' as ffi;

/// Trying parse to int.
/// If `value` is a [String] then parse as hexadecimal.
int? tryParse(dynamic value) {
  switch (value.runtimeType) {
    case int:
      {
        return value;
      }
    case String:
      {
        return int.tryParse(value, radix: 16);
      }
    default:
      {
        return null;
      }
  }
}

/// Represents the [stats object] constructed by inspecting a specific
/// [monitored object].
///
/// [Full doc on W3C][1].
///
/// [stats object]: https://w3.org/TR/webrtc-stats/#dfn-stats-object
/// [monitored object]: https://w3.org/TR/webrtc-stats/#dfn-monitored-object
/// [1]: https://w3.org/TR/webrtc#rtcstats-dictionary
class RTCStats {
  RTCStats(
    this.id,
    this.timestampUs,
    this.type,
  );
<<<<<<< HEAD

  /// Creates a [RTCStats]
  /// basing on the [ffi.RtcStats] received
  /// from the native side.
  static RTCStats fromFFI(ffi.RtcStats stats) {
    return RTCStats(
      stats.id,
      stats.timestampUs,
      RtcStatsType.fromFFI(stats.kind),
    );
=======
  static RTCStats? fromFFI(bridge.RtcStats stats) {
    var kind = RtcStatsType.fromFFI(stats.kind);
    if (kind == null) {
      return null;
    } else {
      return RTCStats(
        stats.id,
        stats.timestampUs,
        kind,
      );
    }
>>>>>>> c14ea790
  }

  /// Creates an [RTCStats]
  /// basing on the [Map] received from the native side.
  static RTCStats fromMap(dynamic stats) {
    stats['kind']['type'] = stats['type'];
    return RTCStats(
      stats['id'],
      stats['timestampUs'],
      RtcStatsType.fromMap(stats['kind']),
    );
  }

  /// Unique ID that is associated with the object that was inspected to
  /// produce this [RTCStats] object.
  ///
  /// [RTCStats]: https://w3.org/TR/webrtc#dom-rtcstats
  String id;

  /// Timestamp associated with this object.
  ///
  /// The time is relative to the UNIX epoch (Jan 1, 1970, UTC).
  ///
  /// For statistics that came from a remote source (e.g., from received RTCP
  /// packets), timestamp represents the time at which the information
  /// arrived at the local endpoint. The remote timestamp can be found in an
  /// additional field in an [`RtcStat`]-derived dictionary, if applicable.
  int timestampUs;

  /// Actual stats of this [`RtcStat`].
  ///
  /// All possible stats are described in the [`RtcStatsType`] enum.
  RtcStatsType type;
}

/// Each candidate pair in the check list has a foundation and a state.
/// The foundation is the combination of the foundations of the local and
/// remote candidates in the pair.  The state is assigned once the check
/// list for each media stream has been computed.  There are five
/// potential values that the state can have.
enum RTCStatsIceCandidatePairState {
  /// Check for this pair hasn't been performed, and it can't yet be
  /// performed until some other check succeeds, allowing this pair to
  /// unfreeze and move into the [`KnownIceCandidatePairState::Waiting`]
  /// state.
  frozen,

  /// Check has not been performed for this pair, and can be performed as
  /// soon as it is the highest-priority Waiting pair on the check list.
  waiting,

  /// Check has been sent for this pair,
  /// but the transaction is in progress.
  inProgress,

  /// Check for this pair was already done and failed,
  /// either never producing any response or producing
  /// an unrecoverable failure response.
  failed,

  /// Check for this pair was already done
  /// and produced a successful result.
  succeeded,
}

/// Trying convert [String] to [RTCStatsIceCandidatePairState].
RTCStatsIceCandidatePairState? iceCandidatePairStateTryFromString(
    String state) {
  switch (state) {
    case ('frozen'):
      {
        return RTCStatsIceCandidatePairState.frozen;
      }
    case ('waiting'):
      {
        return RTCStatsIceCandidatePairState.waiting;
      }
    case ('in-progress'):
      {
        return RTCStatsIceCandidatePairState.inProgress;
      }
    case ('failed'):
      {
        return RTCStatsIceCandidatePairState.failed;
      }
    case ('succeeded'):
      {
        return RTCStatsIceCandidatePairState.succeeded;
      }
    default:
      {
        return null;
      }
  }
}

//// Variants of [ICE roles][1].
///
/// More info in the [RFC 5245].
///
/// [RFC 5245]: https://tools.ietf.org/html/rfc5245
/// [1]: https://w3.org/TR/webrtc#dom-icetransport-role
enum IceRole {
  /// Agent whose role as defined by [Section 3 in RFC 5245][1], has not yet
  /// been determined.
  ///
  /// [1]: https://tools.ietf.org/html/rfc5245#section-3
  unknown,

  /// Controlling agent as defined by [Section 3 in RFC 5245][1].
  ///
  /// [1]: https://tools.ietf.org/html/rfc5245#section-3
  controlling,

  /// Controlled agent as defined by [Section 3 in RFC 5245][1].
  ///
  /// [1]: https://tools.ietf.org/html/rfc5245#section-3
  controlled,
}

/// [RTCIceCandidateType] represents the type of the ICE candidate, as
/// defined in [Section 15.1 of RFC 5245][1].
///
/// [RTCIceCandidateType]: https://w3.org/TR/webrtc#rtcicecandidatetype-enum
/// [1]: https://tools.ietf.org/html/rfc5245#section-15.1
enum CandidateType {
  /// Host candidate, as defined in [Section 4.1.1.1 of RFC 5245][1].
  ///
  /// [1]: https://tools.ietf.org/html/rfc5245#section-4.1.1.1
  host,

  /// Server reflexive candidate, as defined in
  /// [Section 4.1.1.2 of RFC 5245][1].
  ///
  /// [1]: https://tools.ietf.org/html/rfc5245#section-4.1.1.2
  srflx,

  /// Peer reflexive candidate, as defined in
  /// [Section 4.1.1.2 of RFC 5245][1].
  ///
  /// [1]: https://tools.ietf.org/html/rfc5245#section-4.1.1.2
  prflx,

  /// Relay candidate, as defined in [Section 7.1.3.2.1 of RFC 5245][1].
  ///
  /// [1]: https://tools.ietf.org/html/rfc5245#section-7.1.3.2.1
  relay,
}

/// Protocols used in the WebRTC.
enum Protocol {
  /// [Transmission Control Protocol][1].
  ///
  /// [1]: https://en.wikipedia.org/wiki/Transmission_Control_Protocol
  tcp,

  /// [User Datagram Protocol][1].
  ///
  /// [1]: https://en.wikipedia.org/wiki/User_Datagram_Protocol
  udp,
}

/// All known types of [`RtcStat`]s.
///
/// [List of all RTCStats types on W3C][1].
///
/// [1]: https://w3.org/TR/webrtc-stats/#rtctatstype-%2A
/// [`RtcStat`]: super::RtcStat
abstract class RtcStatsType {
  RtcStatsType();
<<<<<<< HEAD

  /// Creates a [RtcStatsType]
  /// basing on the [ffi.RtcStatsType] received
  /// from the native side.
  static RtcStatsType fromFFI(ffi.RtcStatsType stats) {
=======
  static RtcStatsType? fromFFI(bridge.RtcStatsType stats) {
>>>>>>> c14ea790
    switch (stats.runtimeType.toString().substring(2)) // Skip '_$' prefix.
        {
      case 'RtcStatsType_RtcMediaSourceStats':
        {
          var source = (stats as ffi.RtcStatsType_RtcMediaSourceStats);
          if (source.kind
              is ffi.RtcMediaSourceStatsMediaType_RtcAudioSourceStats) {
            return RtcAudioSourceStats.fromFFI(
                stats.kind
                    as ffi.RtcMediaSourceStatsMediaType_RtcAudioSourceStats,
                stats.trackIdentifier);
          } else {
            return RtcVideoSourceStats.fromFFI(
                stats.kind
                    as ffi.RtcMediaSourceStatsMediaType_RtcVideoSourceStats,
                stats.trackIdentifier);
          }
        }

      case 'RtcStatsType_RtcIceCandidateStats':
        {
          return RtcIceCandidateStats.fromFFI(
              stats as ffi.RtcStatsType_RtcIceCandidateStats);
        }

      case 'RtcStatsType_RtcOutboundRTPStreamStats':
        {
          return RtcOutboundRTPStreamStats.fromFFI(
              stats as ffi.RtcStatsType_RtcOutboundRTPStreamStats);
        }

      case 'RtcStatsType_RtcInboundRTPStreamStats':
        {
          return RtcInboundRTPStreamStats.fromFFI(
              stats as ffi.RtcStatsType_RtcInboundRTPStreamStats);
        }
      case 'RtcStatsType_RtcTransportStats':
        {
          return RtcTransportStats.fromFFI(
              stats as ffi.RtcStatsType_RtcTransportStats);
        }
      case 'RtcStatsType_RtcRemoteInboundRtpStreamStats':
        {
          return RtcRemoteInboundRtpStreamStats.fromFFI(
              stats as ffi.RtcStatsType_RtcRemoteInboundRtpStreamStats);
        }
      case 'RtcStatsType_RtcRemoteOutboundRtpStreamStats':
        {
          return RtcRemoteOutboundRtpStreamStats.fromFFI(
              stats as ffi.RtcStatsType_RtcRemoteOutboundRtpStreamStats);
        }
      case 'RtcStatsType_RtcIceCandidatePairStats':
        {
          return RtcIceCandidatePairStats.fromFFI(
              stats as ffi.RtcStatsType_RtcIceCandidatePairStats);
        }
      default:
        {
          return UnimplenentedStats();
        }
    }
  }

  /// Creates an [RtcStatsType]
  /// basing on the [Map] received from the native side.
  static RtcStatsType fromMap(dynamic stats) {
    switch (stats['type']) {
      case 'media-source':
        {
          if (stats['kind'] == 'audio') {
            return RtcAudioSourceStats.fromMap(stats);
          } else {
            return RtcVideoSourceStats.fromMap(stats);
          }
        }

      case 'remote-candidate':
        {
          return RtcIceCandidateStats.fromMap(stats);
        }
      case 'local-candidate':
        {
          return RtcIceCandidateStats.fromMap(stats);
        }

      case 'outbound-rtp':
        {
          return RtcOutboundRTPStreamStats.fromMap(stats);
        }

      case 'inbound-rtp':
        {
          return RtcInboundRTPStreamStats.fromMap(stats);
        }
      case 'transport':
        {
          return RtcTransportStats.fromMap(stats);
        }
      case 'remote-inbound-rtp':
        {
          return RtcRemoteInboundRtpStreamStats.fromMap(stats);
        }
      case 'remote-outbound-rtp':
        {
          return RtcRemoteOutboundRtpStreamStats.fromMap(stats);
        }
      case 'candidate-pair':
        {
          return RtcIceCandidatePairStats.fromMap(stats);
        }
      default:
        {
          return null;
        }
    }
  }
}

/// Statistics for the media produced by a [MediaStreamTrack][1] that
/// is currently attached to an [RTCRtpSender]. This reflects
/// the media that is fed to the encoder after [getUserMedia]
/// constraints have been applied (i.e. not the raw media
/// produced by the camera).
///
/// [RTCRtpSender]: https://w3.org/TR/webrtc#rtcrtpsender-interface
/// [getUserMedia]: https://tinyurl.com/sngpyr6
/// [1]: https://w3.org/TR/mediacapture-streams#mediastreamtrack
abstract class RtcMediaSourceStats extends RtcStatsType {
  RtcMediaSourceStats(this.trackIdentifier);

  /// Value of the [MediaStreamTrack][1]'s ID attribute.
  ///
  /// [1]: https://w3.org/TR/mediacapture-streams#mediastreamtrack
  String? trackIdentifier;
}

/// [`RtcStat`] fields of [`RtcStatsType::MediaSource`]
/// type based on audio kind.
class RtcAudioSourceStats extends RtcMediaSourceStats {
  RtcAudioSourceStats(
      this.audioLevel,
      this.totalAudioEnergy,
      this.totalSamplesDuration,
      this.echoReturnLoss,
      this.echoReturnLossEnhancement,
      String? trackIdentifier)
      : super(trackIdentifier);

  /// Creates a [RtcAudioSourceStats]
  /// basing on the [ffi.RtcMediaSourceStatsMediaType_RtcAudioSourceStats] received
  /// from the native side.
  static RtcAudioSourceStats fromFFI(
      ffi.RtcMediaSourceStatsMediaType_RtcAudioSourceStats stats,
      String? trackIdentifier) {
    return RtcAudioSourceStats(
      stats.audioLevel,
      stats.totalAudioEnergy,
      stats.totalSamplesDuration,
      stats.echoReturnLoss,
      stats.echoReturnLossEnhancement,
      trackIdentifier,
    );
  }

  /// Creates an [RtcAudioSourceStats]
  /// basing on the [Map] received from the native side.
  static RtcAudioSourceStats fromMap(dynamic stats) {
    return RtcAudioSourceStats(
      stats['audioLevel'],
      stats['totalAudioEnergy'],
      stats['totalSamplesDuration'],
      stats['echoReturnLoss'],
      stats['echoReturnLossEnhancement'],
      stats['trackIdentifier'],
    );
  }

  /// Audio level of the media source.
  double? audioLevel;

  /// Audio energy of the media source.
  double? totalAudioEnergy;

  /// Audio duration of the media source.
  double? totalSamplesDuration;

  /// Only exists when the MediaStreamTrack is sourced
  /// from a microphone where echo cancellation is applied.
  double? echoReturnLoss;

  /// Only exists when the [`MediaStreamTrack`]
  /// is sourced from a microphone where
  /// echo cancellation is applied.
  double? echoReturnLossEnhancement;
}

/// [`RtcStat`] fields of [`RtcStatsType::MediaSource`]
/// type based on video kind.
class RtcVideoSourceStats extends RtcMediaSourceStats {
  RtcVideoSourceStats(this.width, this.height, this.frames,
      this.framesPerSecond, String? trackIdentifier)
      : super(trackIdentifier);

  /// Creates a [RtcVideoSourceStats]
  /// basing on the [ffi.RtcMediaSourceStatsMediaType_RtcVideoSourceStats] received
  /// from the native side.
  static RtcVideoSourceStats fromFFI(
      ffi.RtcMediaSourceStatsMediaType_RtcVideoSourceStats stats,
      String? trackIdentifier) {
    return RtcVideoSourceStats(stats.width, stats.height, stats.frames,
        stats.framesPerSecond, trackIdentifier);
  }

  /// Creates an [RtcVideoSourceStats]
  /// basing on the [Map] received from the native side.
  static RtcVideoSourceStats fromMap(dynamic stats) {
    return RtcVideoSourceStats(stats['width'], stats['height'], stats['frames'],
        stats['framesPerSecond'], stats['trackIdentifier']);
  }

  /// Width (in pixels) of the last frame originating from the source.
  /// Before a frame has been produced this attribute is missing.
  int? width;

  /// Height (in pixels) of the last frame originating from the source.
  /// Before a frame has been produced this attribute is missing.
  int? height;

  /// The total number of frames originating from this source.
  int? frames;

  /// Number of frames originating from the source, measured during the
  /// last second. For the first second of this object's lifetime this
  /// attribute is missing.
  double? framesPerSecond;
}

/// Properties of a `candidate` in [Section 15.1 of RFC 5245][1].
/// It corresponds to a [RTCIceTransport] object.
///
/// [`RtcStatsType::LocalCandidate`] or [`RtcStatsType::RemoteCandidate`]
/// variant.
///
/// [Full doc on W3C][2].
///
/// [RTCIceTransport]: https://w3.org/TR/webrtc#dom-rtcicetransport
/// [1]: https://tools.ietf.org/html/rfc5245#section-15.1
/// [2]: https://w3.org/TR/webrtc-stats/#icecandidate-dict%2A
abstract class RtcIceCandidateStats extends RtcStatsType {
  RtcIceCandidateStats(this.transportId, this.address, this.port, this.protocol,
      this.candidateType, this.priority, this.url, this.relayProtocol);

  /// Creates a [RtcIceCandidateStats]
  /// basing on the [ffi.RtcStatsType_RtcIceCandidateStats] received
  /// from the native side.
  static RtcIceCandidateStats fromFFI(
      ffi.RtcStatsType_RtcIceCandidateStats stats) {
    Protocol? relayProtocol;
    if (stats.field0.field0.relayProtocol != null) {
      relayProtocol = Protocol.values[stats.field0.field0.relayProtocol!.index];
    }
    if (stats.field0 is ffi.RtcIceCandidateStats_Local) {
      var local = stats.field0 as ffi.RtcIceCandidateStats_Local;
      return RtcLocalIceCandidateStats(
          local.field0.transportId,
          local.field0.address,
          local.field0.port,
          Protocol.values[local.field0.protocol.index],
          CandidateType.values[local.field0.candidateType.index],
          local.field0.priority,
          local.field0.url,
          relayProtocol);
    } else {
      var remote = stats.field0 as ffi.RtcIceCandidateStats_Remote;
      return RtcRemoteIceCandidateStats(
          remote.field0.transportId,
          remote.field0.address,
          remote.field0.port,
          Protocol.values[remote.field0.protocol.index],
          CandidateType.values[remote.field0.candidateType.index],
          remote.field0.priority,
          remote.field0.url,
          relayProtocol);
    }
  }

  /// Creates an [RtcIceCandidateStats]
  /// basing on the [Map] received from the native side.
  static RtcIceCandidateStats fromMap(dynamic stats) {
    if (stats['isRemote']) {
      return RtcRemoteIceCandidateStats(
          stats['transportId'],
          stats['address'],
          stats['port'],
          Protocol.values
              .firstWhere((element) => element.name == stats['protocol']),
          CandidateType.values
              .firstWhere((element) => element.name == stats['candidateType']),
          stats['priority'],
          stats['url'],
          Protocol.values.firstWhereOrNull(
              (element) => element.name == stats['relayProtocol']));
    } else {
      return RtcLocalIceCandidateStats(
          stats['transportId'],
          stats['address'],
          stats['port'],
          Protocol.values
              .firstWhere((element) => element.name == stats['protocol']),
          CandidateType.values
              .firstWhere((element) => element.name == stats['candidateType']),
          stats['priority'],
          stats['url'],
          Protocol.values.firstWhereOrNull(
              (element) => element.name == stats['relayProtocol']));
    }
  }

  /// Unique ID that is associated to the object that was inspected to
  /// produce the [RTCTransportStats][1] associated with this candidate.
  ///
  /// [1]: https://w3.org/TR/webrtc-stats/#transportstats-dict%2A
  String? transportId;

  /// Address of the candidate, allowing for IPv4 addresses, IPv6 addresses,
  /// and fully qualified domain names (FQDNs).
  String? address;

  /// Port number of the candidate.
  int? port;

  /// Valid values for transport is one of `udp` and `tcp`.
  Protocol protocol;

  /// Type of the ICE candidate.
  CandidateType candidateType;

  /// Calculated as defined in [Section 15.1 of RFC 5245][1].
  ///
  /// [1]: https://tools.ietf.org/html/rfc5245#section-15.1
  int? priority;

  /// For local candidates this is the URL of the ICE server from which the
  /// candidate was obtained. It is the same as the
  /// [url surfaced in the RTCPeerConnectionIceEvent][1].
  ///
  /// `None` for remote candidates.
  ///
  /// [1]: https://w3.org/TR/webrtc#rtcpeerconnectioniceevent
  String? url;

  /// Protocol used by the endpoint to communicate with the TURN server.
  ///
  /// Only present for local candidates.
  Protocol? relayProtocol;
}

/// Local `RTCIceCandidateStats`
class RtcLocalIceCandidateStats extends RtcIceCandidateStats {
  RtcLocalIceCandidateStats(
    String? transportId,
    String? address,
    int? port,
    Protocol protocol,
    CandidateType candidateType,
    int? priority,
    String? url,
    Protocol? relayProtocol,
  ) : super(transportId, address, port, protocol, candidateType, priority, url,
            relayProtocol);
}

/// Remote `RTCIceCandidateStats`
class RtcRemoteIceCandidateStats extends RtcIceCandidateStats {
  RtcRemoteIceCandidateStats(
    String? transportId,
    String? address,
    int? port,
    Protocol protocol,
    CandidateType candidateType,
    int? priority,
    String? url,
    Protocol? relayProtocol,
  ) : super(transportId, address, port, protocol, candidateType, priority, url,
            relayProtocol);
}

abstract class RtcOutboundRTPStreamStatsMediaType {}

class RtcOutboundRTPStreamStatsAudio
    extends RtcOutboundRTPStreamStatsMediaType {
  RtcOutboundRTPStreamStatsAudio(this.totalSamplesSent, this.voiceActivityFlag);

  /// Total number of samples that have been sent over this RTP stream.
  int? totalSamplesSent;

  /// Whether the last RTP packet sent contained voice activity or not
  /// based on the presence of the V bit in the extension header.
  bool? voiceActivityFlag;
}

class RtcOutboundRTPStreamStatsVideo
    extends RtcOutboundRTPStreamStatsMediaType {
  RtcOutboundRTPStreamStatsVideo(
      this.frameWidth, this.frameHeight, this.framesPerSecond);

  /// Width of the last encoded frame.
  ///
  /// The resolution of the encoded frame may be lower than the media
  /// source (see [RTCVideoSourceStats.width][1]).
  ///
  /// Before the first frame is encoded this attribute is missing.
  ///
  /// [1]: https://w3.org/TR/webrtc-stats/#dom-rtcvideosourcestats-width
  int? frameWidth;

  /// Height of the last encoded frame.
  ///
  /// The resolution of the encoded frame may be lower than the media
  /// source (see [RTCVideoSourceStats.height][1]).
  ///
  /// Before the first frame is encoded this attribute is missing.
  ///
  /// [1]: https://w3.org/TR/webrtc-stats/#dom-rtcvideosourcestats-height
  int? frameHeight;

  /// Number of encoded frames during the last second.
  ///
  /// This may be lower than the media source frame rate (see
  /// [RTCVideoSourceStats.framesPerSecond][1]).
  ///
  /// [1]: https://tinyurl.com/rrmkrfk
  double? framesPerSecond;
}

/// Statistics for an outbound [RTP] stream that is currently sent with
/// [RTCPeerConnection] object.
///
/// When there are multiple [RTP] streams connected to the same sender,
/// such as when using simulcast or RTX, there will be one
/// [`RtcOutboundRtpStreamStats`] per RTP stream, with distinct values
/// of the `ssrc` attribute, and all these senders will have a
/// reference to the same "sender" object (of type
/// [RTCAudioSenderStats][1] or [RTCVideoSenderStats][2]) and
/// "track" object (of type
/// [RTCSenderAudioTrackAttachmentStats][3] or
/// [RTCSenderVideoTrackAttachmentStats][4]).
///
/// [RTP]: https://en.wikipedia.org/wiki/Real-time_Transport_Protocol
/// [RTCPeerConnection]: https://w3.org/TR/webrtc#dom-rtcpeerconnection
/// [1]: https://w3.org/TR/webrtc-stats/#dom-rtcaudiosenderstats
/// [2]: https://w3.org/TR/webrtc-stats/#dom-rtcvideosenderstats
/// [3]: https://tinyurl.com/sefa5z4
/// [4]: https://tinyurl.com/rkuvpl4
class RtcOutboundRTPStreamStats extends RtcStatsType {
  RtcOutboundRTPStreamStats(
    this.trackId,
    this.mediaType,
    this.bytesSent,
    this.packetsSent,
    this.mediaSourceId,
  );

  /// Creates a [RtcOutboundRTPStreamStats]
  /// basing on the [ffi.RtcStatsType_RtcOutboundRTPStreamStats] received
  /// from the native side.
  static RtcOutboundRTPStreamStats fromFFI(
      ffi.RtcStatsType_RtcOutboundRTPStreamStats stats) {
    RtcOutboundRTPStreamStatsMediaType? mediaType;
    var kind = stats.kind.runtimeType.toString().substring(2);
    if (kind == 'RtcOutboundRTPStreamStatsKind_Audio') {
      var cast = stats.kind as ffi.RtcOutboundRTPStreamStatsMediaType_Audio;
      mediaType = RtcOutboundRTPStreamStatsAudio(
          cast.totalSamplesSent, cast.voiceActivityFlag);
    } else if (kind == 'RtcOutboundRTPStreamStatsKind_Video') {
      var cast = stats.kind as ffi.RtcOutboundRTPStreamStatsMediaType_Video;
      mediaType = RtcOutboundRTPStreamStatsVideo(
          cast.frameWidth, cast.frameHeight, cast.framesPerSecond);
    }
    return RtcOutboundRTPStreamStats(
      stats.trackId,
      mediaType,
      stats.bytesSent,
      stats.packetsSent,
      stats.mediaSourceId,
    );
  }

  /// Creates an [RtcOutboundRTPStreamStats]
  /// basing on the [Map] received from the native side.
  static RtcOutboundRTPStreamStats fromMap(dynamic stats) {
    RtcOutboundRTPStreamStatsMediaType? mediaType;
    if (stats['kind'] == 'audio') {
      mediaType = RtcOutboundRTPStreamStatsAudio(
          tryParse(stats['totalSamplesSent']), stats['voiceActivityFlag']);
    } else if (stats['kind'] == 'video') {
      mediaType = RtcOutboundRTPStreamStatsVideo(
          stats['frameWidth'], stats['frameHeight'], stats['framesPerSecond']);
    }

    return RtcOutboundRTPStreamStats(
      stats['trackId'],
      mediaType,
      tryParse(stats['bytesSent']),
      stats['packetsSent'],
      stats['mediaSourceId'],
    );
  }

  /// ID of the stats object representing the current track attachment
  /// to the sender of this stream.
  String? trackId;

  /// Fields which should be in the [RtcOutboundRTPStreamStats]
  /// based on `mediaType`.
  RtcOutboundRTPStreamStatsMediaType? mediaType;

  /// Total number of bytes sent for this SSRC.
  int? bytesSent;

  /// Total number of RTP packets sent for this SSRC.
  int? packetsSent;

  /// ID of the stats object representing the track currently
  /// attached to the sender of this stream.
  String? mediaSourceId;
}

/// Class of [`RtcStatsType::InboundRtp`] media kind variant.
abstract class RtcInboundRTPStreamMediaType {}

/// Class when `mediaType` of InboundRtp  is `audio`.
class RtcInboundRTPStreamAudio extends RtcInboundRTPStreamMediaType {
  RtcInboundRTPStreamAudio(
    this.totalSamplesReceived,
    this.concealedSamples,
    this.silentConcealedSamples,
    this.audioLevel,
    this.totalAudioEnergy,
    this.totalSamplesDuration,
    this.voiceActivityFlag,
  );

  /// Total number of samples that have been received on this RTP stream.
  /// This includes [`concealedSamples`].
  ///
  /// [`concealedSamples`]: https://tinyurl.com/s6c4qe4
  int? totalSamplesReceived;

  /// Total number of samples that are concealed samples.
  ///
  /// A concealed sample is a sample that was replaced with synthesized
  /// samples generated locally before being played out.
  /// Examples of samples that have to be concealed are samples from lost
  /// packets (reported in [`packetsLost`]) or samples from packets that
  /// arrive too late to be played out (reported in
  /// [`packetsDiscarded`]).
  ///
  /// [`packetsLost`]: https://tinyurl.com/u2gq965
  /// [`packetsDiscarded`]: https://tinyurl.com/yx7qyox3
  int? concealedSamples;

  /// Total number of concealed samples inserted that are "silent".
  ///
  /// Playing out silent samples results in silence or comfort noise.
  /// This is a subset of [`concealedSamples`].
  ///
  /// [`concealedSamples`]: https://tinyurl.com/s6c4qe4
  int? silentConcealedSamples;

  /// Audio level of the receiving track.
  double? audioLevel;

  /// Audio energy of the receiving track.
  double? totalAudioEnergy;

  /// Audio duration of the receiving track.
  ///
  /// For audio durations of tracks attached locally, see
  /// [RTCAudioSourceStats][1] instead.
  ///
  /// [1]: https://w3.org/TR/webrtc-stats/#dom-rtcaudiosourcestats
  double? totalSamplesDuration;

  /// Indicator whether the last RTP packet whose frame was delivered to
  /// the [RTCRtpReceiver]'s [MediaStreamTrack][1] for playout contained
  /// voice activity or not based on the presence of the V bit in the
  /// extension header, as defined in [RFC 6464].
  ///
  /// [RTCRtpReceiver]: https://w3.org/TR/webrtc#rtcrtpreceiver-interface
  /// [RFC 6464]: https://tools.ietf.org/html/rfc6464#page-3
  /// [1]: https://w3.org/TR/mediacapture-streams#mediastreamtrack
  bool? voiceActivityFlag;
}

/// Class when `mediaType` of InboundRtp  is `video`.
class RtcInboundRTPStreamVideo extends RtcInboundRTPStreamMediaType {
  RtcInboundRTPStreamVideo(
    this.framesDecoded,
    this.keyFramesDecoded,
    this.frameWidth,
    this.frameHeight,
    this.totalInterFrameDelay,
    this.framesPerSecond,
    this.frameBitDepth,
    this.firCount,
    this.pliCount,
    this.concealmentEvents,
    this.framesReceived,
    this.sliCount,
  );

  /// Total number of frames correctly decoded for this RTP stream, i.e.
  /// frames that would be displayed if no frames are dropped.
  int? framesDecoded;

  /// Total number of key frames, such as key frames in VP8 [RFC 6386] or
  /// IDR-frames in H.264 [RFC 6184], successfully decoded for this RTP
  /// media stream.
  ///
  /// This is a subset of [`framesDecoded`].
  /// [`framesDecoded`] - [`keyFramesDecoded`] gives you the number of
  /// delta frames decoded.
  ///
  /// [RFC 6386]: https://w3.org/TR/webrtc-stats/#bib-rfc6386
  /// [RFC 6184]: https://w3.org/TR/webrtc-stats/#bib-rfc6184
  /// [`framesDecoded`]: https://tinyurl.com/srfwrwt
  /// [`keyFramesDecoded`]: https://tinyurl.com/qtdmhtm
  int? keyFramesDecoded;

  /// Width of the last decoded frame.
  ///
  /// Before the first frame is decoded this attribute is missing.
  int? frameWidth;

  /// Height of the last decoded frame.
  ///
  /// Before the first frame is decoded this attribute is missing.
  int? frameHeight;

  /// Sum of the interframe delays in seconds between consecutively
  /// decoded frames, recorded just after a frame has been decoded.
  double? totalInterFrameDelay;

  /// Number of decoded frames in the last second.
  double? framesPerSecond;

  /// Bit depth per pixel of the last decoded frame.
  ///
  /// Typical values are 24, 30, or 36 bits. Before the first frame is
  /// decoded this attribute is missing.
  int? frameBitDepth;

  /// Total number of Full Intra Request (FIR) packets sent by this
  /// receiver.
  int? firCount;

  /// Total number of Picture Loss Indication (PLI) packets sent by this
  /// receiver.
  int? pliCount;

  /// Number of concealment events.
  ///
  /// This counter increases every time a concealed sample is synthesized
  /// after a non-concealed sample. That is, multiple consecutive
  /// concealed samples will increase the [`concealedSamples`] count
  /// multiple times but is a single concealment event.
  ///
  /// [`concealedSamples`]: https://tinyurl.com/s6c4qe4
  int? concealmentEvents;

  /// Total number of complete frames received on this RTP stream.
  ///
  /// This metric is incremented when the complete frame is received.
  int? framesReceived;

  /// Total number of Slice Loss Indication (SLI) packets sent by this
  /// receiver.
  int? sliCount;
}

/// Statistics for an inbound [RTP] stream that is currently received
/// with [RTCPeerConnection] object.
///
/// [RTP]: https://en.wikipedia.org/wiki/Real-time_Transport_Protocol
/// [RTCPeerConnection]: https://w3.org/TR/webrtc#dom-rtcpeerconnection
class RtcInboundRTPStreamStats extends RtcStatsType {
  RtcInboundRTPStreamStats(
    this.remoteId,
    this.bytesReceived,
    this.packetsReceived,
    this.totalDecodeTime,
    this.jitterBufferEmittedCount,
    this.mediaType,
  );

  /// Creates a [RtcInboundRTPStreamStats]
  /// basing on the [ffi.RtcStatsType_RtcInboundRTPStreamStats] received
  /// from the native side.
  static RtcInboundRTPStreamStats fromFFI(
      ffi.RtcStatsType_RtcInboundRTPStreamStats stats) {
    RtcInboundRTPStreamMediaType? mediaType;
    var type = stats.mediaType.runtimeType.toString().substring(2);
    if (type == 'RtcInboundRtpStreamMediaType_Audio') {
      var cast = stats.mediaType as ffi.RtcInboundRtpStreamMediaType_Audio;
      mediaType = RtcInboundRTPStreamAudio(
          cast.totalSamplesReceived,
          cast.concealedSamples,
          cast.silentConcealedSamples,
          cast.audioLevel,
          cast.totalAudioEnergy,
          cast.totalSamplesDuration,
          cast.voiceActivityFlag);
    } else if (type == 'RtcInboundRtpStreamMediaType_Video') {
      var cast = stats.mediaType as ffi.RtcInboundRtpStreamMediaType_Video;
      mediaType = RtcInboundRTPStreamVideo(
        cast.framesDecoded,
        cast.keyFramesDecoded,
        cast.frameWidth,
        cast.frameHeight,
        cast.totalInterFrameDelay,
        cast.framesPerSecond,
        cast.frameBitDepth,
        cast.firCount,
        cast.pliCount,
        cast.concealmentEvents,
        cast.framesReceived,
        cast.sliCount,
      );
    }

    return RtcInboundRTPStreamStats(
        stats.remoteId,
        stats.bytesReceived,
        stats.packetsReceived,
        stats.totalDecodeTime,
        stats.jitterBufferEmittedCount,
        mediaType);
  }

  /// Creates an [RtcInboundRTPStreamStats]
  /// basing on the [Map] received from the native side.
  static RtcInboundRTPStreamStats fromMap(dynamic stats) {
    RtcInboundRTPStreamMediaType? mediaType;
    if (stats['kind'] == 'audio') {
      mediaType = RtcInboundRTPStreamAudio(
          tryParse(stats['totalSamplesReceived']),
          tryParse(stats['concealedSamples']),
          tryParse(stats['silentConcealedSamples']),
          stats['audioLevel'],
          stats['totalAudioEnergy'],
          stats['totalSamplesDuration'],
          stats['voiceActivityFlag']);
    } else if (stats['kind'] == 'video') {
      mediaType = RtcInboundRTPStreamVideo(
        stats['framesDecoded'],
        stats['keyFramesDecoded'],
        stats['frameWidth'],
        stats['frameHeight'],
        stats['totalInterFrameDelay'],
        stats['framesPerSecond'],
        stats['frameBitDepth'],
        stats['firCount'],
        stats['pliCount'],
        stats['concealmentEvents'],
        stats['framesReceived'],
        stats['sliCount'],
      );
    }

    return RtcInboundRTPStreamStats(
        stats['trackId'],
        tryParse(stats['bytesReceived']),
        stats['packetsReceived'],
        stats['totalDecodeTime'],
        tryParse(stats['jitterBufferEmittedCount']),
        mediaType);
  }

  /// ID of the stats object representing the receiving track.
  String? remoteId;

  /// Total number of bytes received for this SSRC.
  int? bytesReceived;

  /// Total number of RTP data packets received for this SSRC.
  int? packetsReceived;

  /// Total number of RTP data packets for this SSRC that have been lost
  /// since the beginning of reception.
  ///
  /// This number is defined to be the number of packets expected less the
  /// number of packets actually received, where the number of packets
  /// received includes any which are late or duplicates.
  /// Thus, packets that arrive late are not counted as lost,
  /// and the loss __may be negative__
  /// if there are duplicates.
  int? packetsLost;

  /// Packet jitter measured in seconds for this SSRC.
  int? jitter;

  /// Total number of seconds that have been spent decoding the
  /// [`framesDecoded`] frames of this stream.
  ///
  /// The average decode time can be calculated by dividing this value
  /// with [`framesDecoded`].
  /// The time it takes to decode one frame is the time
  /// passed between feeding the decoder a frame and the decoder returning
  /// decoded data for that frame.
  ///
  /// [`framesDecoded`]: https://tinyurl.com/srfwrwt
  double? totalDecodeTime;

  /// Total number of audio samples or video frames
  /// that have come out of the
  /// jitter buffer (increasing [`jitterBufferDelay`]).
  ///
  /// [`jitterBufferDelay`]: https://tinyurl.com/qvoojt5
  int? jitterBufferEmittedCount;

  /// Fields which should be in the [`RtcStat`] based on `mediaType`.
  RtcInboundRTPStreamMediaType? mediaType;
}

/// ICE candidate pair statistics related to the [RTCIceTransport]
/// objects.
///
/// A candidate pair that is not the current pair for a transport is
/// [deleted][1] when the [RTCIceTransport] does an ICE restart, at the
/// time the state changes to `new`.
///
/// The candidate pair that is the current pair for a transport is
/// deleted after an ICE restart when the [RTCIceTransport]
/// switches to using a candidate pair generated from the new
/// candidates; this time doesn't correspond to any other
/// externally observable event.
///
/// [RTCIceTransport]: https://w3.org/TR/webrtc#dom-rtcicetransport
/// [1]: https://w3.org/TR/webrtc-stats/#dfn-deleted
class RtcIceCandidatePairStats extends RtcStatsType {
  RtcIceCandidatePairStats(
    this.state,
    this.nominated,
    this.bytesSent,
    this.bytesReceived,
    this.totalRoundTripTime,
    this.currentRoundTripTime,
    this.availableOutgoingBitrate,
  );

  /// Creates a [RtcIceCandidatePairStats]
  /// basing on the [ffi.RtcStatsType_RtcIceCandidatePairStats] received
  /// from the native side.
  static RtcIceCandidatePairStats fromFFI(
      ffi.RtcStatsType_RtcIceCandidatePairStats stats) {
    return RtcIceCandidatePairStats(
      RTCStatsIceCandidatePairState.values[stats.state.index],
      stats.nominated,
      stats.bytesSent,
      stats.bytesReceived,
      stats.totalRoundTripTime,
      stats.currentRoundTripTime,
      stats.availableOutgoingBitrate,
    );
  }

  /// Creates an [RtcIceCandidatePairStats]
  /// basing on the [Map] received from the native side.
  static RtcIceCandidatePairStats fromMap(dynamic stats) {
    return RtcIceCandidatePairStats(
      iceCandidatePairStateTryFromString(stats['state'])!,
      stats['nominated'],
      tryParse(stats['bytesSent']),
      tryParse(stats['bytesReceived']),
      stats['totalRoundTripTime'],
      stats['currentRoundTripTime'],
      stats['availableOutgoingBitrate'],
    );
  }

  /// State of the checklist for the local
  /// and remote candidates in a pair.
  RTCStatsIceCandidatePairState state;

  /// Related to updating the nominated flag described in
  /// [Section 7.1.3.2.4 of RFC 5245][1].
  ///
  /// [1]: https://tools.ietf.org/html/rfc5245#section-7.1.3.2.4
  bool? nominated;

  /// Total number of payload bytes sent on this candidate pair, i.e. not
  /// including headers or padding.
  int? bytesSent;

  /// Total number of payload bytes received on this candidate pair, i.e.
  /// not including headers or padding.
  int? bytesReceived;

  /// Sum of all round trip time measurements in seconds since
  /// the beginning of the session,
  /// based on STUN connectivity check [STUN-PATH-CHAR]
  /// responses (responsesReceived), including those that reply
  /// to requests that are sent in order to verify consent [RFC 7675].
  ///
  /// The average round trip time can be computed from
  /// [`totalRoundTripTime`][1] by dividing it
  /// by [`responsesReceived`][2].
  ///
  /// [STUN-PATH-CHAR]: https://w3.org/TR/webrtc-stats/#bib-stun-path-char
  /// [RFC 7675]: https://tools.ietf.org/html/rfc7675
  /// [1]: https://tinyurl.com/tgr543a
  /// [2]: https://tinyurl.com/r3zo2um
  double? totalRoundTripTime;

  /// Latest round trip time measured in seconds, computed from both STUN
  /// connectivity checks [STUN-PATH-CHAR],
  /// including those that are sent for consent verification [RFC 7675].
  ///
  /// [STUN-PATH-CHAR]: https://w3.org/TR/webrtc-stats/#bib-stun-path-char
  /// [RFC 7675]: https://tools.ietf.org/html/rfc7675
  double? currentRoundTripTime;

  /// Calculated by the underlying congestion control by combining the
  /// available bitrate for all the outgoing RTP streams using
  /// this candidate pair.
  /// The bitrate measurement does not count the size of the IP or
  /// other transport layers like TCP or UDP. It is similar to the TIAS
  /// defined in [RFC 3890], i.e. it is measured in bits per second and
  /// the bitrate is calculated over a 1 second window.
  ///
  /// Implementations that do not calculate a sender-side estimate
  /// MUST leave this undefined. Additionally, the value MUST be undefined
  /// for candidate pairs that were never used. For pairs in use,
  /// the estimate is normally
  /// no lower than the bitrate for the packets sent at
  /// [`lastPacketSentTimestamp`][1], but might be higher. For candidate
  /// pairs that are not currently in use but were used before,
  /// implementations MUST return undefined.
  ///
  /// [RFC 3890]: https://tools.ietf.org/html/rfc3890
  /// [1]: https://tinyurl.com/rfc72eh
  double? availableOutgoingBitrate;
}

/// Transport statistics related to the [RTCPeerConnection] object.
///
/// [RTCPeerConnection]: https://w3.org/TR/webrtc#dom-rtcpeerconnection
class RtcTransportStats extends RtcStatsType {
  RtcTransportStats(
    this.packetsSent,
    this.packetsReceived,
    this.bytesSent,
    this.bytesReceived,
    this.iceRole,
  );

  /// Creates a [RtcIceCandidatePairStats]
  /// basing on the [ffi.RtcStatsType_RtcIceCandidatePairStats] received
  /// from the native side.
  static RtcTransportStats fromFFI(ffi.RtcStatsType_RtcTransportStats stats) {
    IceRole? role;
    if (stats.iceRole != null) {
      role = IceRole.values[stats.iceRole!.index];
    }
    return RtcTransportStats(stats.packetsSent, stats.packetsReceived,
        stats.bytesSent, stats.bytesReceived, role);
  }

  /// Creates an [RtcTransportStats]
  /// basing on the [Map] received from the native side.
  static RtcTransportStats fromMap(dynamic stats) {
    return RtcTransportStats(
        tryParse(stats['packetsSent']),
        tryParse(stats['packetsReceived']),
        tryParse(stats['bytesSent']),
        tryParse(stats['bytesReceived']),
        stats['iceRole']);
  }

  /// Total number of packets sent over this transport.
  int? packetsSent;

  /// Total number of packets received on this transport.
  int? packetsReceived;

  /// Total number of payload bytes sent on this [RTCPeerConnection], i.e.
  /// not including headers or padding.
  ///
  /// [RTCPeerConnection]: https://w3.org/TR/webrtc#dom-rtcpeerconnection
  int? bytesSent;

  /// Total number of bytes received on this [RTCPeerConnection], i.e. not
  /// including headers or padding.
  ///
  /// [RTCPeerConnection]: https://w3.org/TR/webrtc#dom-rtcpeerconnection
  int? bytesReceived;

  /// Set to the current value of the [`role` attribute][1] of the
  /// [underlying RTCDtlsTransport's `transport`][2].
  ///
  /// [1]: https://w3.org/TR/webrtc#dom-icetransport-role
  /// [2]: https://w3.org/TR/webrtc#dom-rtcdtlstransport-icetransport
  IceRole? iceRole;
}

/// Statistics for the remote endpoint's inbound [RTP] stream
/// corresponding to an outbound stream that is currently sent with
/// [RTCPeerConnection] object.
///
/// It is measured at the remote endpoint and reported in a RTCP
/// Receiver Report (RR) or RTCP Extended Report (XR).
///
/// [RTP]: https://en.wikipedia.org/wiki/Real-time_Transport_Protocol
/// [RTCPeerConnection]: https://w3.org/TR/webrtc#dom-rtcpeerconnection
class RtcRemoteInboundRtpStreamStats extends RtcStatsType {
  RtcRemoteInboundRtpStreamStats(
    this.localId,
    this.roundTripTime,
    this.fractionLost,
    this.roundTripTimeMeasurements,
    this.jitter,
    this.reportsReceived,
  );

  /// Creates a [RtcRemoteInboundRtpStreamStats]
  /// basing on the [ffi.RtcStatsType_RtcRemoteInboundRtpStreamStats] received
  /// from the native side.
  static RtcRemoteInboundRtpStreamStats fromFFI(
      ffi.RtcStatsType_RtcRemoteInboundRtpStreamStats stats) {
    return RtcRemoteInboundRtpStreamStats(
      stats.localId,
      stats.roundTripTime,
      stats.fractionLost,
      stats.roundTripTimeMeasurements,
      stats.jitter,
      stats.reportsReceived,
    );
  }

  /// Creates an [RtcRemoteInboundRtpStreamStats]
  /// basing on the [Map] received from the native side.
  static RtcRemoteInboundRtpStreamStats fromMap(dynamic stats) {
    return RtcRemoteInboundRtpStreamStats(
      stats['localId'],
      stats['roundTripTime'],
      stats['fractionLost'],
      stats['roundTripTimeMeasurements'],
      stats['jitter'],
      stats['reportsReceived'],
    );
  }

  /// [`localId`] is used for looking up the local
  /// [RTCOutboundRtpStreamStats] object for the same SSRC.
  ///
  /// [`localId`]: https://tinyurl.com/r8uhbo9
  /// [RTCOutBoundRtpStreamStats]: https://tinyurl.com/r6f5vqg
  String? localId;

  /// Packet jitter measured in seconds for this SSRC.
  double? jitter;

  /// Estimated round trip time for this SSRC based on
  /// the RTCP timestamps in
  /// the RTCP Receiver Report (RR) and measured in seconds.
  /// Calculated as defined in [Section 6.4.1 of RFC 3550][1].
  /// If no RTCP Receiver Report
  /// is received with a DLSR value other than 0, the round trip time is
  /// left undefined.
  ///
  /// [1]: https://tools.ietf.org/html/rfc3550#section-6.4.1
  double? roundTripTime;

  /// Fraction packet loss reported for this SSRC.
  /// Calculated as defined in
  /// [Section 6.4.1 of RFC 3550][1] and [Appendix A.3][2].
  ///
  /// [1]: https://tools.ietf.org/html/rfc3550#section-6.4.1
  /// [2]: https://tools.ietf.org/html/rfc3550#appendix-A.3
  double? fractionLost;

  /// Total number of RTCP RR blocks received for this SSRC.
  int? reportsReceived;

  /// Total number of RTCP RR blocks received for this SSRC that contain a
  /// valid round trip time. This counter will increment if the
  /// [`roundTripTime`] is undefined.
  ///
  /// [`roundTripTime`]: https://tinyurl.com/ssg83hq
  int? roundTripTimeMeasurements;
}

/// Statistics for the remote endpoint's outbound [RTP] stream
/// corresponding to an inbound stream that is currently received with
/// [RTCPeerConnection] object.
///
/// It is measured at the remote endpoint and reported in an RTCP
/// Sender Report (SR).
///
/// [RTP]: https://en.wikipedia.org/wiki/Real-time_Transport_Protocol
/// [RTCPeerConnection]: https://w3.org/TR/webrtc#dom-rtcpeerconnection
class RtcRemoteOutboundRtpStreamStats extends RtcStatsType {
  RtcRemoteOutboundRtpStreamStats(
    this.localId,
    this.remoteTimestamp,
    this.reportsSent,
  );

  /// Creates a [RtcRemoteOutboundRtpStreamStats]
  /// basing on the [ffi.RtcStatsType_RtcRemoteOutboundRtpStreamStats] received
  /// from the native side.
  static RtcRemoteOutboundRtpStreamStats fromFFI(
      ffi.RtcStatsType_RtcRemoteOutboundRtpStreamStats stats) {
    return RtcRemoteOutboundRtpStreamStats(
      stats.localId,
      stats.remoteTimestamp,
      stats.reportsSent,
    );
  }

  /// Creates an [RtcRemoteOutboundRtpStreamStats]
  /// basing on the [Map] received from the native side.
  static RtcRemoteOutboundRtpStreamStats fromMap(dynamic stats) {
    return RtcRemoteOutboundRtpStreamStats(
      stats['localId'],
      stats['remoteTimestamp'],
      tryParse(stats['reportsSent']),
    );
  }

  /// [`localId`] is used for looking up the local
  /// [RTCInboundRtpStreamStats][1] object for the same SSRC.
  ///
  /// [`localId`]: https://tinyurl.com/vu9tb2e
  /// [1]: https://w3.org/TR/webrtc-stats/#dom-rtcinboundrtpstreamstats
  String? localId;

  /// [`remoteTimestamp`] (as [HIGHRES-TIME]) is the remote timestamp at
  /// which these statistics were sent by the remote endpoint. This
  /// differs from timestamp, which represents the time at which the
  /// statistics were generated or received by the local endpoint. The
  /// [`remoteTimestamp`], if present, is derived from the NTP timestamp
  /// in an RTCP Sender Report (SR) block, which reflects the remote
  /// endpoint's clock. That clock may not be synchronized with the local
  /// clock.
  ///
  /// [`remoteTimestamp`]: https://tinyurl.com/rzlhs87
  /// [HIGRES-TIME]: https://w3.org/TR/webrtc-stats/#bib-highres-time
  double? remoteTimestamp;

  /// Total number of RTCP SR blocks sent for this SSRC.
  int? reportsSent;
}<|MERGE_RESOLUTION|>--- conflicted
+++ resolved
@@ -36,19 +36,11 @@
     this.timestampUs,
     this.type,
   );
-<<<<<<< HEAD
 
   /// Creates a [RTCStats]
   /// basing on the [ffi.RtcStats] received
   /// from the native side.
-  static RTCStats fromFFI(ffi.RtcStats stats) {
-    return RTCStats(
-      stats.id,
-      stats.timestampUs,
-      RtcStatsType.fromFFI(stats.kind),
-    );
-=======
-  static RTCStats? fromFFI(bridge.RtcStats stats) {
+  static RTCStats? fromFFI(ffi.RtcStats stats) {
     var kind = RtcStatsType.fromFFI(stats.kind);
     if (kind == null) {
       return null;
@@ -59,18 +51,22 @@
         kind,
       );
     }
->>>>>>> c14ea790
   }
 
   /// Creates an [RTCStats]
   /// basing on the [Map] received from the native side.
-  static RTCStats fromMap(dynamic stats) {
+  static RTCStats? fromMap(dynamic stats) {
     stats['kind']['type'] = stats['type'];
-    return RTCStats(
-      stats['id'],
-      stats['timestampUs'],
-      RtcStatsType.fromMap(stats['kind']),
-    );
+    var kind = RtcStatsType.fromMap(stats['kind']);
+    if (kind == null) {
+      return null;
+    } else {
+      return RTCStats(
+        stats['id'],
+        stats['timestampUs'],
+        kind,
+      );
+    }
   }
 
   /// Unique ID that is associated with the object that was inspected to
@@ -230,15 +226,11 @@
 /// [`RtcStat`]: super::RtcStat
 abstract class RtcStatsType {
   RtcStatsType();
-<<<<<<< HEAD
 
   /// Creates a [RtcStatsType]
   /// basing on the [ffi.RtcStatsType] received
   /// from the native side.
-  static RtcStatsType fromFFI(ffi.RtcStatsType stats) {
-=======
-  static RtcStatsType? fromFFI(bridge.RtcStatsType stats) {
->>>>>>> c14ea790
+  static RtcStatsType? fromFFI(ffi.RtcStatsType stats) {
     switch (stats.runtimeType.toString().substring(2)) // Skip '_$' prefix.
         {
       case 'RtcStatsType_RtcMediaSourceStats':
@@ -297,14 +289,14 @@
         }
       default:
         {
-          return UnimplenentedStats();
+          return null;
         }
     }
   }
 
   /// Creates an [RtcStatsType]
   /// basing on the [Map] received from the native side.
-  static RtcStatsType fromMap(dynamic stats) {
+  static RtcStatsType? fromMap(dynamic stats) {
     switch (stats['type']) {
       case 'media-source':
         {
@@ -328,7 +320,6 @@
         {
           return RtcOutboundRTPStreamStats.fromMap(stats);
         }
-
       case 'inbound-rtp':
         {
           return RtcInboundRTPStreamStats.fromMap(stats);
