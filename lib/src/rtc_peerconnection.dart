--- conflicted
+++ resolved
@@ -62,10 +62,6 @@
   AddTrackCallback onAddTrack;
   RemoveTrackCallback onRemoveTrack;
   RTCDataChannelCallback onDataChannel;
-<<<<<<< HEAD
-
-=======
->>>>>>> bb70057c
   RenegotiationNeededCallback onRenegotiationNeeded;
 
   final Map<String, dynamic> defaultSdpConstraints = {
