--- conflicted
+++ resolved
@@ -9,10 +9,7 @@
 import '../interface/rtc_rtp_sender.dart';
 import '../interface/rtc_rtp_transceiver.dart';
 import 'media_stream_impl.dart';
-<<<<<<< HEAD
-=======
 import 'rtc_rtp_receiver_impl.dart';
->>>>>>> 7be128b2
 import 'rtc_rtp_sender_impl.dart';
 import 'utils.dart';
 
@@ -73,12 +70,8 @@
     var transceiver = RTCRtpTransceiverNative(
         map['transceiverId'],
         typeStringToRtpTransceiverDirection[map['direction']]!,
-<<<<<<< HEAD
-        map['mid'] ?? '',
+        map['mid']!,
         RTCRtpSenderNative.fromMap(map, peerConnectionId: peerConnectionId),
-=======
-        map['mid']!,
->>>>>>> 7be128b2
         // TODO: Implement Sender and Receiver.
         // RTCRtpSenderNative.fromMap(map['sender'],
         //     peerConnectionId: peerConnectionId),
