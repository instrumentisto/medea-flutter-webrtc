--- conflicted
+++ resolved
@@ -179,11 +179,7 @@
 
       /// Unified-Plan
       case 'onTrack':
-<<<<<<< HEAD
-        // TODO: Fix after merging with master
-=======
         // TODO: Fix after merging with `master`.
->>>>>>> 68b74771
         // var params = map['streams'] as List<dynamic>;
         // var streams = params.map((e) => MediaStreamNative.fromMap(e)).toList();
         // var transceiver = map['transceiver'] != null
@@ -194,17 +190,7 @@
             // receiver: RTCRtpReceiverNative.fromMap(map['receiver'],
             //     peerConnectionId: _peerConnectionId),
             // streams: streams,
-<<<<<<< HEAD
-            track: MediaStreamTrackNative.fromMap(
-              {
-                'id': map['track']['id'],
-                'label': 'test',
-                'kind': map['track']['kind'],
-                'enabled': false,
-              }),
-=======
             // track: MediaStreamTrackNative.fromMap(map['track']),
->>>>>>> 68b74771
             //transceiver: transceiver
             ));
         break;
