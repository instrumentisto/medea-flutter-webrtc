--- conflicted
+++ resolved
@@ -6,15 +6,6 @@
 import 'utils.dart';
 import 'enums.dart';
 
-<<<<<<< HEAD
-class RTCVideoRenderer {
-  final _channel = WebRTC.methodChannel();
-  int _textureId;
-  int _rotation = 0;
-  double _width = 0.0, _height = 0.0;
-  bool _mirror = false;
-
-=======
 @immutable
 class RTCVideoValue {
   static const RTCVideoValue empty = RTCVideoValue();
@@ -63,7 +54,6 @@
 class RTCVideoRenderer extends ValueNotifier<RTCVideoValue> {
   MethodChannel _channel = WebRTC.methodChannel();
   int _textureId;
->>>>>>> ddc78366
   MediaStream _srcObject;
   StreamSubscription<dynamic> _eventSubscription;
   RTCVideoRenderer() : super(RTCVideoValue.empty);
@@ -79,33 +69,7 @@
 
   int get textureId => _textureId;
 
-<<<<<<< HEAD
-  double get aspectRatio => (_width == 0 || _height == 0)
-      ? 1.0
-      : (_rotation == 90 || _rotation == 270)
-          ? _height / _width
-          : _width / _height;
-
-  bool get mirror => _mirror;
-
-  set mirror(bool mirror) {
-    _mirror = mirror;
-    if (onStateChanged != null) {
-      onStateChanged();
-    }
-  }
-
-  RTCVideoViewObjectFit get objectFit => _objectFit;
-
-  set objectFit(RTCVideoViewObjectFit objectFit) {
-    _objectFit = objectFit;
-    if (onStateChanged != null) {
-      onStateChanged();
-    }
-  }
-=======
   MediaStream get srcObject => _srcObject;
->>>>>>> ddc78366
 
   set srcObject(MediaStream stream) {
     if (stream == null) {
@@ -151,13 +115,7 @@
       case 'didFirstFrameRendered':
         break;
     }
-<<<<<<< HEAD
-    if (onStateChanged != null) {
-      onStateChanged();
-    }
-=======
     notifyListeners();
->>>>>>> ddc78366
   }
 
   void errorListener(Object obj) {
@@ -170,13 +128,6 @@
 
 class RTCVideoView extends StatelessWidget {
   final RTCVideoRenderer _renderer;
-<<<<<<< HEAD
-  RTCVideoView(this._renderer, {Key key}) : super(key: key);
-  @override
-  _RTCVideoViewState createState() => _RTCVideoViewState();
-}
-=======
->>>>>>> ddc78366
 
   final RTCVideoViewObjectFit objectFit;
   final bool mirror;
@@ -203,37 +154,6 @@
 
   Widget _buildVideoView(BoxConstraints constraints) {
     return Container(
-<<<<<<< HEAD
-        width: constraints.maxWidth,
-        height: constraints.maxHeight,
-        child: FittedBox(
-            fit:
-                _objectFit == RTCVideoViewObjectFit.RTCVideoViewObjectFitContain
-                    ? BoxFit.contain
-                    : BoxFit.cover,
-            child: Center(
-                child: SizedBox(
-                    width: constraints.maxHeight * _aspectRatio,
-                    height: constraints.maxHeight,
-                    child: Transform(
-                        transform: Matrix4.identity()
-                          ..rotateY(_mirror ? -pi : 0.0),
-                        alignment: FractionalOffset.center,
-                        child: Texture(
-                            textureId: widget._renderer._textureId))))));
-  }
-
-  @override
-  Widget build(BuildContext context) {
-    var renderVideo = (widget._renderer._textureId != null &&
-        widget._renderer._srcObject != null);
-
-    return LayoutBuilder(
-        builder: (BuildContext context, BoxConstraints constraints) {
-      return Center(
-          child: renderVideo ? _buildVideoView(constraints) : Container());
-    });
-=======
       width: constraints.maxWidth,
       height: constraints.maxHeight,
       child: FittedBox(
@@ -261,6 +181,5 @@
         ),
       ),
     );
->>>>>>> ddc78366
   }
 }