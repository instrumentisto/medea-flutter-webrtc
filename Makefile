--- conflicted
+++ resolved
@@ -75,26 +75,16 @@
 	flutter run -d windows --release
 
 
-<<<<<<< HEAD
-# Runs Flutter plugin integration tests on an attached device.
-=======
 # Run Flutter plugin integration tests on an attached device.
->>>>>>> 248164d6
 #
 # Usage:
 #	make flutter.test [device=<device-id>]
 flutter.test:
 	cd example/ && \
 	flutter drive --driver=test_driver/integration_driver.dart \
-<<<<<<< HEAD
-				  --target=integration_test/webrtc_test.dart \
-				  --profile \
-				  $(if $(call eq,$(device),),,-d $(device))
-=======
 	              --target=integration_test/webrtc_test.dart \
 	              --profile \
 	              $(if $(call eq,$(device),),,-d $(device))
->>>>>>> 248164d6
 
 
 
@@ -218,8 +208,4 @@
         cargo.build cargo.doc cargo.fmt cargo.lint cargo.test \
         docs.rust \
         flutter.build flutter.pub flutter.run flutter.test \
-<<<<<<< HEAD
-        test.cargo \
-=======
-        test.cargo test.flutter
->>>>>>> 248164d6
+        test.cargo test.flutter