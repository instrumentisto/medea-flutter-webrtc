--- conflicted
+++ resolved
@@ -137,15 +137,9 @@
           - linux
           - macos
           - windows
-<<<<<<< HEAD
-          - linux
-    runs-on: ${{ (matrix.platform == 'windows' && 'windows-latest')
-              || 'macos-12' }}
-=======
     runs-on: ${{ (matrix.platform == 'macos'   && 'macos-12')
               || (matrix.platform == 'windows' && 'windows-latest')
               ||                                  'ubuntu-latest' }}
->>>>>>> d8cc9377
     steps:
       - uses: actions/checkout@v4
       - uses: dtolnay/rust-toolchain@v1
