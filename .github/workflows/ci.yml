name: CI

on:
  push:
    branches: ["main"]
    tags: ["*"]
  pull_request:
    branches: ["main"]

concurrency:
  group: ${{ github.workflow }}-${{ github.ref }}
  cancel-in-progress: true

env:
  RUST_BACKTRACE: 1

jobs:

  ################
  # Pull Request #
  ################

  pr:
    if: ${{ github.event_name == 'pull_request'
         && needs.build-rust.result == 'success'
         && needs.build-rust-linux.result == 'success'
         && needs.build-flutter.result == 'success'
         && needs.clippy.result == 'success'
         && needs.codegen.result == 'success'
         && needs.dartanalyze.result == 'success'
         && needs.dartfmt.result == 'success'
         && needs.ktfmt.result == 'success'
         && needs.rustdoc.result == 'success'
         && needs.rustfmt.result == 'success'
         && needs.swiftformat.result == 'success'
         && needs.test-flutter.result == 'success' }}
    needs:
      - build-rust
      - build-rust-linux
      - build-flutter
      - clippy
      - codegen
      - dartanalyze
      - dartfmt
      - ktfmt
      - rustdoc
      - rustfmt
      - swiftformat
      - test-flutter
    runs-on: ubuntu-latest
    steps:
      - run: true




  ##########################
  # Linting and formatting #
  ##########################

  clippy:
    strategy:
      fail-fast: false
      matrix:
        platform:
          - linux
          - macos
          - windows
    runs-on: ${{ (matrix.platform == 'linux' &&   'ubuntu-latest')
              || (matrix.platform == 'windows' && 'windows-latest')
              ||                                  'macos-latest' }}
    steps:
      - uses: actions/checkout@v5
      - uses: dtolnay/rust-toolchain@v1
        with:
          toolchain: stable
          components: clippy

      - name: Install `${{ matrix.platform }}` platform dependencies
        run: |
          sudo apt-get update
          sudo apt-get install -y \
                       libgtk-3-dev libpulse-dev libudev-dev libxcomposite-dev \
                       libxdamage-dev libxfixes-dev libxrandr-dev libxtst-dev \
                       ninja-build lld-19 binutils build-essential clang
          # TODO: Remove once lld-19 becomes the default in Ubuntu repositories
          sudo update-alternatives --install /usr/bin/lld lld /usr/bin/lld-19 100
          sudo update-alternatives --config lld
          sudo update-alternatives --install /usr/bin/ld.lld ld.lld /usr/bin/ld.lld-19 100
          sudo update-alternatives --config ld.lld
        if: ${{ matrix.platform == 'linux' }}

      - run: make cargo.lint

  codegen:
    runs-on: ubuntu-latest
    steps:
      - uses: actions/checkout@v5
      - uses: subosito/flutter-action@v2
      - uses: dtolnay/rust-toolchain@v1
        with:
          toolchain: stable

      - name: Install `linux` platform dependencies
        run: |
          sudo apt-get update
          sudo apt-get install -y \
                       libgtk-3-dev libpulse-dev libudev-dev libxcomposite-dev \
                       libxdamage-dev libxfixes-dev libxrandr-dev libxtst-dev \
                       ninja-build lld-19 binutils build-essential clang
          # TODO: Remove once lld-19 becomes the default in Ubuntu repositories
          sudo update-alternatives --install /usr/bin/lld lld /usr/bin/lld-19 100
          sudo update-alternatives --config lld
          sudo update-alternatives --install /usr/bin/ld.lld ld.lld /usr/bin/ld.lld-19 100
          sudo update-alternatives --config ld.lld

      - run: cargo install cargo-expand

      - run: make cargo.gen fmt=yes

      - run: git status --short | (! read -t 1 -N 1)

  dartanalyze:
    runs-on: ubuntu-latest
    steps:
      - uses: actions/checkout@v5
      - uses: subosito/flutter-action@v2

      - run: flutter pub get

      - run: make flutter.analyze

  dartfmt:
    runs-on: ubuntu-latest
    steps:
      - uses: actions/checkout@v5
      - uses: subosito/flutter-action@v2

      - run: make flutter.fmt check=yes

  ktfmt:
    runs-on: ubuntu-latest
    steps:
      - uses: actions/checkout@v5
      - uses: actions/setup-java@v4
        with:
          distribution: temurin
          java-version: 17

      - run: make kt.fmt check=yes

  rustfmt:
    runs-on: ubuntu-latest
    steps:
      - uses: actions/checkout@v5
      - uses: dtolnay/rust-toolchain@v1
        with:
          toolchain: nightly
          components: rustfmt

      - run: make cargo.fmt check=yes

  swiftformat:
    runs-on: macos-latest
    steps:
      - uses: actions/checkout@v5
      - run: brew install swiftformat

      - run: make swift.fmt check=yes dockerized=no




  ############
  # Building #
  ############

  build-rust:
    name: cargo build (${{ matrix.platform }})
    strategy:
      fail-fast: false
      matrix:
        platform:
          - macos
          - windows
    runs-on: ${{ (matrix.platform == 'macos' && 'macos-13')
              ||                                'windows-latest' }}
    steps:
      - uses: actions/checkout@v5
      - uses: dtolnay/rust-toolchain@v1
        with:
          toolchain: stable
      - run: make rustup.targets only=${{ matrix.platform }}

      # Pin Xcode version for better compatibility.
      - uses: maxim-lobanov/setup-xcode@v1
        with:
          xcode-version: "14.1"
        if: ${{ matrix.platform == 'macos' }}

      - run: make cargo.build platform=${{ matrix.platform }} debug=no

      - uses: actions/upload-artifact@v4
        with:
          name: build-rust-${{ matrix.platform }}
          path: ${{ matrix.platform }}/rust/

  build-rust-linux:
    name: cargo build (linux)
    runs-on: ubuntu-latest
    container: debian:bookworm  # pin `glibc` to 2.36 for better compatibility
    steps:
      - name: Install `linux` platform dependencies
        run: |
          set -ex

          apt-get update
          apt-get install -y wget
          wget -O - https://apt.llvm.org/llvm-snapshot.gpg.key \
          | tee /etc/apt/trusted.gpg.d/llvm.asc
          echo "deb http://apt.llvm.org/bookworm/ llvm-toolchain-bookworm-19 main" \
          | tee /etc/apt/sources.list.d/llvm.list

          apt-get update
          apt-get install -y \
                  cmake curl \
                  libgtk-3-dev liblzma-dev libpulse-dev libudev-dev \
                  libssl-dev ninja-build lld-19 binutils build-essential clang
          update-alternatives --install /usr/bin/lld lld /usr/bin/lld-19 100
          update-alternatives --config lld
          update-alternatives --install /usr/bin/ld.lld ld.lld /usr/bin/ld.lld-19 100
          update-alternatives --config ld.lld

      - uses: actions/checkout@v5
      - uses: dtolnay/rust-toolchain@v1
        with:
          toolchain: stable
      - run: make rustup.targets only=linux

      - run: make cargo.build platform=linux debug=no

      - uses: actions/upload-artifact@v4
        with:
          name: build-rust-linux
          path: linux/rust/

  build-flutter:
    name: flutter build (${{ matrix.platform }})
    needs: ["build-rust", "build-rust-linux"]
    strategy:
      fail-fast: false
      matrix:
        platform:
          - linux
          - macos
          - windows
    runs-on: ${{ (matrix.platform == 'macos'   && 'macos-latest')
              || (matrix.platform == 'windows' && 'windows-latest')
              ||                                  'ubuntu-latest' }}
    steps:
      - uses: actions/checkout@v5
      - uses: subosito/flutter-action@v2
      - run: flutter config --enable-${{ matrix.platform }}-desktop

      - name: Install `linux` platform dependencies
        run: |
          sudo apt-get update
          sudo apt-get install -y libgtk-3-dev libpulse-dev
        if: ${{ matrix.platform == 'linux' }}

      - uses: actions/download-artifact@v5
        with:
          name: build-rust-${{ matrix.platform }}
          path: ${{ matrix.platform }}/rust/

      - run: make flutter.build platform=${{ matrix.platform }}




  ###########
  # Testing #
  ###########

  changelog:
    if: ${{ startsWith(github.ref, 'refs/tags/')
         || github.ref_name == 'main'
         || (github.event_name == 'pull_request'
             && github.event.pull_request.head.repo.owner.login == 'instrumentisto') }}
    runs-on: ubuntu-latest
    steps:
      - uses: actions/checkout@v5
        if: ${{ startsWith(github.ref, 'refs/tags/') }}

      - name: Parse release version
        id: release
        run: echo "version=${GITHUB_REF#refs/tags/}"
             >> $GITHUB_OUTPUT
        if: ${{ startsWith(github.ref, 'refs/tags/') }}

      - name: Ensure CHANGELOG date is today
        run: |
          today="$(date '+%Y-%m-%d')"
          changelog="$(grep -E '^## \[${{ steps.release.outputs.version }}\] ·'\
                            CHANGELOG.md \
                       | cut -d' ' -f4 | tr -d ' ')"
          echo "Changelog: $changelog"
          echo "Today: $today"
          [ "$changelog" = "$today" ]
        if: ${{ startsWith(github.ref, 'refs/tags/') }}

  test-flutter:
    name: test (example, ${{ matrix.platform }})
    needs: ["build-rust", "build-rust-linux"]
    strategy:
      fail-fast: false
      matrix:
        platform:
          - android
          - ios
          - linux
          - macos
          - windows
    runs-on: ${{ (matrix.platform == 'linux' &&   'ubuntu-latest')
              || (matrix.platform == 'windows' && 'windows-latest')
              || (matrix.platform == 'ios' &&     'macos-latest')
              ||                                  'macos-13' }}
    steps:
      - uses: actions/checkout@v5
      - uses: dtolnay/rust-toolchain@v1
        with:
          toolchain: stable
        if: ${{ matrix.platform != 'android'
             && matrix.platform != 'ios' }}
      - run: make rustup.targets only=${{ matrix.platform }}
        if: ${{ matrix.platform != 'android'
             && matrix.platform != 'ios' }}

      - uses: subosito/flutter-action@v2
      - run: flutter config --enable-${{ matrix.platform }}-desktop
        if: ${{ matrix.platform != 'android'
             && matrix.platform != 'ios' }}

      - name: Install `${{ matrix.platform }}` platform dependencies
        run: |
          sudo apt-get update
          sudo apt-get install -y libgtk-3-dev libpulse-dev
        if: ${{ matrix.platform == 'linux' }}

      - uses: actions/download-artifact@v5
        with:
          name: build-rust-${{ matrix.platform }}
          path: ${{ matrix.platform }}/rust/
        if: ${{ matrix.platform != 'android'
             && matrix.platform != 'ios' }}

      - name: Test on `${{ matrix.platform }}` platform with emulator
        uses: reactivecircus/android-emulator-runner@v2
        with:
          api-level: 24
          cores: 3
          target: google_apis
          arch: x86_64
          profile: Nexus 6
          script: make flutter.test.mobile platform=${{ matrix.platform }}
                       GITHUB_TOKEN=${{ secrets.GITHUB_TOKEN }}
        if: ${{ matrix.platform == 'android' }}

      - name: Add TCC permissions on macOS
        run: |
          configure_user_tccdb () {
            local values=$1
            local dbPath="$HOME/Library/Application Support/com.apple.TCC/TCC.db"
            local sqlQuery="INSERT OR REPLACE INTO access VALUES($values);"
            sqlite3 "$dbPath" "$sqlQuery"
          }

          configure_sys_tccdb () {
            local values=$1
            local dbPath="/Library/Application Support/com.apple.TCC/TCC.db"
            local sqlQuery="INSERT OR REPLACE INTO access VALUES($values);"
            sudo sqlite3 "$dbPath" "$sqlQuery"
          }

          userValuesArray=(
            "'kTCCServiceMicrophone','/usr/local/opt/runner/provisioner/provisioner',1,2,4,1,NULL,NULL,0,'UNUSED',NULL,0,1687786159"
            "'kTCCServiceCamera','/usr/local/opt/runner/provisioner/provisioner',1,2,4,1,NULL,NULL,0,'UNUSED',NULL,0,1687786159"
            "'kTCCServiceBluetoothAlways','/usr/local/opt/runner/provisioner/provisioner',1,2,4,1,NULL,NULL,0,'UNUSED',NULL,0,1687786159"
          )

          darwin_version="${OSTYPE//[!0-9]/}"

          for values in "${userValuesArray[@]}"; do
            # Sonoma and higher have a few extra values:
            # https://github.com/actions/runner-images/blob/main/images/macos/scripts/build/configure-tccdb-macos.sh
            if [ "$darwin_version" -ge 23 ]; then
              configure_user_tccdb "$values,NULL,NULL,'UNUSED',${values##*,}"
              configure_sys_tccdb "$values,NULL,NULL,'UNUSED',${values##*,}"
            else
              configure_user_tccdb "$values"
              configure_sys_tccdb "$values"
            fi
          done
        if: ${{ matrix.platform == 'ios' }}

<<<<<<< HEAD
      # Github runner image doesn't support default Xcode version.
      # https://github.com/actions/runner-images/issues/12758
=======
      # TODO: Workaround until actions/runner-images#12758 is fixed:
      #       https://github.com/actions/runner-images/issues/12758
>>>>>>> 68157d55
      - name: Setup Xcode
        uses: maxim-lobanov/setup-xcode@v1
        with:
          xcode-version: latest-stable
        if: ${{ matrix.platform == 'ios' }}

      - name: Start iOS simulator
        id: simulator
        uses: futureware-tech/simulator-action@v4
        with:
          os_version: '>=13.0'
          os: iOS
        if: ${{ matrix.platform == 'ios' }}
      - name: Test on `${{ matrix.platform }}` platform with simulator
        run: make flutter.test.mobile platform=${{ matrix.platform }}
                                      device=${{ steps.simulator.outputs.udid }}
                                      debug=yes
        env:
          GITHUB_TOKEN: ${{ secrets.GITHUB_TOKEN }}
        if: ${{ matrix.platform == 'ios' }}

      - name: Test on `${{ matrix.platform }}` platform with Xvfb
        run: xvfb-run -a make flutter.test.desktop device=${{ matrix.platform }}
        if: ${{ matrix.platform == 'linux' }}

      - name: Test on `${{ matrix.platform }}` platform
        run: make flutter.test.desktop device=${{ matrix.platform }}
        if: ${{ matrix.platform == 'macos'
             || matrix.platform == 'windows' }}




  #################
  # Documentation #
  #################

  rustdoc:
    strategy:
      fail-fast: false
      matrix:
        platform:
          - linux
          - macos
          - windows
    runs-on: ${{ (matrix.platform == 'macos'   && 'macos-latest')
              || (matrix.platform == 'windows' && 'windows-latest')
              ||                                  'ubuntu-latest' }}
    steps:
      - uses: actions/checkout@v5
      - uses: dtolnay/rust-toolchain@v1
        with:
          toolchain: stable

      - name: Install `${{ matrix.platform }}` platform dependencies
        run: |
          sudo apt-get update
          sudo apt-get install -y \
                       libgtk-3-dev libpulse-dev libudev-dev libxcomposite-dev \
                       libxdamage-dev libxfixes-dev libxrandr-dev libxtst-dev \
                       ninja-build lld-19 binutils build-essential
          # TODO: Remove once lld-19 becomes the default in Ubuntu repositories
          sudo update-alternatives --install /usr/bin/lld lld /usr/bin/lld-19 100
          sudo update-alternatives --config lld
          sudo update-alternatives --install /usr/bin/ld.lld ld.lld /usr/bin/ld.lld-19 100
          sudo update-alternatives --config ld.lld
        if: ${{ matrix.platform == 'linux' }}

      - run: make cargo.doc




  #############
  # Releasing #
  #############

  release-dart:
    name: dart pub publish (pub.dev)
    if: ${{ startsWith(github.ref, 'refs/tags/')
         || github.ref_name == 'main'
         || (github.event_name == 'pull_request'
             && github.event.pull_request.head.repo.owner.login == 'instrumentisto') }}
    needs:
      - build-rust
      - build-rust-linux
      - build-flutter
      - changelog
      - clippy
      - codegen
      - dartanalyze
      - dartfmt
      - ktfmt
      - rustdoc
      - rustfmt
      - swiftformat
      - test-flutter
    runs-on: ubuntu-latest
    steps:
      - uses: actions/checkout@v5
        with:
          fetch-depth: 2  # for PRs only

      - name: Parse pubspec version
        id: pubspec
        run: echo "version=$(grep -m1 'version:' pubspec.yaml | cut -d' ' -f2)"
             >> $GITHUB_OUTPUT
      - name: Parse release version
        id: release
        run: echo "version=${GITHUB_REF#refs/tags/}"
             >> $GITHUB_OUTPUT
        if: ${{ startsWith(github.ref, 'refs/tags/') }}
      - name: Verify release version matches pubspec version
        run: |
          test "${{ steps.release.outputs.version }}" \
            == "${{ steps.pubspec.outputs.version }}"
        if: ${{ startsWith(github.ref, 'refs/tags/') }}

      - name: Retrieve commit message and hash
        id: commit
        run: |
          echo "message=$(git log --grep='\[publish\]' --format=%s)" \
          >> $GITHUB_OUTPUT
          echo "sha=${{ (github.event_name == 'pull_request'
                         && github.event.pull_request.head.sha)
                     ||     github.sha }}" \
          >> $GITHUB_OUTPUT
      - name: Check whether should be skipped
        id: skip
        run: echo "no=${{ !(
               (!startsWith(github.ref, 'refs/tags/')
                && !contains(steps.pubspec.outputs.version, '-'))
               ||
               (github.event_name == 'pull_request'
                && !contains(steps.commit.outputs.message, '[publish]'))
             ) }}" >> $GITHUB_OUTPUT

      - uses: subosito/flutter-action@v2
        if: ${{ steps.skip.outputs.no == 'true' }}

      - uses: actions/download-artifact@v5
        with:
          name: build-rust-linux
          path: linux/rust/
        if: ${{ steps.skip.outputs.no == 'true' }}
      - uses: actions/download-artifact@v5
        with:
          name: build-rust-macos
          path: macos/rust/
        if: ${{ steps.skip.outputs.no == 'true' }}
      - uses: actions/download-artifact@v5
        with:
          name: build-rust-windows
          path: windows/rust/
        if: ${{ steps.skip.outputs.no == 'true' }}

      - name: Append package version with commit SHA
        run: |
          sed -i "s/^version: \(.*\)$/version: \1+rev.${{ steps.commit.outputs.sha }}/g" \
              pubspec.yaml
        if: ${{ steps.skip.outputs.no == 'true'
             && !startsWith(github.ref, 'refs/tags/') }}

      - name: Login to pub.dev
        run: |
          echo "$PUB_CREDENTIALS" > ~/pub-credentials.json
          mkdir -p ${XDG_CONFIG_HOME:-${HOME:-default}}/dart/
          cp -f ~/pub-credentials.json \
                ${XDG_CONFIG_HOME:-${HOME:-default}}/dart/pub-credentials.json
        env:
          PUB_CREDENTIALS: ${{ secrets.PUBDEV_CREDS }}
        if: ${{ steps.skip.outputs.no == 'true' }}

      - run: flutter pub publish --force
        if: ${{ steps.skip.outputs.no == 'true' }}

      - name: Logout from pub.dev
        run: |
          rm -rf ~/pub-credentials.json \
                 ${XDG_CONFIG_HOME:-${HOME:-default}}/dart/pub-credentials.json
        if: ${{ always()
             && steps.skip.outputs.no == 'true' }}

  release-github:
    name: release (GitHub)
    if: ${{ startsWith(github.ref, 'refs/tags/') }}
    needs: ["release-dart"]
    runs-on: ubuntu-latest
    steps:
      - uses: actions/checkout@v5

      - name: Parse release version
        id: release
        run: echo "version=${GITHUB_REF#refs/tags/}"
             >> $GITHUB_OUTPUT
      - name: Parse CHANGELOG link
        id: changelog
        run: echo "link=${{ github.server_url }}/${{ github.repository }}/blob/${{ steps.release.outputs.version }}/CHANGELOG.md#$(sed -n '/^## \[${{ steps.release.outputs.version }}\]/{s/^## \[\(.*\)\][^0-9]*\([0-9].*\)/\1--\2/;s/[^0-9a-z-]*//g;p;}' CHANGELOG.md)"
             >> $GITHUB_OUTPUT

      - name: Create GitHub release
        uses: softprops/action-gh-release@v2
        with:
          name: ${{ steps.release.outputs.version }}
          body: |
            [pub.dev](https://pub.dev/packages/medea_flutter_webrtc/versions/${{ steps.release.outputs.version }})
            [Changelog](${{ steps.changelog.outputs.link }})
          prerelease: ${{ contains(steps.release.outputs.version, '-') }}<|MERGE_RESOLUTION|>--- conflicted
+++ resolved
@@ -403,13 +403,8 @@
           done
         if: ${{ matrix.platform == 'ios' }}
 
-<<<<<<< HEAD
-      # Github runner image doesn't support default Xcode version.
-      # https://github.com/actions/runner-images/issues/12758
-=======
       # TODO: Workaround until actions/runner-images#12758 is fixed:
       #       https://github.com/actions/runner-images/issues/12758
->>>>>>> 68157d55
       - name: Setup Xcode
         uses: maxim-lobanov/setup-xcode@v1
         with:
