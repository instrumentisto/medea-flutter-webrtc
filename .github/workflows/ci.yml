name: CI

on:
  push:

env:
  RUST_BACKTRACE: 1

jobs:

  clippy:
    if: ${{ !contains(github.event.head_commit.message, '[skip ci]') }}
    runs-on: windows-latest
    steps:
      - uses: actions/checkout@v2
      - uses: actions-rs/toolchain@v1
        with:
          profile: minimal
          toolchain: stable
          components: clippy
      - run: make cargo.lint

  rustfmt:
    if: ${{ !contains(github.event.head_commit.message, '[skip ci]') }}
    runs-on: ubuntu-latest
    steps:
      - uses: actions/checkout@v2
      - uses: actions-rs/toolchain@v1
        with:
          profile: minimal
          toolchain: nightly
          components: rustfmt

      - run: make cargo.fmt check=yes

  build:
    if: ${{ !contains(github.event.head_commit.message, '[skip ci]') }}
<<<<<<< HEAD
=======
    # TODO: Switch to `windows-latest` when stable Flutter stable will support
    #       MSVC 2022:
    #       https://github.com/flutter/flutter/issues/85922
    #       https://github.com/flutter/flutter/issues/96138
>>>>>>> 93cf568b
    runs-on: windows-2019
    steps:
      - uses: actions/checkout@v2
      - uses: actions-rs/toolchain@v1
        with:
          profile: minimal
          toolchain: stable
      - uses: subosito/flutter-action@v1
        with:
          flutter-version: 2.8.1
      - run: flutter config --enable-windows-desktop

      - run: make cargo.build
      - run: make flutter.build

  rustdoc:
    if: ${{ !contains(github.event.head_commit.message, '[skip ci]') }}
    runs-on: windows-latest
    steps:
      - uses: actions/checkout@v2
      - uses: actions-rs/toolchain@v1
        with:
          profile: minimal
          toolchain: stable
      - run: make cargo.doc

  test:
    if: ${{ !contains(github.event.head_commit.message, '[skip ci]') }}
    runs-on: windows-latest
    steps:
      - uses: actions/checkout@v2
      - uses: actions-rs/toolchain@v1
        with:
          profile: minimal
          toolchain: stable

      - run: make test<|MERGE_RESOLUTION|>--- conflicted
+++ resolved
@@ -35,13 +35,10 @@
 
   build:
     if: ${{ !contains(github.event.head_commit.message, '[skip ci]') }}
-<<<<<<< HEAD
-=======
     # TODO: Switch to `windows-latest` when stable Flutter stable will support
     #       MSVC 2022:
     #       https://github.com/flutter/flutter/issues/85922
     #       https://github.com/flutter/flutter/issues/96138
->>>>>>> 93cf568b
     runs-on: windows-2019
     steps:
       - uses: actions/checkout@v2
