package com.cloudwebrtc.webrtc.utils;

import androidx.annotation.NonNull;
import androidx.annotation.Nullable;

import com.cloudwebrtc.webrtc.GetUserMediaImpl;

import org.webrtc.IceCandidate;
import org.webrtc.MediaStream;
import org.webrtc.MediaStreamTrack;
import org.webrtc.RtpParameters;
import org.webrtc.RtpReceiver;
import org.webrtc.RtpSender;
import org.webrtc.RtpTransceiver;
import org.webrtc.VideoTrack;

import java.lang.reflect.Field;
import java.util.HashMap;
import java.util.Map;

<<<<<<< HEAD
import static com.cloudwebrtc.webrtc.utils.EnumStringifier.transceiverDirectionString;

public class ObjectExporter {
    @Nullable
    public static Map<String, Object> exportMediaStream(String ownerTag, MediaStream stream) {
        ConstraintsMap params = new ConstraintsMap();
        params.putString("streamId", stream.getId());
        params.putString("ownerTag", ownerTag);
        ConstraintsArray audioTracks = new ConstraintsArray();
        ConstraintsArray videoTracks = new ConstraintsArray();

        for (MediaStreamTrack track : stream.audioTracks) {
            audioTracks.pushMap(new ConstraintsMap(exportMediaStreamTrack(track, null)));
        }

        for (MediaStreamTrack track : stream.videoTracks) {
            videoTracks.pushMap(new ConstraintsMap(exportMediaStreamTrack(track, null)));
        }

        params.putArray("audioTracks", audioTracks.toArrayList());
        params.putArray("videoTracks", videoTracks.toArrayList());
        return params.toMap();
    }

    @Nullable
    public static Map<String, Object> exportMediaStreamTrack(MediaStreamTrack track, GetUserMediaImpl.MediaStreamTrackSettings settings) {
        ConstraintsMap info = new ConstraintsMap();
        if (track != null) {
            info.putString("id", track.id());
            info.putString("label", track.getClass() == VideoTrack.class ? "video" : "audio");
            info.putString("kind", track.kind());
            info.putBoolean("enabled", track.enabled());
            info.putString("readyState", track.state().toString());

            Map<String, Object> trackSettingsMap = new HashMap<>();
            if (settings != null) {
                trackSettingsMap.put("width", settings.width);
                trackSettingsMap.put("height", settings.height);
                trackSettingsMap.put("facingMode", settings.facingMode);
                trackSettingsMap.put("isScreen", settings.isScreen);
                info.putString("deviceId", settings.deviceId);
            } else {
                info.putString("deviceId", "undefined");
            }
            info.putMap("settings", trackSettingsMap);
        }
        return info.toMap();
    }

    public static Map<String, Object> exportRtpSender(RtpSender sender, GetUserMediaImpl.MediaStreamTrackSettings settings) {
        ConstraintsMap info = new ConstraintsMap();
        info.putString("senderId", sender.id());
        info.putBoolean("ownsTrack", true);
        info.putMap("rtpParameters", exportRtpParameters(sender.getParameters()));
        info.putMap("track", exportMediaStreamTrack(sender.track(), settings));
        return info.toMap();
    }

    public static Map<String, Object> exportRtpReceiver(RtpReceiver receiver, GetUserMediaImpl.MediaStreamTrackSettings settings) {
        ConstraintsMap info = new ConstraintsMap();
        info.putString("receiverId", receiver.id());
        info.putMap("rtpParameters", exportRtpParameters(receiver.getParameters()));
        info.putMap("track", exportMediaStreamTrack(receiver.track(), settings));
        return info.toMap();
    }

    public static Map<String, Object> exportTransceiver(int id, RtpTransceiver transceiver, GetUserMediaImpl gUMImpl) {
        ConstraintsMap info = new ConstraintsMap();
        info.putInt("transceiverId", id);
        info.putString("mid", transceiver.getMid());
        info.putString("direction", transceiverDirectionString(transceiver.getDirection()));
        RtpSender sender = transceiver.getSender();
        info.putMap("sender", exportRtpSender(sender, gUMImpl.getTrackSettings(sender.id())));
        RtpReceiver receiver = transceiver.getReceiver();
        info.putMap("receiver", exportRtpReceiver(receiver, gUMImpl.getTrackSettings(receiver.id())));
        return info.toMap();
=======
public final class ObjectExporter {
  @Nullable
  public static Map<String, Object> exportMediaStream(
          String ownerTag, @NonNull MediaStream stream) {
    ConstraintsMap params = new ConstraintsMap();
    params.putString("streamId", stream.getId());
    params.putString("ownerTag", ownerTag);
    ConstraintsArray audioTracks = new ConstraintsArray();
    ConstraintsArray videoTracks = new ConstraintsArray();

    for (MediaStreamTrack track : stream.audioTracks) {
      audioTracks.pushMap(new ConstraintsMap(exportMediaStreamTrack(track)));
    }

    for (MediaStreamTrack track : stream.videoTracks) {
      videoTracks.pushMap(new ConstraintsMap(exportMediaStreamTrack(track)));
    }

    params.putArray("audioTracks", audioTracks.toArrayList());
    params.putArray("videoTracks", videoTracks.toArrayList());
    return params.toMap();
  }

  @Nullable
  public static Map<String, Object> exportMediaStreamTrack(@Nullable MediaStreamTrack track) {
    ConstraintsMap info = new ConstraintsMap();
    if (track != null) {
      info.putString("id", track.id());
      info.putString("label", track.getClass() == VideoTrack.class ? "video" : "audio");
      info.putString("kind", track.kind());
      info.putBoolean("enabled", track.enabled());
      info.putString("readyState", track.state().toString());
    }
    return info.toMap();
  }

  public static Map<String, Object> exportRtpSender(@NonNull RtpSender sender) {
    ConstraintsMap info = new ConstraintsMap();
    info.putString("senderId", sender.id());
    info.putBoolean("ownsTrack", true);
    info.putMap("rtpParameters", exportRtpParameters(sender.getParameters()));
    info.putMap("track", exportMediaStreamTrack(sender.track()));
    return info.toMap();
  }

  public static Map<String, Object> exportRtpReceiver(@NonNull RtpReceiver receiver) {
    ConstraintsMap info = new ConstraintsMap();
    info.putString("receiverId", receiver.id());
    info.putMap("rtpParameters", exportRtpParameters(receiver.getParameters()));
    info.putMap("track", exportMediaStreamTrack(receiver.track()));
    return info.toMap();
  }

  public static Map<String, Object> exportTransceiver(
          int id, @NonNull RtpTransceiver transceiver) {
    ConstraintsMap info = new ConstraintsMap();
    info.putInt("transceiverId", id);
    info.putString("mid", transceiver.getMid());
    info.putString("direction", EnumStringifier.transceiverDirectionString(transceiver.getDirection()));
    info.putMap("sender", exportRtpSender(transceiver.getSender()));
    info.putMap("receiver", exportRtpReceiver(transceiver.getReceiver()));
    return info.toMap();
  }

  public static Map<String, Object> exportIceCandidate(@NonNull IceCandidate candidate) {
    ConstraintsMap candidateParams = new ConstraintsMap();
    candidateParams.putInt("sdpMLineIndex", candidate.sdpMLineIndex);
    candidateParams.putString("sdpMid", candidate.sdpMid);
    candidateParams.putString("candidate", candidate.sdp);
    return candidateParams.toMap();
  }

  private static Map<String, Object> exportRtpParameters(@NonNull RtpParameters rtpParameters) {
    ConstraintsMap info = new ConstraintsMap();
    info.putString("transactionId", rtpParameters.transactionId);

    ConstraintsMap rtcp = new ConstraintsMap();
    rtcp.putString("cname", rtpParameters.getRtcp().getCname());
    rtcp.putBoolean("reducedSize", rtpParameters.getRtcp().getReducedSize());
    info.putMap("rtcp", rtcp.toMap());

    ConstraintsArray headerExtensions = new ConstraintsArray();
    for (RtpParameters.HeaderExtension extension : rtpParameters.getHeaderExtensions()) {
      ConstraintsMap map = new ConstraintsMap();
      map.putString("uri", extension.getUri());
      map.putInt("id", extension.getId());
      map.putBoolean("encrypted", extension.getEncrypted());
      headerExtensions.pushMap(map);
>>>>>>> 8e3bdbd4
    }
    info.putArray("headerExtensions", headerExtensions.toArrayList());

    ConstraintsArray encodings = new ConstraintsArray();
    for (RtpParameters.Encoding encoding : rtpParameters.encodings) {
      ConstraintsMap map = new ConstraintsMap();
      map.putBoolean("active", encoding.active);
      if (encoding.maxBitrateBps != null) {
        map.putInt("maxBitrate", encoding.maxBitrateBps);
      }
      if (encoding.minBitrateBps != null) {
        map.putInt("minBitrate", encoding.minBitrateBps);
      }
      if (encoding.maxFramerate != null) {
        map.putInt("maxFramerate", encoding.maxFramerate);
      }
      if (encoding.numTemporalLayers != null) {
        map.putInt("numTemporalLayers", encoding.numTemporalLayers);
      }
      if (encoding.scaleResolutionDownBy != null) {
        map.putDouble("scaleResolutionDownBy", encoding.scaleResolutionDownBy);
      }
      if (encoding.ssrc != null) {
        map.putLong("ssrc", encoding.ssrc);
      }
      encodings.pushMap(map);
    }
    info.putArray("encodings", encodings.toArrayList());

    ConstraintsArray codecs = new ConstraintsArray();
    for (RtpParameters.Codec codec : rtpParameters.codecs) {
      ConstraintsMap map = new ConstraintsMap();
      map.putString("name", codec.name);
      map.putInt("payloadType", codec.payloadType);
      map.putInt("clockRate", codec.clockRate);
      if (codec.numChannels != null) {
        map.putInt("numChannels", codec.numChannels);
      }
      map.putMap("parameters", new HashMap<>(codec.parameters));
      try {
        Field field = codec.getClass().getDeclaredField("kind");
        field.setAccessible(true);
        if (field.get(codec).equals(MediaStreamTrack.MediaType.MEDIA_TYPE_AUDIO)) {
          map.putString("kind", "audio");
        } else if (field.get(codec).equals(MediaStreamTrack.MediaType.MEDIA_TYPE_VIDEO)) {
          map.putString("kind", "video");
        }
      } catch (@NonNull
              NoSuchFieldException
                      | IllegalArgumentException
                      | IllegalAccessException e) {
        e.printStackTrace();
      }
      codecs.pushMap(map);
    }

    info.putArray("codecs", codecs.toArrayList());
    return info.toMap();
  }
}<|MERGE_RESOLUTION|>--- conflicted
+++ resolved
@@ -18,84 +18,6 @@
 import java.util.HashMap;
 import java.util.Map;
 
-<<<<<<< HEAD
-import static com.cloudwebrtc.webrtc.utils.EnumStringifier.transceiverDirectionString;
-
-public class ObjectExporter {
-    @Nullable
-    public static Map<String, Object> exportMediaStream(String ownerTag, MediaStream stream) {
-        ConstraintsMap params = new ConstraintsMap();
-        params.putString("streamId", stream.getId());
-        params.putString("ownerTag", ownerTag);
-        ConstraintsArray audioTracks = new ConstraintsArray();
-        ConstraintsArray videoTracks = new ConstraintsArray();
-
-        for (MediaStreamTrack track : stream.audioTracks) {
-            audioTracks.pushMap(new ConstraintsMap(exportMediaStreamTrack(track, null)));
-        }
-
-        for (MediaStreamTrack track : stream.videoTracks) {
-            videoTracks.pushMap(new ConstraintsMap(exportMediaStreamTrack(track, null)));
-        }
-
-        params.putArray("audioTracks", audioTracks.toArrayList());
-        params.putArray("videoTracks", videoTracks.toArrayList());
-        return params.toMap();
-    }
-
-    @Nullable
-    public static Map<String, Object> exportMediaStreamTrack(MediaStreamTrack track, GetUserMediaImpl.MediaStreamTrackSettings settings) {
-        ConstraintsMap info = new ConstraintsMap();
-        if (track != null) {
-            info.putString("id", track.id());
-            info.putString("label", track.getClass() == VideoTrack.class ? "video" : "audio");
-            info.putString("kind", track.kind());
-            info.putBoolean("enabled", track.enabled());
-            info.putString("readyState", track.state().toString());
-
-            Map<String, Object> trackSettingsMap = new HashMap<>();
-            if (settings != null) {
-                trackSettingsMap.put("width", settings.width);
-                trackSettingsMap.put("height", settings.height);
-                trackSettingsMap.put("facingMode", settings.facingMode);
-                trackSettingsMap.put("isScreen", settings.isScreen);
-                info.putString("deviceId", settings.deviceId);
-            } else {
-                info.putString("deviceId", "undefined");
-            }
-            info.putMap("settings", trackSettingsMap);
-        }
-        return info.toMap();
-    }
-
-    public static Map<String, Object> exportRtpSender(RtpSender sender, GetUserMediaImpl.MediaStreamTrackSettings settings) {
-        ConstraintsMap info = new ConstraintsMap();
-        info.putString("senderId", sender.id());
-        info.putBoolean("ownsTrack", true);
-        info.putMap("rtpParameters", exportRtpParameters(sender.getParameters()));
-        info.putMap("track", exportMediaStreamTrack(sender.track(), settings));
-        return info.toMap();
-    }
-
-    public static Map<String, Object> exportRtpReceiver(RtpReceiver receiver, GetUserMediaImpl.MediaStreamTrackSettings settings) {
-        ConstraintsMap info = new ConstraintsMap();
-        info.putString("receiverId", receiver.id());
-        info.putMap("rtpParameters", exportRtpParameters(receiver.getParameters()));
-        info.putMap("track", exportMediaStreamTrack(receiver.track(), settings));
-        return info.toMap();
-    }
-
-    public static Map<String, Object> exportTransceiver(int id, RtpTransceiver transceiver, GetUserMediaImpl gUMImpl) {
-        ConstraintsMap info = new ConstraintsMap();
-        info.putInt("transceiverId", id);
-        info.putString("mid", transceiver.getMid());
-        info.putString("direction", transceiverDirectionString(transceiver.getDirection()));
-        RtpSender sender = transceiver.getSender();
-        info.putMap("sender", exportRtpSender(sender, gUMImpl.getTrackSettings(sender.id())));
-        RtpReceiver receiver = transceiver.getReceiver();
-        info.putMap("receiver", exportRtpReceiver(receiver, gUMImpl.getTrackSettings(receiver.id())));
-        return info.toMap();
-=======
 public final class ObjectExporter {
   @Nullable
   public static Map<String, Object> exportMediaStream(
@@ -107,11 +29,11 @@
     ConstraintsArray videoTracks = new ConstraintsArray();
 
     for (MediaStreamTrack track : stream.audioTracks) {
-      audioTracks.pushMap(new ConstraintsMap(exportMediaStreamTrack(track)));
+      audioTracks.pushMap(new ConstraintsMap(exportMediaStreamTrack(track, null)));
     }
 
     for (MediaStreamTrack track : stream.videoTracks) {
-      videoTracks.pushMap(new ConstraintsMap(exportMediaStreamTrack(track)));
+      videoTracks.pushMap(new ConstraintsMap(exportMediaStreamTrack(track, null)));
     }
 
     params.putArray("audioTracks", audioTracks.toArrayList());
@@ -120,7 +42,7 @@
   }
 
   @Nullable
-  public static Map<String, Object> exportMediaStreamTrack(@Nullable MediaStreamTrack track) {
+  public static Map<String, Object> exportMediaStreamTrack(@Nullable MediaStreamTrack track, @Nullable  GetUserMediaImpl.MediaStreamTrackSettings settings) {
     ConstraintsMap info = new ConstraintsMap();
     if (track != null) {
       info.putString("id", track.id());
@@ -128,35 +50,49 @@
       info.putString("kind", track.kind());
       info.putBoolean("enabled", track.enabled());
       info.putString("readyState", track.state().toString());
+
+      Map<String, Object> trackSettingsMap = new HashMap<>();
+      if (settings != null) {
+        trackSettingsMap.put("width", settings.width);
+        trackSettingsMap.put("height", settings.height);
+        trackSettingsMap.put("facingMode", settings.facingMode);
+        trackSettingsMap.put("isScreen", settings.isScreen);
+        info.putString("deviceId", settings.deviceId);
+      } else {
+        info.putString("deviceId", "undefined");
+      }
+      info.putMap("settings", trackSettingsMap);
     }
     return info.toMap();
   }
 
-  public static Map<String, Object> exportRtpSender(@NonNull RtpSender sender) {
+  public static Map<String, Object> exportRtpSender(@NonNull RtpSender sender, GetUserMediaImpl.MediaStreamTrackSettings settings) {
     ConstraintsMap info = new ConstraintsMap();
     info.putString("senderId", sender.id());
     info.putBoolean("ownsTrack", true);
     info.putMap("rtpParameters", exportRtpParameters(sender.getParameters()));
-    info.putMap("track", exportMediaStreamTrack(sender.track()));
+    info.putMap("track", exportMediaStreamTrack(sender.track(), settings));
     return info.toMap();
   }
 
-  public static Map<String, Object> exportRtpReceiver(@NonNull RtpReceiver receiver) {
+  public static Map<String, Object> exportRtpReceiver(@NonNull RtpReceiver receiver, GetUserMediaImpl.MediaStreamTrackSettings settings) {
     ConstraintsMap info = new ConstraintsMap();
     info.putString("receiverId", receiver.id());
     info.putMap("rtpParameters", exportRtpParameters(receiver.getParameters()));
-    info.putMap("track", exportMediaStreamTrack(receiver.track()));
+    info.putMap("track", exportMediaStreamTrack(receiver.track(), settings));
     return info.toMap();
   }
 
   public static Map<String, Object> exportTransceiver(
-          int id, @NonNull RtpTransceiver transceiver) {
+          int id, @NonNull RtpTransceiver transceiver, GetUserMediaImpl gUMImpl) {
     ConstraintsMap info = new ConstraintsMap();
     info.putInt("transceiverId", id);
     info.putString("mid", transceiver.getMid());
     info.putString("direction", EnumStringifier.transceiverDirectionString(transceiver.getDirection()));
-    info.putMap("sender", exportRtpSender(transceiver.getSender()));
-    info.putMap("receiver", exportRtpReceiver(transceiver.getReceiver()));
+    RtpSender sender = transceiver.getSender();
+    info.putMap("sender", exportRtpSender(sender, gUMImpl.getTrackSettings(sender.id())));
+    RtpReceiver receiver = transceiver.getReceiver();
+    info.putMap("receiver", exportRtpReceiver(receiver, gUMImpl.getTrackSettings(receiver.id())));
     return info.toMap();
   }
 
@@ -184,7 +120,6 @@
       map.putInt("id", extension.getId());
       map.putBoolean("encrypted", extension.getEncrypted());
       headerExtensions.pushMap(map);
->>>>>>> 8e3bdbd4
     }
     info.putArray("headerExtensions", headerExtensions.toArrayList());
 
