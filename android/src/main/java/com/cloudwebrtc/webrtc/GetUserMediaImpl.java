--- conflicted
+++ resolved
@@ -19,10 +19,7 @@
 import android.util.Range;
 import android.view.Surface;
 
-<<<<<<< HEAD
-=======
 import androidx.annotation.NonNull;
->>>>>>> 8e3bdbd4
 import androidx.annotation.Nullable;
 import androidx.annotation.RequiresApi;
 
@@ -114,11 +111,10 @@
                 new MediaConstraints.KeyValuePair("googDAEchoCancellation", "true"));
     }
 
-<<<<<<< HEAD
     private String findVideoCapturer(
             CameraEnumerator enumerator, boolean isFacing, String sourceId
     ) {
-=======
+
     /**
      * Create video capturer via given facing mode
      *
@@ -134,7 +130,6 @@
     private VideoCapturer createVideoCapturer(
             @NonNull CameraEnumerator enumerator, boolean isFacing, @Nullable String sourceId) {
         VideoCapturer videoCapturer = null;
->>>>>>> 8e3bdbd4
 
         // if sourceId given, use specified sourceId first
         final String[] deviceNames = enumerator.getDeviceNames();
@@ -176,29 +171,12 @@
      * @param mediaConstraints a <tt>ConstraintsMap</tt> which represents "GUM" constraints argument
      * @return String value of "sourceId" optional "GUM" constraint or <tt>null</tt> if not specified.
      */
-<<<<<<< HEAD
-    private String getSourceIdConstraint(ConstraintsMap mediaConstraints) {
+    @Nullable
+    private String getSourceIdConstraint(@Nullable ConstraintsMap mediaConstraints) {
         if (mediaConstraints != null && mediaConstraints.hasKey("optional") && mediaConstraints.getType("optional") == ObjectType.Map) {
             ConstraintsMap optional = mediaConstraints.getMap("optional");
             if (optional.hasKey("sourceId") && optional.getType("sourceId") == ObjectType.String) {
                 return optional.getString("sourceId");
-=======
-    @Nullable
-    private String getSourceIdConstraint(@Nullable ConstraintsMap mediaConstraints) {
-        if (mediaConstraints != null
-                && mediaConstraints.hasKey("optional")
-                && mediaConstraints.getType("optional") == ObjectType.Array) {
-            ConstraintsArray optional = mediaConstraints.getArray("optional");
-
-            for (int i = 0, size = optional.size(); i < size; i++) {
-                if (optional.getType(i) == ObjectType.Map) {
-                    ConstraintsMap option = optional.getMap(i);
-
-                    if (option.hasKey("sourceId") && option.getType("sourceId") == ObjectType.String) {
-                        return option.getString("sourceId");
-                    }
-                }
->>>>>>> 8e3bdbd4
             }
         }
         return null;
@@ -576,7 +554,6 @@
         resultError("switchCamera", "Switching camera failed: " + id, result);
     }
 
-<<<<<<< HEAD
     void disposeSource(String trackId) {
         VideoCapturerInfo capturerInfo = mVideoCapturers.get(trackId);
         if (capturerInfo != null) {
@@ -594,10 +571,7 @@
         }
     }
 
-    void hasTorch(String trackId, Result result) {
-=======
     void hasTorch(String trackId, @NonNull Result result) {
->>>>>>> 8e3bdbd4
         VideoCapturerInfo info = mVideoCapturers.get(trackId);
         if (info == null) {
             resultError("hasTorch", "Video capturer not found for id: " + trackId, result);
@@ -776,16 +750,12 @@
         }
     }
 
-<<<<<<< HEAD
     @Nullable
     public MediaStreamTrackSettings getTrackSettings(String trackId) {
         return mediaStreamTrackSettings.get(trackId);
     }
 
-    public void reStartCamera(IsCameraEnabled getCameraId) {
-=======
     public void reStartCamera(@NonNull IsCameraEnabled getCameraId) {
->>>>>>> 8e3bdbd4
         for (Map.Entry<String, VideoCapturerInfo> item : mVideoCapturers.entrySet()) {
             if (!item.getValue().isScreenCapture && getCameraId.isEnabled(item.getKey())) {
                 item.getValue().capturer.startCapture(
