package com.cloudwebrtc.webrtc.proxy

import android.media.AudioManager.*
import com.cloudwebrtc.webrtc.State
import com.cloudwebrtc.webrtc.model.PeerConnectionConfiguration

/**
 * Creator of new [PeerConnectionProxy]s.
 *
 * @property state Global state used for creation.
 */
class PeerConnectionFactoryProxy(val state: State) {
<<<<<<< HEAD
  /** Counter for generating new [PeerConnectionProxy] IDs. */
  private var lastPeerConnectionId: Int = 0

  /**
   * All [PeerObserver]s created by this [PeerConnectionFactoryProxy].
   *
   * [PeerObserver]s will be removed on a [PeerConnectionProxy] dispose.
   */
  private var peerObservers: HashMap<Int, PeerObserver> = HashMap()

  /**
   * Creates a new [PeerConnectionProxy] based on the provided [PeerConnectionConfiguration].
   *
   * @param config Config with which new [PeerConnectionProxy] will be created.
   *
   * @return Newly created [PeerConnectionProxy].
   */
  fun create(config: PeerConnectionConfiguration): PeerConnectionProxy {
    val id = nextId()
    val peerObserver = PeerObserver()
    val peer =
        state.getPeerConnectionFactory().createPeerConnection(config.intoWebRtc(), peerObserver)
            ?: throw UnknownError("Creating new PeerConnection was failed because of unknown issue")
    val peerProxy = PeerConnectionProxy(id, peer)
    peerObserver.setPeerConnection(peerProxy)
    peerProxy.onDispose(::removePeerObserver)

    peerObservers[id] = peerObserver

    return peerProxy
  }

  /** Removes the specified [PeerObserver] from the [peerObservers]. */
  private fun removePeerObserver(id: Int) {
    peerObservers.remove(id)
  }

  /**
   * Generates a new [PeerConnectionProxy] ID.
   *
   * @return Newly generated [PeerConnectionProxy] ID.
   */
  private fun nextId(): Int {
    return lastPeerConnectionId++
  }
=======
    /**
     * Counter for generating new [PeerConnectionProxy] IDs.
     */
    private var lastPeerConnectionId: Int = 0

    /**
     * All [PeerObserver]s created by this [PeerConnectionFactoryProxy].
     *
     * [PeerObserver]s will be removed on a [PeerConnectionProxy] dispose.
     */
    private var peerObservers: HashMap<Int, PeerObserver> = HashMap()

    /**
     * Creates a new [PeerConnectionProxy] based on the provided
     * [PeerConnectionConfiguration].
     *
     * @param config  Config with which new [PeerConnectionProxy] will be
     *                created.
     *
     * @return  Newly created [PeerConnectionProxy].
     */
    fun create(config: PeerConnectionConfiguration): PeerConnectionProxy {
        if (peerObservers.isEmpty()) {
            state.getAudioManager().mode = MODE_IN_COMMUNICATION
        }

        val id = nextId()
        val peerObserver = PeerObserver()
        val peer =
            state.getPeerConnectionFactory()
                .createPeerConnection(config.intoWebRtc(), peerObserver)
                ?: throw UnknownError("Creating new PeerConnection was failed because of unknown issue")
        val peerProxy = PeerConnectionProxy(id, peer)
        peerObserver.setPeerConnection(peerProxy)
        peerProxy.onDispose(::removePeerObserver)

        peerObservers[id] = peerObserver

        return peerProxy
    }

    /**
     * Removes the specified [PeerObserver] from the [peerObservers].
     */
    private fun removePeerObserver(id: Int) {
        peerObservers.remove(id)
        if (peerObservers.isEmpty()) {
            state.getAudioManager().mode = MODE_NORMAL
        }
    }

    /**
     * Generates a new [PeerConnectionProxy] ID.
     *
     * @return  Newly generated [PeerConnectionProxy] ID.
     */
    private fun nextId(): Int {
        return lastPeerConnectionId++
    }
>>>>>>> 11084168
}<|MERGE_RESOLUTION|>--- conflicted
+++ resolved
@@ -7,56 +7,9 @@
 /**
  * Creator of new [PeerConnectionProxy]s.
  *
- * @property state Global state used for creation.
+ * @property state  Global state used for creation.
  */
 class PeerConnectionFactoryProxy(val state: State) {
-<<<<<<< HEAD
-  /** Counter for generating new [PeerConnectionProxy] IDs. */
-  private var lastPeerConnectionId: Int = 0
-
-  /**
-   * All [PeerObserver]s created by this [PeerConnectionFactoryProxy].
-   *
-   * [PeerObserver]s will be removed on a [PeerConnectionProxy] dispose.
-   */
-  private var peerObservers: HashMap<Int, PeerObserver> = HashMap()
-
-  /**
-   * Creates a new [PeerConnectionProxy] based on the provided [PeerConnectionConfiguration].
-   *
-   * @param config Config with which new [PeerConnectionProxy] will be created.
-   *
-   * @return Newly created [PeerConnectionProxy].
-   */
-  fun create(config: PeerConnectionConfiguration): PeerConnectionProxy {
-    val id = nextId()
-    val peerObserver = PeerObserver()
-    val peer =
-        state.getPeerConnectionFactory().createPeerConnection(config.intoWebRtc(), peerObserver)
-            ?: throw UnknownError("Creating new PeerConnection was failed because of unknown issue")
-    val peerProxy = PeerConnectionProxy(id, peer)
-    peerObserver.setPeerConnection(peerProxy)
-    peerProxy.onDispose(::removePeerObserver)
-
-    peerObservers[id] = peerObserver
-
-    return peerProxy
-  }
-
-  /** Removes the specified [PeerObserver] from the [peerObservers]. */
-  private fun removePeerObserver(id: Int) {
-    peerObservers.remove(id)
-  }
-
-  /**
-   * Generates a new [PeerConnectionProxy] ID.
-   *
-   * @return Newly generated [PeerConnectionProxy] ID.
-   */
-  private fun nextId(): Int {
-    return lastPeerConnectionId++
-  }
-=======
     /**
      * Counter for generating new [PeerConnectionProxy] IDs.
      */
@@ -116,5 +69,4 @@
     private fun nextId(): Int {
         return lastPeerConnectionId++
     }
->>>>>>> 11084168
 }