--- conflicted
+++ resolved
@@ -10,8 +10,8 @@
 import com.cloudwebrtc.webrtc.proxy.MediaStreamTrackProxy
 import com.cloudwebrtc.webrtc.proxy.VideoMediaTrackSource
 import com.cloudwebrtc.webrtc.utils.EglUtils
+import org.webrtc.*
 import java.util.*
-import org.webrtc.*
 
 /**
  * Default device video width.
@@ -56,19 +56,10 @@
 /**
  * Processor for `getUserMedia` requests.
  *
- * @property state Global state used for enumerating devices and creation new
- * [MediaStreamTrackProxy]s.
+ * @property state  Global state used for enumerating devices and creation new
+ *                  [MediaStreamTrackProxy]s.
  */
 class MediaDevices(val state: State) {
-<<<<<<< HEAD
-  /**
-   * Enumerator for the camera devices, based on which new video [MediaStreamTrackProxy]s will be
-   * created.
-   */
-  private val cameraEnumerator: CameraEnumerator = getCameraEnumerator(state.getAppContext())
-
-  companion object {
-=======
     /**
      * [BluetoothAdapter] used for detecting whether bluetooth headset is
      * connected or not.
@@ -142,39 +133,33 @@
         )
     }
 
->>>>>>> 11084168
-    /**
-     * Creates a new [CameraEnumerator] instance based on the supported Camera API version.
-     *
-     * @param context Android context which needed for the [CameraEnumerator] creation.
-     *
-     * @return [CameraEnumerator] based on the available Camera API version.
-     */
-    private fun getCameraEnumerator(context: Context): CameraEnumerator {
-      return if (Camera2Enumerator.isSupported(context)) {
-        Camera2Enumerator(context)
-      } else {
-        Camera1Enumerator(false)
-      }
-    }
-  }
-
-  /**
-   * Creates local audio and video [MediaStreamTrackProxy]s based on the provided [Constraints].
-   *
-   * @param constraints Parameters based on which [MediaDevices] will select most suitable device.
-   *
-   * @return List of [MediaStreamTrackProxy]s most suitable based on the provided [Constraints].
-   */
-  fun getUserMedia(constraints: Constraints): List<MediaStreamTrackProxy> {
-    val tracks = mutableListOf<MediaStreamTrackProxy>()
-    if (constraints.audio != null) {
-      tracks.add(getUserAudioTrack(constraints.audio))
-    }
-<<<<<<< HEAD
-    if (constraints.video != null) {
-      tracks.add(getUserVideoTrack(constraints.video))
-=======
+    /**
+     * Creates local audio and video [MediaStreamTrackProxy]s based on the
+     * provided [Constraints].
+     *
+     * @param constraints  Parameters based on which [MediaDevices] will select
+     *                     most suitable device.
+     *
+     * @return  List of [MediaStreamTrackProxy]s most suitable based on the
+     *          provided [Constraints].
+     */
+    fun getUserMedia(constraints: Constraints): List<MediaStreamTrackProxy> {
+        val tracks = mutableListOf<MediaStreamTrackProxy>()
+        if (constraints.audio != null) {
+            tracks.add(getUserAudioTrack(constraints.audio))
+        }
+        if (constraints.video != null) {
+            tracks.add(getUserVideoTrack(constraints.video))
+        }
+        return tracks
+    }
+
+    /**
+     * @return  List of [MediaDeviceInfo]s for the currently available devices.
+     */
+    fun enumerateDevices(): List<MediaDeviceInfo> {
+        return enumerateAudioDevices() + enumerateVideoDevices()
+    }
 
     /**
      * Switches the current output audio device to the device with the provided
@@ -273,103 +258,101 @@
         return cameraEnumerator.deviceNames.map { deviceId ->
             MediaDeviceInfo(deviceId, deviceId, MediaDeviceKind.VIDEO_INPUT)
         }.toList()
->>>>>>> 11084168
-    }
-    return tracks
-  }
-
-  /** @return List of [MediaDeviceInfo]s for the currently available devices. */
-  fun enumerateDevices(): List<MediaDeviceInfo> {
-    return enumerateAudioDevices() + enumerateVideoDevices()
-  }
-
-  /** @return List of [MediaDeviceInfo]s for the currently available audio devices. */
-  private fun enumerateAudioDevices(): List<MediaDeviceInfo> {
-    return listOf(MediaDeviceInfo("default", "default", MediaDeviceKind.AUDIO_INPUT))
-  }
-
-  /** @return List of [MediaDeviceInfo]s for the currently available video devices. */
-  private fun enumerateVideoDevices(): List<MediaDeviceInfo> {
-    return cameraEnumerator
-        .deviceNames
-        .map { deviceId -> MediaDeviceInfo(deviceId, deviceId, MediaDeviceKind.VIDEO_INPUT) }
-        .toList()
-  }
-
-  /**
-   * Lookups ID of the video device most suitable basing on the provided [VideoConstraints].
-   *
-   * @param constraints [VideoConstraints] based on which lookup will be performed.
-   *
-   * @return `null` if all devices are not suitable for the provided [VideoConstraints], or most
-   * suitable device ID for the provided [VideoConstraints].
-   */
-  private fun findDeviceMatchingConstraints(constraints: VideoConstraints): String? {
-    val scoreTable = TreeMap<Int, String>()
-    for (deviceId in cameraEnumerator.deviceNames) {
-      val deviceScore = constraints.calculateScoreForDeviceId(cameraEnumerator, deviceId)
-      if (deviceScore != null) {
-        scoreTable[deviceScore] = deviceId
-      }
-    }
-
-    return scoreTable.lastEntry()?.value
-  }
-
-  /**
-   * Creates a video [MediaStreamTrackProxy] for the provided [VideoConstraints].
-   *
-   * @param constraints [VideoConstraints] to perform the lookup with.
-   *
-   * @return Most suitable [MediaStreamTrackProxy] for the provided [VideoConstraints].
-   */
-  private fun getUserVideoTrack(constraints: VideoConstraints): MediaStreamTrackProxy {
-    val deviceId = findDeviceMatchingConstraints(constraints) ?: throw OverconstrainedException()
-    val width = constraints.width ?: DEFAULT_WIDTH
-    val height = constraints.height ?: DEFAULT_HEIGHT
-    val fps = constraints.fps ?: DEFAULT_FPS
-
-    val videoSource = state.getPeerConnectionFactory().createVideoSource(false)
-    videoSource.adaptOutputFormat(width, height, fps)
-
-    val surfaceTextureRenderer =
-        SurfaceTextureHelper.create(Thread.currentThread().name, EglUtils.rootEglBaseContext)
-    val videoCapturer =
-        cameraEnumerator.createCapturer(
+    }
+
+    /**
+     * Lookups ID of the video device most suitable basing on the provided
+     * [VideoConstraints].
+     *
+     * @param constraints  [VideoConstraints] based on which lookup will be
+     *                     performed.
+     *
+     * @return  `null` if all devices are not suitable for the provided
+     *          [VideoConstraints], or most suitable device ID for the provided
+     *          [VideoConstraints].
+     */
+    private fun findDeviceMatchingConstraints(constraints: VideoConstraints): String? {
+        val scoreTable = TreeMap<Int, String>()
+        for (deviceId in cameraEnumerator.deviceNames) {
+            val deviceScore = constraints.calculateScoreForDeviceId(
+                cameraEnumerator,
+                deviceId
+            )
+            if (deviceScore != null) {
+                scoreTable[deviceScore] = deviceId
+            }
+        }
+
+        return scoreTable.lastEntry()?.value
+    }
+
+    /**
+     * Creates a video [MediaStreamTrackProxy] for the provided [VideoConstraints].
+     *
+     * @param constraints  [VideoConstraints] to perform the lookup with.
+     *
+     * @return  Most suitable [MediaStreamTrackProxy] for the provided
+     *          [VideoConstraints].
+     */
+    private fun getUserVideoTrack(constraints: VideoConstraints): MediaStreamTrackProxy {
+        val deviceId =
+            findDeviceMatchingConstraints(constraints)
+                ?: throw OverconstrainedException()
+        val width = constraints.width ?: DEFAULT_WIDTH
+        val height = constraints.height ?: DEFAULT_HEIGHT
+        val fps = constraints.fps ?: DEFAULT_FPS
+
+        val videoSource =
+            state.getPeerConnectionFactory().createVideoSource(false)
+        videoSource.adaptOutputFormat(width, height, fps)
+
+        val surfaceTextureRenderer = SurfaceTextureHelper.create(
+            Thread.currentThread().name,
+            EglUtils.rootEglBaseContext
+        )
+        val videoCapturer = cameraEnumerator.createCapturer(
             deviceId,
             object : CameraVideoCapturer.CameraEventsHandler {
-              override fun onCameraError(p0: String?) {}
-              override fun onCameraDisconnected() {}
-              override fun onCameraFreezed(p0: String?) {}
-              override fun onCameraOpening(p0: String?) {}
-              override fun onFirstFrameAvailable() {}
-              override fun onCameraClosed() {}
-            })
-    videoCapturer.initialize(
-        surfaceTextureRenderer, state.getAppContext(), videoSource.capturerObserver)
-    videoCapturer.startCapture(width, height, fps)
-
-    val videoTrackSource =
-        VideoMediaTrackSource(
+                override fun onCameraError(p0: String?) {}
+                override fun onCameraDisconnected() {}
+                override fun onCameraFreezed(p0: String?) {}
+                override fun onCameraOpening(p0: String?) {}
+                override fun onFirstFrameAvailable() {}
+                override fun onCameraClosed() {}
+            }
+        )
+        videoCapturer.initialize(
+            surfaceTextureRenderer,
+            state.getAppContext(),
+            videoSource.capturerObserver
+        )
+        videoCapturer.startCapture(width, height, fps)
+
+        val videoTrackSource = VideoMediaTrackSource(
             videoCapturer,
             videoSource,
             surfaceTextureRenderer,
             state.getPeerConnectionFactory(),
-            deviceId)
-
-    return videoTrackSource.newTrack()
-  }
-
-  /**
-   * Creates an audio [MediaStreamTrackProxy] basing on the provided [AudioConstraints].
-   *
-   * @param constraints [AudioConstraints] to perform the lookup with.
-   *
-   * @return Most suitable [MediaStreamTrackProxy] for the provided [AudioConstraints].
-   */
-  private fun getUserAudioTrack(constraints: AudioConstraints): MediaStreamTrackProxy {
-    val source = state.getPeerConnectionFactory().createAudioSource(constraints.intoWebRtc())
-    val audioTrackSource = AudioMediaTrackSource(source, state.getPeerConnectionFactory())
-    return audioTrackSource.newTrack()
-  }
+            deviceId
+        )
+
+        return videoTrackSource.newTrack()
+    }
+
+    /**
+     * Creates an audio [MediaStreamTrackProxy] basing on the provided
+     * [AudioConstraints].
+     *
+     * @param constraints  [AudioConstraints] to perform the lookup with.
+     *
+     * @return  Most suitable [MediaStreamTrackProxy] for the provided
+     *          [AudioConstraints].
+     */
+    private fun getUserAudioTrack(constraints: AudioConstraints): MediaStreamTrackProxy {
+        val source = state.getPeerConnectionFactory()
+            .createAudioSource(constraints.intoWebRtc())
+        val audioTrackSource =
+            AudioMediaTrackSource(source, state.getPeerConnectionFactory())
+        return audioTrackSource.newTrack()
+    }
 }