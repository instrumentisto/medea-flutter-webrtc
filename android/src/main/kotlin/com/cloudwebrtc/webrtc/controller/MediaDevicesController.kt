--- conflicted
+++ resolved
@@ -16,15 +16,9 @@
 /**
  * Controller of [MediaDevices] functional.
  *
- * @property messenger Messenger used for creating new [MethodChannel]s.
- * @param state State used for creating new [MediaStreamTrackProxy]s.
+ * @property messenger  Messenger used for creating new [MethodChannel]s.
+ * @param state         State used for creating new [MediaStreamTrackProxy]s.
  */
-<<<<<<< HEAD
-class MediaDevicesController(private val messenger: BinaryMessenger, state: State) :
-    MethodChannel.MethodCallHandler {
-  /** Underlying [MediaDevices] to perform [MethodCall]s on. */
-  private val mediaDevices = MediaDevices(state)
-=======
 class MediaDevicesController(
     private val messenger: BinaryMessenger,
     state: State
@@ -34,29 +28,13 @@
      * Underlying [MediaDevices] to perform [MethodCall]s on.
      */
     private val mediaDevices = MediaDevices(state)
->>>>>>> 11084168
 
-  /** Channel listened for [MethodCall]s. */
-  private val chan = MethodChannel(messenger, ChannelNameGenerator.name("MediaDevices", 0))
+    /**
+     * Channel listened for [MethodCall]s.
+     */
+    private val chan =
+        MethodChannel(messenger, ChannelNameGenerator.name("MediaDevices", 0))
 
-<<<<<<< HEAD
-  init {
-    chan.setMethodCallHandler(this)
-  }
-
-  override fun onMethodCall(call: MethodCall, result: MethodChannel.Result) {
-    when (call.method) {
-      "enumerateDevices" -> {
-        result.success(mediaDevices.enumerateDevices().map { it.asFlutterResult() })
-      }
-      "getUserMedia" -> {
-        val constraintsArg: Map<String, Any> = call.argument("constraints")!!
-        try {
-          val tracks = mediaDevices.getUserMedia(Constraints.fromMap(constraintsArg))
-          result.success(tracks.map { MediaStreamTrackController(messenger, it).asFlutterResult() })
-        } catch (e: OverconstrainedException) {
-          result.error("OverconstrainedError", null, null)
-=======
     /**
      * Event channel into which all [PeerConnectionProxy] events are sent.
      */
@@ -126,16 +104,10 @@
     override fun onListen(obj: Any?, sink: EventChannel.EventSink?) {
         if (sink != null) {
             eventSink = AnyThreadSink(sink)
->>>>>>> 11084168
         }
-      }
     }
-<<<<<<< HEAD
-  }
-=======
 
     override fun onCancel(obj: Any?) {
         eventSink = null
     }
->>>>>>> 11084168
 }