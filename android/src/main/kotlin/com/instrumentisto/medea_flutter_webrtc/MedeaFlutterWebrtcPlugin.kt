--- conflicted
+++ resolved
@@ -34,12 +34,9 @@
   override fun onDetachedFromEngine(registrar: FlutterPlugin.FlutterPluginBinding) {
     Log.i(TAG, "Detached from engine")
 
-<<<<<<< HEAD
-    ForegroundCallService.stop(registrar.applicationContext, permissions!!)
-=======
->>>>>>> 29cd3da3
     ControllerRegistry.disposeAll()
 
+    ForegroundCallService.stop(registrar.applicationContext, permissions!!)
     messenger = null
     state = null
     textureRegistry = null
@@ -57,11 +54,7 @@
     permissions = Permissions(activityPluginBinding!!.activity)
     activityPluginBinding!!.addRequestPermissionsResultListener(permissions!!)
     mediaDevices = MediaDevicesController(messenger!!, state!!, permissions!!)
-<<<<<<< HEAD
     peerConnectionFactory = PeerConnectionFactoryController(messenger!!, state!!, permissions!!)
-=======
-    peerConnectionFactory = PeerConnectionFactoryController(messenger!!, state!!)
->>>>>>> 29cd3da3
     videoRendererFactory = VideoRendererFactoryController(messenger!!, textureRegistry!!)
   }
 
