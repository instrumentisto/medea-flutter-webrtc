--- conflicted
+++ resolved
@@ -13,11 +13,7 @@
   /** [MediaStreamTrackProxy] of this [RtpReceiverProxy]. */
   private var track: MediaStreamTrackProxy? = null
 
-<<<<<<< HEAD
-  /** The disposed state of [obj]. */
-=======
   /** Disposed state of the [obj]. */
->>>>>>> 7f651ef7
   private var disposed: Boolean = false
 
   init {
@@ -25,11 +21,7 @@
     addOnSyncListener { syncMediaStreamTrack() }
   }
 
-<<<<<<< HEAD
-  /** Sets [disposed] to `true`. */
-=======
   /** Sets [disposed] to `true` for the [obj]. */
->>>>>>> 7f651ef7
   fun setDisposed() {
     disposed = true
   }
@@ -40,14 +32,6 @@
    * @param t [MediaStreamTrackProxy] which will be set to the underlying [RtpSender].
    */
   fun replaceTrack(t: MediaStreamTrackProxy?) {
-<<<<<<< HEAD
-    if (!disposed) {
-      track = t
-      val isSuccessful = obj.setTrack(t?.obj, false)
-      if (!isSuccessful) {
-        throw ReplaceSenderTrackException()
-      }
-=======
     if (disposed) {
       return
     }
@@ -56,7 +40,6 @@
     val isSuccessful = obj.setTrack(t?.obj, false)
     if (!isSuccessful) {
       throw ReplaceSenderTrackException()
->>>>>>> 7f651ef7
     }
   }
 
