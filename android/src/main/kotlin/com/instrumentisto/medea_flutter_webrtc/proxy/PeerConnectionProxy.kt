--- conflicted
+++ resolved
@@ -34,16 +34,9 @@
   /** List of all [RtpTransceiverProxy]s owned by this [PeerConnectionProxy]. */
   private var transceivers: TreeMap<Int, RtpTransceiverProxy> = TreeMap()
 
-<<<<<<< HEAD
-  /** Indicates whether the underlying [PeerConnection] has been disposed. */
-  var disposed: Boolean = false
-    private set
-    get
-=======
   /** Indicator whether the underlying [PeerConnection] has been disposed. */
   var disposed: Boolean = false
     private set
->>>>>>> 7f651ef7
 
   /**
    * List of subscribers on [dispose] event.
@@ -243,19 +236,12 @@
    * @param endedReceiver [RtpReceiver] being ended.
    */
   fun receiverEnded(endedReceiver: RtpReceiver) {
-<<<<<<< HEAD
-    if (!disposed) {
-      val receiver = receivers[endedReceiver.id()]
-      receiver?.notifyRemoved()
-    }
-=======
     if (disposed) {
       return
     }
 
     val receiver = receivers[endedReceiver.id()]
     receiver?.notifyRemoved()
->>>>>>> 7f651ef7
   }
 
   /**
@@ -415,17 +401,11 @@
    * underlying [PeerConnection] has been [disposed].
    */
   fun restartIce() {
-<<<<<<< HEAD
-    if (!disposed) {
-      obj.restartIce()
-    }
-=======
     if (disposed) {
       return
     }
 
     obj.restartIce()
->>>>>>> 7f651ef7
   }
 
   /**
@@ -433,19 +413,6 @@
    * [RtpSender]s. Does nothing if the underlying [PeerConnection] has been [disposed].
    */
   private fun syncSenders() {
-<<<<<<< HEAD
-    if (!disposed) {
-      val peerSenders = obj.senders
-      for (peerSender in peerSenders) {
-        val peerSenderId = peerSender.id()
-
-        val oldSender = senders[peerSenderId]
-        if (oldSender == null) {
-          senders[peerSenderId] = RtpSenderProxy(peerSender)
-        } else {
-          oldSender.replace(peerSender)
-        }
-=======
     if (disposed) {
       return
     }
@@ -459,7 +426,6 @@
         senders[peerSenderId] = RtpSenderProxy(peerSender)
       } else {
         oldSender.replace(peerSender)
->>>>>>> 7f651ef7
       }
     }
   }
@@ -469,19 +435,6 @@
    * new [RtpReceiver]s. Does nothing if the underlying [PeerConnection] has been [disposed].
    */
   private fun syncReceivers() {
-<<<<<<< HEAD
-    if (!disposed) {
-      val peerReceivers = obj.receivers
-      for (peerReceiver in peerReceivers) {
-        val peerReceiverId = peerReceiver.id()
-
-        val oldReceiver = receivers[peerReceiverId]
-        if (oldReceiver == null) {
-          receivers[peerReceiverId] = RtpReceiverProxy(peerReceiver)
-        } else {
-          oldReceiver.replace(peerReceiver)
-        }
-=======
     if (disposed) {
       return
     }
@@ -495,7 +448,6 @@
         receivers[peerReceiverId] = RtpReceiverProxy(peerReceiver)
       } else {
         oldReceiver.replace(peerReceiver)
->>>>>>> 7f651ef7
       }
     }
   }
@@ -506,18 +458,6 @@
    * [PeerConnection] has been [disposed].
    */
   private fun syncTransceivers() {
-<<<<<<< HEAD
-    if (!disposed) {
-      val peerTransceivers = obj.transceivers.withIndex()
-
-      for ((id, peerTransceiver) in peerTransceivers) {
-        val oldTransceiver = transceivers[id]
-        if (oldTransceiver == null) {
-          transceivers[id] = RtpTransceiverProxy(peerTransceiver)
-        } else {
-          oldTransceiver.replace(peerTransceiver)
-        }
-=======
     if (disposed) {
       return
     }
@@ -530,7 +470,6 @@
         transceivers[id] = RtpTransceiverProxy(peerTransceiver)
       } else {
         oldTransceiver.replace(peerTransceiver)
->>>>>>> 7f651ef7
       }
     }
   }
