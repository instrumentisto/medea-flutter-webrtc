--- conflicted
+++ resolved
@@ -50,13 +50,8 @@
 }
 
 dependencies {
-<<<<<<< HEAD
-    implementation 'com.github.webrtc-sdk:android:92.4515.03'
-    implementation 'androidx.annotation:annotation:1.1.0'
-=======
     coreLibraryDesugaring 'com.android.tools:desugar_jdk_libs:1.1.5'
->>>>>>> 8e3bdbd4
     implementation "org.jetbrains.kotlin:kotlin-stdlib-jdk7:$kotlin_version"
     implementation 'androidx.annotation:annotation:1.3.0'
-    implementation 'com.github.webrtc-sdk:android:92.4515.01'
+    implementation 'com.github.webrtc-sdk:android:92.4515.03'
 }