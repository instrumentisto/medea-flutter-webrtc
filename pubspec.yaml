name: medea_flutter_webrtc
description: Flutter WebRTC plugin for iOS/Android/Desktop/Web, based on GoogleWebRTC.
version: 0.8.0-dev
homepage: https://github.com/instrumentisto/flutter-webrtc

environment:
  flutter: ">=3.7.0"
  sdk: ">=2.19.0 <4.0.0"

dependencies:
  collection: ^1.17.0
  ffi: ^2.0.1
  js: ^0.6.5
  flutter:
    sdk: flutter
<<<<<<< HEAD
  flutter_rust_bridge: 1.64.0  # should be the same as in `Cargo.lock`
=======
  flutter_rust_bridge: 1.75.1  # should be the same as in `Cargo.lock`
>>>>>>> d60de2ef
  freezed_annotation: ^2.2.0
  meta: ^1.8.0
  uuid: ^3.0.7
dev_dependencies:
  build_runner: ^2.3.2
<<<<<<< HEAD
  ffigen: 7.2.6
=======
  ffigen: 7.2.8
>>>>>>> d60de2ef
  flutter_lints: ^2.0.1
  flutter_test:
    sdk: flutter
  freezed: ^2.2.1
  import_sorter: ^4.6.0

flutter:
  plugin:
    platforms:
      android:
        package: com.instrumentisto.medea_flutter_webrtc
        pluginClass: MedeaFlutterWebrtcPlugin
      ios:
        pluginClass: MedeaFlutterWebrtcPlugin
      linux:
        pluginClass: MedeaFlutterWebrtcPlugin
      macos:
        pluginClass: MedeaFlutterWebrtcPlugin
      windows:
        pluginClass: MedeaFlutterWebrtcPluginCApi<|MERGE_RESOLUTION|>--- conflicted
+++ resolved
@@ -13,21 +13,13 @@
   js: ^0.6.5
   flutter:
     sdk: flutter
-<<<<<<< HEAD
-  flutter_rust_bridge: 1.64.0  # should be the same as in `Cargo.lock`
-=======
   flutter_rust_bridge: 1.75.1  # should be the same as in `Cargo.lock`
->>>>>>> d60de2ef
   freezed_annotation: ^2.2.0
   meta: ^1.8.0
   uuid: ^3.0.7
 dev_dependencies:
   build_runner: ^2.3.2
-<<<<<<< HEAD
-  ffigen: 7.2.6
-=======
   ffigen: 7.2.8
->>>>>>> d60de2ef
   flutter_lints: ^2.0.1
   flutter_test:
     sdk: flutter
