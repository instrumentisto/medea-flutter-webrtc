--- conflicted
+++ resolved
@@ -9,26 +9,17 @@
 // Calls Rust `CreatePeerConnection()` and writes newly created Peer ID to the
 // provided `MethodResult`.
 void CreateRTCPeerConnection(
-<<<<<<< HEAD
     flutter::BinaryMessenger* messenger,
-=======
->>>>>>> e3a7b7d0
     Box<Webrtc>& webrtc,
     const flutter::MethodCall<EncodableValue>& method_call,
     std::unique_ptr<flutter::MethodResult<EncodableValue>> result);
 
 // Calls Rust `CreateOffer()` and writes the returned session description to the
 // provided `MethodResult`.
-<<<<<<< HEAD
-void CreateOffer(Box<Webrtc>& webrtc,
-                 const flutter::MethodCall<EncodableValue>& method_call,
-                 std::unique_ptr<flutter::MethodResult<EncodableValue>> result);
-=======
 void CreateOffer(
     Box<Webrtc>& webrtc,
     const flutter::MethodCall<EncodableValue>& method_call,
     std::unique_ptr<flutter::MethodResult<EncodableValue>> result);
->>>>>>> e3a7b7d0
 
 // Calls Rust `CreateAnswer()`and writes the returned session description to the
 // provided `MethodResult`.
@@ -49,12 +40,8 @@
     const flutter::MethodCall<EncodableValue>& method_call,
     std::unique_ptr<flutter::MethodResult<EncodableValue>> result);
 
-<<<<<<< HEAD
 // todo delete. That fn only for data leak test;
 void DeletePC(Box<Webrtc>& webrtc,
     const flutter::MethodCall<EncodableValue>& method_call,
     std::unique_ptr<flutter::MethodResult<EncodableValue>> result);
-}  // namespace flutter_webrtc_plugin
-=======
-}
->>>>>>> e3a7b7d0
+}  // namespace flutter_webrtc_plugin