--- conflicted
+++ resolved
@@ -1,9 +1,6 @@
 #pragma once
 
-<<<<<<< HEAD
-=======
-#include "flutter/method_result.h"
->>>>>>> 9c82cdc5
+#include "flutter_webrtc.h"
 #include "flutter_webrtc.h"
 
 using namespace rust::cxxbridge1;
@@ -22,39 +19,20 @@
 
 // Parses the received constraints from Dart and passes them to Rust
 // `GetMedia()`, then converts the backed `MediaStream` info for Dart.
-<<<<<<< HEAD
-void GetMedia(const flutter::MethodCall<EncodableValue>& method_call,
-              Box<Webrtc>& webrtc,
-              std::unique_ptr<MethodResult<EncodableValue>> result,
-              bool is_display = false);
+void GetMedia(Box<Webrtc>& webrtc,const flutter::MethodCall<EncodableValue>& method_call,
 
-// Changes the `enabled` property of the specified media track.
-void SetTrackEnabled(const flutter::MethodCall<EncodableValue>& method_call,
-                     Box<Webrtc>& webrtc,
-                     std::unique_ptr<MethodResult<EncodableValue>> result);
-
-// Disposes some media stream calling Rust `DisposeStream`.
-void DisposeStream(const flutter::MethodCall<EncodableValue>& method_call,
-                   Box<Webrtc>& webrtc,
-                   std::unique_ptr<MethodResult<EncodableValue>> result);
-=======
-void GetMedia(Box<Webrtc>& webrtc,
-              const flutter::MethodCall<EncodableValue>& method_call,
               std::unique_ptr<flutter::MethodResult<EncodableValue>> result,
               bool is_display = false);
 
 // Changes the `enabled` property of the specified media track.
-void SetTrackEnabled(
-    Box<Webrtc>& webrtc,
-    const flutter::MethodCall<EncodableValue>& method_call,
-    std::unique_ptr<flutter::MethodResult<EncodableValue>> result);
+void SetTrackEnabled(Box<Webrtc>& webrtc,const flutter::MethodCall<EncodableValue>& method_call,
+
+                     std::unique_ptr<flutter::MethodResult<EncodableValue>> result);
 
 // Disposes some media stream calling Rust `DisposeStream`.
-void DisposeStream(
-    Box<Webrtc>& webrtc,
-    const flutter::MethodCall<EncodableValue>& method_call,
-    std::unique_ptr<flutter::MethodResult<EncodableValue>> result);
->>>>>>> 9c82cdc5
+void DisposeStream(Box<Webrtc>& webrtc,const flutter::MethodCall<EncodableValue>& method_call,
+
+                   std::unique_ptr<flutter::MethodResult<EncodableValue>> result);
 
 // Parses video constraints received from Dart to Rust `VideoConstraints`.
 VideoConstraints ParseVideoConstraints(const EncodableValue video_arg);
