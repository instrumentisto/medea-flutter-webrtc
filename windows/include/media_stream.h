<<<<<<< HEAD
#ifndef MEDIA_STREAM_METHODS
#define MEDIA_STREAM_METHODS

#include <memory>

#include <flutter_webrtc_native.h>
#include "flutter_webrtc.h"
#include "flutter_webrtc/flutter_web_r_t_c_plugin.h"
#include "flutter_webrtc/flutter_webrtc_plugin.h"
#include "flutter_webrtc_base.h"
=======
#pragma once

#include "flutter/method_result.h"
>>>>>>> f7a56a92

using namespace rust::cxxbridge1;
using namespace flutter;

#define DEFAULT_WIDTH 640
#define DEFAULT_HEIGHT 480
#define DEFAULT_FPS 30

namespace flutter_webrtc_plugin {

<<<<<<< HEAD
// Class with the methods related to `MediaStream`.
class MediaStreamMethods {
 public:
  // Calls Rust `EnumerateDevices()` and converts the received Rust vector of
  // `MediaDeviceInfo` info for Dart.
  static void EnumerateDevice(
      rust::Box<Webrtc>& webrtc,
      std::unique_ptr<MethodResult<EncodableValue>> result);

  // Parses the received constraints from Dart and passes them to Rust
  // `GetUserMedia()`, then converts the backed `MediaStream` info for Dart.
  static void GetUserMedia(
      const flutter::MethodCall<EncodableValue>& method_call,
      Box<Webrtc>& webrtc,
      std::unique_ptr<MethodResult<EncodableValue>> result);

  // Disposes some media stream calling Rust `DisposeStream`.
  static void DisposeStream(
      const flutter::MethodCall<EncodableValue>& method_call,
      Box<Webrtc>& webrtc,
      std::unique_ptr<MethodResult<EncodableValue>> result);

  // Sets the `Track`'s state to `enabled` or `disabled`.
  static void SetTrackEnabled(
      const flutter::MethodCall<EncodableValue>& method_call,
      Box<Webrtc>& webrtc,
      std::unique_ptr<MethodResult<EncodableValue>> result);

 private:
  // Parses video constraints received from Dart to Rust `VideoConstraints`.
  static VideoConstraints ParseVideoConstraints(const EncodableValue video_arg);

  // Parses audio constraints received from Dart to Rust `AudioConstraints`.
  static AudioConstraints ParseAudioConstraints(const EncodableValue audio_arg);

  // Converts Rust `VideoConstraints` or `AudioConstraints` to `EncodableList`
  // for passing to Dart according to `TrackKind`.
  static EncodableList GetParams(TrackKind type, MediaStream& user_media);
};
}  // namespace flutter_webrtc_plugin

#endif
=======
// Calls Rust `EnumerateDevices()` and converts the received Rust vector of
// `MediaDeviceInfo` info for Dart.
void EnumerateDevice(
    rust::Box<Webrtc>& webrtc,
    std::unique_ptr<MethodResult<EncodableValue>> result);

// Parses the received constraints from Dart and passes them to Rust
// `GetUserMedia()`, then converts the backed `MediaStream` info for Dart.
void GetUserMedia(
    const flutter::MethodCall<EncodableValue>& method_call,
    Box<Webrtc>& webrtc,
    std::unique_ptr<MethodResult<EncodableValue>> result);

// Disposes some media stream calling Rust `DisposeStream`.
void DisposeStream(
    const flutter::MethodCall<EncodableValue>& method_call,
    Box<Webrtc>& webrtc,
    std::unique_ptr<MethodResult<EncodableValue>> result);

// Parses video constraints received from Dart to Rust `VideoConstraints`.
VideoConstraints ParseVideoConstraints(const EncodableValue video_arg);

// Parses audio constraints received from Dart to Rust `AudioConstraints`.
AudioConstraints ParseAudioConstraints(const EncodableValue audio_arg);

// Converts Rust `VideoConstraints` or `AudioConstraints` to `EncodableList`
// for passing to Dart according to `TrackKind`.
EncodableList GetParams(TrackKind type, MediaStream& user_media);

}  // namespace flutter_webrtc_plugin
>>>>>>> f7a56a92
<|MERGE_RESOLUTION|>--- conflicted
+++ resolved
@@ -1,19 +1,6 @@
-<<<<<<< HEAD
-#ifndef MEDIA_STREAM_METHODS
-#define MEDIA_STREAM_METHODS
-
-#include <memory>
-
-#include <flutter_webrtc_native.h>
-#include "flutter_webrtc.h"
-#include "flutter_webrtc/flutter_web_r_t_c_plugin.h"
-#include "flutter_webrtc/flutter_webrtc_plugin.h"
-#include "flutter_webrtc_base.h"
-=======
 #pragma once
 
 #include "flutter/method_result.h"
->>>>>>> f7a56a92
 
 using namespace rust::cxxbridge1;
 using namespace flutter;
@@ -24,50 +11,6 @@
 
 namespace flutter_webrtc_plugin {
 
-<<<<<<< HEAD
-// Class with the methods related to `MediaStream`.
-class MediaStreamMethods {
- public:
-  // Calls Rust `EnumerateDevices()` and converts the received Rust vector of
-  // `MediaDeviceInfo` info for Dart.
-  static void EnumerateDevice(
-      rust::Box<Webrtc>& webrtc,
-      std::unique_ptr<MethodResult<EncodableValue>> result);
-
-  // Parses the received constraints from Dart and passes them to Rust
-  // `GetUserMedia()`, then converts the backed `MediaStream` info for Dart.
-  static void GetUserMedia(
-      const flutter::MethodCall<EncodableValue>& method_call,
-      Box<Webrtc>& webrtc,
-      std::unique_ptr<MethodResult<EncodableValue>> result);
-
-  // Disposes some media stream calling Rust `DisposeStream`.
-  static void DisposeStream(
-      const flutter::MethodCall<EncodableValue>& method_call,
-      Box<Webrtc>& webrtc,
-      std::unique_ptr<MethodResult<EncodableValue>> result);
-
-  // Sets the `Track`'s state to `enabled` or `disabled`.
-  static void SetTrackEnabled(
-      const flutter::MethodCall<EncodableValue>& method_call,
-      Box<Webrtc>& webrtc,
-      std::unique_ptr<MethodResult<EncodableValue>> result);
-
- private:
-  // Parses video constraints received from Dart to Rust `VideoConstraints`.
-  static VideoConstraints ParseVideoConstraints(const EncodableValue video_arg);
-
-  // Parses audio constraints received from Dart to Rust `AudioConstraints`.
-  static AudioConstraints ParseAudioConstraints(const EncodableValue audio_arg);
-
-  // Converts Rust `VideoConstraints` or `AudioConstraints` to `EncodableList`
-  // for passing to Dart according to `TrackKind`.
-  static EncodableList GetParams(TrackKind type, MediaStream& user_media);
-};
-}  // namespace flutter_webrtc_plugin
-
-#endif
-=======
 // Calls Rust `EnumerateDevices()` and converts the received Rust vector of
 // `MediaDeviceInfo` info for Dart.
 void EnumerateDevice(
@@ -77,6 +20,12 @@
 // Parses the received constraints from Dart and passes them to Rust
 // `GetUserMedia()`, then converts the backed `MediaStream` info for Dart.
 void GetUserMedia(
+    const flutter::MethodCall<EncodableValue>& method_call,
+    Box<Webrtc>& webrtc,
+    std::unique_ptr<MethodResult<EncodableValue>> result);
+
+// Sets the `Track`'s state to `enabled` or `disabled`.
+void SetTrackEnabled(
     const flutter::MethodCall<EncodableValue>& method_call,
     Box<Webrtc>& webrtc,
     std::unique_ptr<MethodResult<EncodableValue>> result);
@@ -97,5 +46,4 @@
 // for passing to Dart according to `TrackKind`.
 EncodableList GetParams(TrackKind type, MediaStream& user_media);
 
-}  // namespace flutter_webrtc_plugin
->>>>>>> f7a56a92
+}  // namespace flutter_webrtc_plugin