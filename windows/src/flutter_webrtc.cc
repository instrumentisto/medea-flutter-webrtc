--- conflicted
+++ resolved
@@ -7,7 +7,6 @@
 // #include "flutter-webrtc-native/include/api.h"
 #include "flutter_webrtc.h"
 #include "flutter_webrtc/flutter_web_r_t_c_plugin.h"
-<<<<<<< HEAD
 #include "parsing.h"
 
 namespace flutter_webrtc_plugin {
@@ -16,57 +15,6 @@
     : FlutterVideoRendererManager::FlutterVideoRendererManager(
           plugin->textures(),
           plugin->messenger()) {
-=======
-// #include "media_stream.h"
-#include "parsing.h"
-// #include "peer_connection.h"
-
-namespace flutter_webrtc_plugin {
-
-// // `OnDeviceChangeCallback` implementation forwarding the event to the Dart
-// // side via `EventSink`.
-// class DeviceChangeHandler : public OnDeviceChangeCallback {
-//  public:
-//   DeviceChangeHandler(flutter::BinaryMessenger* binary_messenger) {
-//     event_channel_.reset(new EventChannel<EncodableValue>(
-//         binary_messenger, "FlutterWebRTC/OnDeviceChange",
-//         &StandardMethodCodec::GetInstance()));
-
-//     auto handler = std::make_unique<StreamHandlerFunctions<EncodableValue>>(
-//         // `on_listen` callback.
-//         [&](const flutter::EncodableValue* arguments,
-//             std::unique_ptr<flutter::EventSink<flutter::EncodableValue>>&&
-//                 events)
-//             -> std::unique_ptr<StreamHandlerError<flutter::EncodableValue>> {
-//           event_sink_ = std::move(events);
-//           return nullptr;
-//         },
-//         // `on_cancel` callback.
-//         [&](const flutter::EncodableValue* arguments)
-//             -> std::unique_ptr<StreamHandlerError<flutter::EncodableValue>> {
-//           event_sink_ = nullptr;
-//           return nullptr;
-//         });
-
-//     event_channel_->SetStreamHandler(std::move(handler));
-//   }
-
-//   // `OnDeviceChangeCallback` implementation.
-//   void OnDeviceChange() { event_sink_->Success(); }
-
-//  private:
-//   // Named channel for communicating with the Flutter application using
-//   // asynchronous event streams.
-//   std::unique_ptr<EventChannel<EncodableValue>> event_channel_;
-
-//   // Event callback. Events to be sent to Flutter application act as clients
-//   of
-//   // this interface for sending events.
-//   std::unique_ptr<EventSink<EncodableValue>> event_sink_;
-// };
-
-FlutterWebRTC::FlutterWebRTC(FlutterWebRTCPlugin* plugin) {
->>>>>>> a2220677
   messenger_ = plugin->messenger();
 }
 
@@ -77,17 +25,12 @@
     std::unique_ptr<flutter::MethodResult<EncodableValue>> result) {
   const std::string& method = method_call.method_name();
 
-<<<<<<< HEAD
   if (method.compare("create") == 0) {
     CreateVideoRendererTexture(std::move(result));
   } else if (method.compare("dispose") == 0) {
     VideoRendererDispose(method_call, std::move(result));
   } else if (method.compare("createCallback") == 0) {
     CreateFrameHandler(method_call, std::move(result));
-=======
-  if (method.compare("test") == 0) {
-    result->Success();
->>>>>>> a2220677
   } else {
     result->NotImplemented();
   }
