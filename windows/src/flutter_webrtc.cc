--- conflicted
+++ resolved
@@ -26,15 +26,9 @@
   } else if (method.compare("getSources") == 0) {
     EnumerateDevice(webrtc, std::move(result));
   } else if (method.compare("getUserMedia") == 0) {
-<<<<<<< HEAD
-    GetMedia(method_call, webrtc, messenger_, std::move(result), false);
-  } else if (method.compare("getDisplayMedia") == 0) {
-    GetMedia(method_call, webrtc, messenger_, std::move(result), true);
-=======
     GetMedia(webrtc, method_call, std::move(result), false);
   } else if (method.compare("getDisplayMedia") == 0) {
     GetMedia(webrtc, method_call, std::move(result), true);
->>>>>>> 63a13cf4
   } else if (method.compare("mediaStreamGetTracks") == 0) {
   } else if (method.compare("createOffer") == 0) {
     CreateOffer(webrtc, method_call, std::move(result));
