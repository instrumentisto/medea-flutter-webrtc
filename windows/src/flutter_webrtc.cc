--- conflicted
+++ resolved
@@ -11,16 +11,12 @@
 
 FlutterWebRTC::FlutterWebRTC(FlutterWebRTCPlugin* plugin)
     : FlutterVideoRendererManager::FlutterVideoRendererManager(
-<<<<<<< HEAD
-          plugin->textures(),
-          plugin->messenger()) {
-  webrtc->SetOnDeviceChanged(
-      std::make_unique<DeviceChangeHandler>(plugin->messenger()));
+    plugin->textures(),
+    plugin->messenger()) {
+        messenger_ = plugin->messenger();
+        webrtc->SetOnDeviceChanged(
+            std::make_unique<DeviceChangeHandler>(plugin->messenger()));
 }
-=======
-    plugin->textures(),
-    plugin->messenger()) { messenger_ = plugin->messenger();}
->>>>>>> aae8030f
 
 FlutterWebRTC::~FlutterWebRTC() {}
 
