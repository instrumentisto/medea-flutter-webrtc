#include <Windows.h>
#include <sstream>
#include <string>

#include "flutter_webrtc.h"
#include "flutter_webrtc/flutter_web_r_t_c_plugin.h"
#include "media_stream.h"
#include "peer_connection.h"

namespace flutter_webrtc_plugin {

FlutterWebRTC::FlutterWebRTC(FlutterWebRTCPlugin* plugin)
    : FlutterVideoRendererManager::FlutterVideoRendererManager(
<<<<<<< HEAD
    plugin->textures(),
    plugin->messenger()) {
        messenger_ = plugin->messenger();
        webrtc->SetOnDeviceChanged(
            std::make_unique<DeviceChangeHandler>(plugin->messenger()));
}
=======
          plugin->textures(),
          plugin->messenger()) { messenger_ = plugin->messenger();}
>>>>>>> 248164d6

FlutterWebRTC::~FlutterWebRTC() {}

void FlutterWebRTC::HandleMethodCall(
    const flutter::MethodCall<EncodableValue>& method_call,
    std::unique_ptr<flutter::MethodResult<EncodableValue>> result) {
  const std::string& method = method_call.method_name();

  if (method.compare("createPeerConnection") == 0) {
    CreateRTCPeerConnection(webrtc, messenger_, method_call, std::move(result));
  } else if (method.compare("getSources") == 0) {
    EnumerateDevice(webrtc, std::move(result));
  } else if (method.compare("getUserMedia") == 0) {
    GetMedia(method_call, webrtc, std::move(result), false);
  } else if (method.compare("getDisplayMedia") == 0) {
    GetMedia(method_call, webrtc, std::move(result), true);
  } else if (method.compare("mediaStreamGetTracks") == 0) {
  } else if (method.compare("createOffer") == 0) {
    CreateOffer(webrtc, method_call, std::move(result));
  } else if (method.compare("createAnswer") == 0) {
    CreateAnswer(webrtc, method_call, std::move(result));
  } else if (method.compare("addStream") == 0) {
  } else if (method.compare("removeStream") == 0) {
  } else if (method.compare("setLocalDescription") == 0) {
    SetLocalDescription(webrtc, method_call, std::move(result));
  } else if (method.compare("setRemoteDescription") == 0) {
    SetRemoteDescription(webrtc, method_call, std::move(result));
  } else if (method.compare("addCandidate") == 0) {
  } else if (method.compare("getStats") == 0) {
  } else if (method.compare("createDataChannel") == 0) {
  } else if (method.compare("dataChannelSend") == 0) {
  } else if (method.compare("dataChannelClose") == 0) {
  } else if (method.compare("streamDispose") == 0) {
    DisposeStream(method_call, webrtc, std::move(result));
  } else if (method.compare("mediaStreamTrackSetEnable") == 0) {
    SetTrackEnabled(method_call, webrtc, std::move(result));
  } else if (method.compare("trackDispose") == 0) {
  } else if (method.compare("peerConnectionClose") == 0) {
  } else if (method.compare("peerConnectionDispose") == 0) {
  } else if (method.compare("createVideoRenderer") == 0) {
    CreateVideoRendererTexture(std::move(result));
  } else if (method.compare("videoRendererDispose") == 0) {
    VideoRendererDispose(method_call, webrtc, std::move(result));
  } else if (method.compare("videoRendererSetSrcObject") == 0) {
    SetMediaStream(method_call, webrtc, std::move(result));
  } else if (method.compare("setVolume") == 0) {
  } else if (method.compare("getLocalDescription") == 0) {
  } else if (method.compare("getRemoteDescription") == 0) {
  } else if (method.compare("mediaStreamAddTrack") == 0) {
  } else if (method.compare("mediaStreamRemoveTrack") == 0) {
  } else if (method.compare("addTrack") == 0) {
  } else if (method.compare("removeTrack") == 0) {
  } else if (method.compare("addTransceiver") == 0) {
    AddTransceiver(webrtc, method_call, std::move(result));
  } else if (method.compare("getTransceivers") == 0) {
    GetTransceivers(webrtc, method_call, std::move(result));
  } else if (method.compare("getReceivers") == 0) {
  } else if (method.compare("getSenders") == 0) {
  } else if (method.compare("rtpSenderDispose") == 0) {
  } else if (method.compare("rtpSenderSetTrack") == 0) {
  } else if (method.compare("rtpSenderReplaceTrack") == 0) {
  } else if (method.compare("rtpSenderSetParameters") == 0) {
  } else if (method.compare("rtpTransceiverStop") == 0) {
  } else if (method.compare("rtpTransceiverSetDirection") == 0) {
  } else if (method.compare("setConfiguration") == 0) {
  } else if (method.compare("captureFrame") == 0) {
  } else {
    result->NotImplemented();
  }
}

}  // namespace flutter_webrtc_plugin<|MERGE_RESOLUTION|>--- conflicted
+++ resolved
@@ -11,17 +11,12 @@
 
 FlutterWebRTC::FlutterWebRTC(FlutterWebRTCPlugin* plugin)
     : FlutterVideoRendererManager::FlutterVideoRendererManager(
-<<<<<<< HEAD
-    plugin->textures(),
-    plugin->messenger()) {
+          plugin->textures(),
+          plugin->messenger()) {
         messenger_ = plugin->messenger();
         webrtc->SetOnDeviceChanged(
             std::make_unique<DeviceChangeHandler>(plugin->messenger()));
 }
-=======
-          plugin->textures(),
-          plugin->messenger()) { messenger_ = plugin->messenger();}
->>>>>>> 248164d6
 
 FlutterWebRTC::~FlutterWebRTC() {}
 
