--- conflicted
+++ resolved
@@ -11,13 +11,8 @@
 
 FlutterWebRTC::FlutterWebRTC(FlutterWebRTCPlugin* plugin)
     : FlutterVideoRendererManager::FlutterVideoRendererManager(
-<<<<<<< HEAD
           plugin->textures(),
-          plugin->messenger()) {}
-=======
-    plugin->textures(),
-    plugin->messenger()) { messenger_ = plugin->messenger();}
->>>>>>> aae8030f
+          plugin->messenger()) { messenger_ = plugin->messenger();}
 
 FlutterWebRTC::~FlutterWebRTC() {}
 
