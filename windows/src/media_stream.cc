#include "media_stream.h"
#include "flutter_webrtc.h"
#include "parsing.h"
#include "flutter/standard_method_codec.h"
#include <mutex>

namespace flutter_webrtc_plugin {

  // `CreateSdpCallbackInterface` implementation forwarding completion result to
// the Flutter side via inner `flutter::MethodResult`.
class TrackEventCallback : public TrackEventInterface {

 public:

  struct Dependencies {
    // `EventSink` guard.
    std::unique_ptr<std::mutex> lock_ = std::make_unique<std::mutex>();
    // `EventSink` used to send events to the Flutter side.
    std::unique_ptr<flutter::EventSink<flutter::EncodableValue>> sink_;
    // Flutter `EventChannel` used to dispose the channel object.
    std::unique_ptr<flutter::EventChannel<flutter::EncodableValue>> chan_;
  };

  TrackEventCallback(std::shared_ptr<Dependencies> deps)
      : deps_(std::move(deps)) {};

  ~TrackEventCallback() {
    if (deps_->chan_) {
      deps_->chan_->SetStreamHandler(nullptr);
    }
  }

  void OnEnded() {
    const std::lock_guard<std::mutex> lock(*deps_->lock_);
    if (deps_->sink_) {
      flutter::EncodableMap params;
      params[flutter::EncodableValue("event")] = "onended";
      deps_->sink_->Success(flutter::EncodableValue(params));
    }
  }

  void OnMute() {
    const std::lock_guard<std::mutex> lock(*deps_->lock_);
    if (deps_->sink_) {
      flutter::EncodableMap params;
      params[flutter::EncodableValue("event")] = "onmute";
      deps_->sink_->Success(flutter::EncodableValue(params));
    }
  }

  void OnUnmute() {
    const std::lock_guard<std::mutex> lock(*deps_->lock_);
    if (deps_->sink_) {
      flutter::EncodableMap params;
      params[flutter::EncodableValue("event")] = "onunmute";
      deps_->sink_->Success(flutter::EncodableValue(params));
    }
  }
 private:

  std::shared_ptr<Dependencies> deps_;
};

/// Calls Rust `EnumerateDevices()` and converts the received Rust vector of
/// `MediaDeviceInfo` info for Dart.
void EnumerateDevice(rust::Box<Webrtc>& webrtc,
                     std::unique_ptr<MethodResult<EncodableValue>> result) {
  rust::Vec<MediaDeviceInfo> devices = webrtc->EnumerateDevices();

  EncodableList sources;

  for (size_t i = 0; i < devices.size(); ++i) {
    std::string kind;
    switch (devices[i].kind) {
      case MediaDeviceKind::kAudioInput:
        kind = "audioinput";
        break;

      case MediaDeviceKind::kAudioOutput:
        kind = "audiooutput";
        break;

      case MediaDeviceKind::kVideoInput:
        kind = "videoinput";
        break;

      default:
        result->Error("Invalid MediaDeviceKind");
        return;
    }

    EncodableMap info;
    info[EncodableValue("label")] =
        EncodableValue(std::string(devices[i].label));
    info[EncodableValue("deviceId")] =
        EncodableValue(std::string(devices[i].device_id));
    info[EncodableValue("kind")] = EncodableValue(kind);
    info[EncodableValue("groupId")] = EncodableValue(std::string(""));

    sources.push_back(EncodableValue(info));
  }

  EncodableMap params;
  params[EncodableValue("sources")] = EncodableValue(sources);

  result->Success(EncodableValue(params));
}

/// Parses the received constraints from Dart and passes them to Rust
/// `GetMedia()`, then converts the backed `MediaStream` info for Dart.
<<<<<<< HEAD
void GetMedia(const flutter::MethodCall<EncodableValue>& method_call,
              Box<Webrtc>& webrtc,
              flutter::BinaryMessenger* messenger,
              std::unique_ptr<MethodResult<EncodableValue>> result,
=======
void GetMedia(rust::Box<Webrtc>& webrtc,
              const flutter::MethodCall<EncodableValue>& method_call,
              std::unique_ptr<flutter::MethodResult<EncodableValue>> result,
>>>>>>> 63a13cf4
              bool is_display) {
  if (!method_call.arguments()) {
    result->Error("Bad Arguments", "Null constraints arguments received");
    return;
  }

  auto args = GetValue<EncodableMap>(*method_call.arguments());
  auto constraints_arg = findMap(args, "constraints");

  auto video_arg = findMap(constraints_arg, "video");
  auto audio_arg = findMap(constraints_arg, "audio");

  MediaStreamConstraints constraints;

  constraints.video = ParseVideoConstraints(video_arg);
  constraints.audio = ParseAudioConstraints(audio_arg);

  MediaStream media = webrtc->GetMedia(constraints, is_display);

  EncodableMap params;

  params[EncodableValue("streamId")] =
      EncodableValue(std::to_string(media.stream_id));
  params[EncodableValue("videoTracks")] =
      EncodableValue(GetParams(TrackKind::kVideo, media));
  params[EncodableValue("audioTracks")] =
      EncodableValue(GetParams(TrackKind::kAudio, media));

  result->Success(EncodableValue(params));
}

/// Parses video constraints recieved from Dart to Rust `VideoConstraints`.
VideoConstraints ParseVideoConstraints(EncodableValue video_arg) {
  EncodableMap video_mandatory;

  size_t width = DEFAULT_WIDTH;
  size_t height = DEFAULT_HEIGHT;
  size_t fps = DEFAULT_FPS;
  std::string video_device_id;
  bool video_required;

  if (TypeIs<bool>(video_arg)) {
    if (GetValue<bool>(video_arg)) {
      video_required = true;
    } else {
      width = 0;
      height = 0;
      fps = 0;
      video_required = false;
    }
    video_device_id = std::string();
  } else {
    EncodableMap video_map = GetValue<EncodableMap>(video_arg);
    video_mandatory = findMap(video_map, "mandatory");
    if (!video_mandatory.empty()) {
      std::string width_s = findString(video_mandatory, "minWidth");
      std::string height_s = findString(video_mandatory, "minHeight");
      std::string fps_s = findString(video_mandatory, "minFrameRate");
      if (!width_s.empty()) {
        int width_n = std::stoi(width_s);
        if (width_n > 0) {
          width = width_n;
        }
      }
      if (!height_s.empty()) {
        int height_n = std::stoi(height_s);
        if (height_n > 0) {
          height = height_n;
        }
      }
      if (!fps_s.empty()) {
        int fps_n = std::stoi(fps_s);
        if (fps_n > 0) {
          fps = fps_n;
        }
      }
    }
    video_device_id = findString(video_map, "deviceId");
    video_required = true;
  }

  VideoConstraints video_constraints;

  video_constraints.required = video_required;
  video_constraints.width = width;
  video_constraints.height = height;
  video_constraints.frame_rate = fps;
  video_constraints.device_id = video_device_id;

  return video_constraints;
}

/// Parses audio constraints received from Dart to Rust `AudioConstraints`.
AudioConstraints ParseAudioConstraints(EncodableValue audio_arg) {
  EncodableValue audio_device_id;
  bool audio_required;

  if (TypeIs<bool>(audio_arg)) {
    if (GetValue<bool>(audio_arg)) {
      audio_required = true;
    } else {
      audio_required = false;
    }
    audio_device_id = std::string();
  } else {
    EncodableMap audio_map = GetValue<EncodableMap>(audio_arg);
    audio_device_id = findString(audio_map, "deviceId");
    audio_required = true;
  }

  AudioConstraints audio_constraints;

  audio_constraints.required = audio_required;
  audio_constraints.device_id =
      rust::String(GetValue<std::string>(audio_device_id));

  return audio_constraints;
}

/// Converts Rust `VideoConstraints` or `AudioConstraints` to `EncodableList`
/// for passing to Dart according to `TrackKind`.
EncodableList GetParams(TrackKind type, MediaStream& media) {
  auto rust_tracks =
      type == TrackKind::kVideo ? media.video_tracks : media.audio_tracks;

  EncodableList tracks;

  if (rust_tracks.size() == 0) {
    tracks = EncodableList();
  } else {
    for (size_t i = 0; i < rust_tracks.size(); ++i) {
      EncodableMap info;
      info[EncodableValue("id")] =
          EncodableValue(std::to_string(rust_tracks[i].id));
      info[EncodableValue("label")] =
          EncodableValue(std::string(rust_tracks[i].label));
      info[EncodableValue("kind")] = EncodableValue(
          rust_tracks[i].kind == TrackKind::kVideo ? "video" : "audio");
      info[EncodableValue("enabled")] = EncodableValue(rust_tracks[i].enabled);

      tracks.push_back(EncodableValue(info));
    }
  }

  return tracks;
}

/// Changes the `enabled` property of the specified media track calling Rust
/// `SetTrackEnabled`.
void SetTrackEnabled(
    rust::Box<Webrtc>& webrtc,
    const flutter::MethodCall<EncodableValue>& method_call,
    std::unique_ptr<flutter::MethodResult<EncodableValue>> result) {
  if (!method_call.arguments()) {
    result->Error("Bad Arguments", "Null constraints arguments received");
    return;
  }

  const EncodableMap params = GetValue<EncodableMap>(*method_call.arguments());
  const std::string track_id = findString(params, "trackId");
  const bool enabled =
      GetValue<bool>(params.find(EncodableValue("enabled"))->second);

  webrtc->SetTrackEnabled((uint64_t)std::stoi(track_id), enabled);

  result->Success();
}

/// Disposes some media stream calling Rust `DisposeStream`.
void DisposeStream(
    rust::Box<Webrtc>& webrtc,
    const flutter::MethodCall<EncodableValue>& method_call,
    std::unique_ptr<flutter::MethodResult<EncodableValue>> result) {
  const EncodableMap params = GetValue<EncodableMap>(*method_call.arguments());

  auto converted_id = std::stoi(findString(params, "streamId"));
  if (converted_id < 0) {
    result->Error("Stream id can`t be less then 0.");
    return;
  }

  webrtc->DisposeStream(converted_id);
  result->Success();
}

// Registers observer for `MediaStreamTrackInterface`.
void RegisterObserver(
    Box<Webrtc>& webrtc,
    flutter::BinaryMessenger* messenger,
    const flutter::MethodCall<EncodableValue>& method_call,
    std::unique_ptr<flutter::MethodResult<EncodableValue>> result) {

  if (!method_call.arguments()) {
    result->Error("Bad Arguments", "Null constraints arguments received");
    return;
  }

  const EncodableMap params = GetValue<EncodableMap>(*method_call.arguments());
  const std::string track_id = findString(params, "trackId");

  auto ctx = std::make_shared<TrackEventCallback::Dependencies>();
  auto observer = std::make_unique<TrackEventCallback>(ctx);

  rust::String error = webrtc->RegisterObserver(std::stoi(track_id), std::move(observer));

  if(error == "") {
    auto event_channel = std::make_unique<EventChannel<EncodableValue>>(
        messenger,
        "MediaStreamTrack/" + track_id,
        &StandardMethodCodec::GetInstance());

    std::weak_ptr<TrackEventCallback::Dependencies> weak_deps(ctx);
    auto handler = std::make_unique<StreamHandlerFunctions<EncodableValue>>(
        [=](const flutter::EncodableValue* arguments,
            std::unique_ptr<flutter::EventSink<flutter::EncodableValue>>&&
                events)
            -> std::unique_ptr<StreamHandlerError<flutter::EncodableValue>> {
          auto context = weak_deps.lock();
          if (context) {
            const std::lock_guard<std::mutex> lock(*context->lock_);
            context->sink_ = std::move(events);
          }
          return nullptr;
        },
        [=](const flutter::EncodableValue* arguments)
            -> std::unique_ptr<StreamHandlerError<flutter::EncodableValue>> {
          auto context = weak_deps.lock();
          if (context) {
            const std::lock_guard<std::mutex> lock(*context->lock_);
            context->sink_.reset();
          }
          return nullptr;
        });
    event_channel->SetStreamHandler(std::move(handler));
    ctx->chan_ = std::move(event_channel);
    result->Success(nullptr);

  } else {
    result->Error(std::string(error));
  }

}

// Unregisters observer for `MediaStreamTrackInterface`.
void UnregisterObserver(
    Box<Webrtc>& webrtc,
    const flutter::MethodCall<EncodableValue>& method_call,
    std::unique_ptr<flutter::MethodResult<EncodableValue>> result) {

  if (!method_call.arguments()) {
    result->Error("Bad Arguments", "Null constraints arguments received");
    return;
  }

  const EncodableMap params = GetValue<EncodableMap>(*method_call.arguments());
  const std::string track_id = findString(params, "trackId");

  rust::String error =
      webrtc->UnregisterObserver(std::stoi(track_id));
  if (error == "") {
    result->Success(nullptr);
  } else {
    result->Error(std::string(error));
  }
}

}  // namespace flutter_webrtc_plugin<|MERGE_RESOLUTION|>--- conflicted
+++ resolved
@@ -108,16 +108,9 @@
 
 /// Parses the received constraints from Dart and passes them to Rust
 /// `GetMedia()`, then converts the backed `MediaStream` info for Dart.
-<<<<<<< HEAD
-void GetMedia(const flutter::MethodCall<EncodableValue>& method_call,
-              Box<Webrtc>& webrtc,
-              flutter::BinaryMessenger* messenger,
-              std::unique_ptr<MethodResult<EncodableValue>> result,
-=======
 void GetMedia(rust::Box<Webrtc>& webrtc,
               const flutter::MethodCall<EncodableValue>& method_call,
               std::unique_ptr<flutter::MethodResult<EncodableValue>> result,
->>>>>>> 63a13cf4
               bool is_display) {
   if (!method_call.arguments()) {
     result->Error("Bad Arguments", "Null constraints arguments received");
