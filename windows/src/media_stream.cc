--- conflicted
+++ resolved
@@ -9,11 +9,7 @@
 
 /// Calls Rust `EnumerateDevices()` and converts the received Rust vector of
 /// `MediaDeviceInfo` info for Dart.
-<<<<<<< HEAD
-void EnumerateDevice(Box<Webrtc>& webrtc,
-=======
 void EnumerateDevice(rust::Box<Webrtc>& webrtc,
->>>>>>> 9c82cdc5
                      std::unique_ptr<MethodResult<EncodableValue>> result) {
   rust::Vec<MediaDeviceInfo> devices = webrtc->EnumerateDevices();
 
