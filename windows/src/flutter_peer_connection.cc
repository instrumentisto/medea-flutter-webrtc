#include "flutter_peer_connection.h"
<<<<<<< HEAD
#include "media_stream.h"

#include <condition_variable>
#include <mutex>
#include <thread>
#include "flutter_webrtc.h"
#include <atomic>

using namespace rust::cxxbridge1;

template<class T>
class atomic_unique_ptr
{
  using pointer = T *;
  std::atomic<pointer> ptr;
public:
  constexpr atomic_unique_ptr() noexcept : ptr() {}
  explicit atomic_unique_ptr(pointer p) noexcept : ptr(p) {}
  atomic_unique_ptr(atomic_unique_ptr&& p) noexcept : ptr(p.release()) {}
  atomic_unique_ptr& operator=(atomic_unique_ptr&& p) noexcept { reset(p.release()); return *this; }
  atomic_unique_ptr(std::unique_ptr<T>&& p) noexcept : ptr(p.release()) {}
  atomic_unique_ptr& operator=(std::unique_ptr<T>&& p) noexcept { reset(p.release()); return *this; }

  void reset(pointer p = pointer()) { auto old = ptr.exchange(p); if (old) delete old; }
  operator pointer() const { return ptr; }
  pointer operator->() const { return ptr; }
  pointer get() const { return ptr; }
  explicit operator bool() const { return ptr != pointer(); }
  pointer release() { return ptr.exchange(pointer()); }
  ~atomic_unique_ptr() { reset(); }
};

namespace callbacks {

// Callback for write `CreateOffer/Answer` success result in flutter.
extern "C" void OnSuccessCreate(std::string sdp,
                                std::string type,
                                size_t context) {
  auto result = (flutter::MethodResult<flutter::EncodableValue>*)context;
  flutter::EncodableMap params;
  params[flutter::EncodableValue("sdp")] = sdp;
  params[flutter::EncodableValue("type")] = type;
  result->Success(flutter::EncodableValue(params));
  delete result;
}

// Callback for write `SetLocalDescription` success result in flutter.
extern "C" void OnSuccessDescription(size_t context) {
  auto result = (flutter::MethodResult<flutter::EncodableValue>*)context;
  result->Success(nullptr);
  delete result;
}

// Callback for write error in flutter.
extern "C" void OnFail(std::string error, size_t context) {
  auto result = (flutter::MethodResult<flutter::EncodableValue>*)context;
  result->Error(error);
  delete result;
}

// todo.
class EventContext {
 public:
  atomic_unique_ptr<flutter::EventSink<flutter::EncodableValue>> event_sink;
  atomic_unique_ptr<flutter::EventChannel<flutter::EncodableValue>> lt_channel;
};

// todo.
extern "C" void OnEvent(std::string event, size_t context) {
  auto result = (EventContext*)context;
  result;
  if (result->event_sink.get() != nullptr) {
    result->event_sink->Success(EncodableValue(event));
  }
}

// todo. must drop event_channel_ and event_sink_
extern "C" void DropEventContext(size_t context) {
  auto result = (EventContext*)context;
  delete result;
  printf("Drop context\n");
}

}  // namespace callbacks
=======
#include "flutter_webrtc.h"
#include "flutter_webrtc_native/include/api.h"

using namespace rust::cxxbridge1;

class CreateSdpCallback : public CreateSdpCallbackInterface {
 public:
  CreateSdpCallback(
      std::shared_ptr<flutter::MethodResult<flutter::EncodableValue>> res)
      : result(std::move(res)) {}
  void OnSuccess(const std::string& sdp, const std::string& type_) {
    flutter::EncodableMap params;
    params[flutter::EncodableValue("sdp")] = sdp;
    params[flutter::EncodableValue("type")] = type_;
    result->Success(flutter::EncodableValue(params));
  }
  void OnFail(const std::string& error) { result->Error(error); }

 private:
  std::shared_ptr<flutter::MethodResult<flutter::EncodableValue>> result;
};

class SetDescriptionCallBack : public SetDescriptionCallbackInterface {
 public:
  SetDescriptionCallBack(
      std::shared_ptr<flutter::MethodResult<flutter::EncodableValue>> res)
      : result(std::move(res)) {}
  void OnSuccess() { result->Success(nullptr); }
  void OnFail(const std::string& error) { result->Error(error); }

 private:
  std::shared_ptr<flutter::MethodResult<flutter::EncodableValue>> result;
};
>>>>>>> e3a7b7d0

namespace flutter_webrtc_plugin {

using namespace flutter;
<<<<<<< HEAD
// Calls Rust `CreatePeerConnection()` and writes newly created Peer ID to the
// provided `MethodResult`.
void CreateRTCPeerConnection(
    flutter::BinaryMessenger* messenger,
    Box<Webrtc>& webrtc,
    const flutter::MethodCall<EncodableValue>& method_call,
    std::unique_ptr<flutter::MethodResult<EncodableValue>> result) {

  callbacks::EventContext* event_context = new callbacks::EventContext();

  auto event_call_back = create_peer_connection_events_call_back(
      (size_t)callbacks::OnEvent, (size_t)callbacks::DropEventContext,
      (size_t)event_context);

  // create id
  rust::String error;
  uint64_t id = webrtc->CreatePeerConnection(error, std::move(event_call_back));

  auto handler = std::make_unique<StreamHandlerFunctions<EncodableValue>>(
      [=](const flutter::EncodableValue* arguments,
          std::unique_ptr<flutter::EventSink<flutter::EncodableValue>>&& events)
          -> std::unique_ptr<StreamHandlerError<flutter::EncodableValue>> {
        event_context->event_sink = std::move(events);
        return nullptr;
      },

      [=](const flutter::EncodableValue* arguments)
          -> std::unique_ptr<StreamHandlerError<flutter::EncodableValue>> {
        event_context->event_sink.reset();
        return nullptr;
      });

  std::string peer_connection_id = std::to_string(id);
  auto event_channel = std::unique_ptr<EventChannel<EncodableValue>>(new EventChannel<EncodableValue>(
      messenger, "PeerConnection/Event/channel/id/" + peer_connection_id,
      &StandardMethodCodec::GetInstance()));
  event_channel->SetStreamHandler(std::move(handler));

  event_context->lt_channel = std::move(event_channel);

  if (error == "") {
    EncodableMap params;
    params[EncodableValue("peerConnectionId")] = peer_connection_id;
    result->Success(EncodableValue(params));
  } else {
    std::string err(error);
    result->Error(err);
  }
}

// Calls Rust `CreateOffer()` and writes the returned session description to the
// provided `MethodResult`.
void CreateOffer(
    Box<Webrtc>& webrtc,
    const flutter::MethodCall<EncodableValue>& method_call,
    std::unique_ptr<flutter::MethodResult<EncodableValue>> result) {
=======

// Calls Rust `CreatePeerConnection()` and writes newly created Peer ID to the
// provided `MethodResult`.
void CreateRTCPeerConnection(
    Box<Webrtc>& webrtc,
    const flutter::MethodCall<EncodableValue>& method_call,
    std::unique_ptr<flutter::MethodResult<EncodableValue>> result) {
  rust::String error;
  uint64_t id = webrtc->CreatePeerConnection(error);
  std::string peer_connection_id = std::to_string(id);
  if (error == "") {
    EncodableMap params;
    params[EncodableValue("peerConnectionId")] = peer_connection_id;
    result->Success(EncodableValue(params));
  } else {
    std::string err(error);
    result->Error(err);
  }
}

// Calls Rust `CreateOffer()` and writes the returned session description to the
// provided `MethodResult`.
void CreateOffer(
    Box<Webrtc>& webrtc,
    const flutter::MethodCall<EncodableValue>& method_call,
    std::unique_ptr<flutter::MethodResult<EncodableValue>> result) {
>>>>>>> e3a7b7d0
  if (!method_call.arguments()) {
    result->Error("Bad Arguments", "Null constraints arguments received");
    return;
  }

  const EncodableMap params = GetValue<EncodableMap>(*method_call.arguments());
  const std::string peerConnectionId = findString(params, "peerConnectionId");
  const EncodableMap constraints = findMap(params, "constraints");
  const EncodableMap mandatory = findMap(constraints, "mandatory");
  const EncodableList list = findList(constraints, "optional");

  bool voice_activity_detection = true;
  bool ice_restart = false;
  bool use_rtp_mux = true;

  auto iter = list.begin();
  if (iter != list.end()) {
    voice_activity_detection = GetValue<bool>((*iter));
    ++iter;
  }
  if (iter != list.end()) {
    ice_restart = GetValue<bool>((*iter));
    ++iter;
  }
  if (iter != list.end()) {
    use_rtp_mux = GetValue<bool>((*iter));
    ++iter;
  }

<<<<<<< HEAD
  auto res = result.release();

  auto sdp_callback =
      create_sdp_callback((size_t)callbacks::OnSuccessCreate,
                          (size_t)callbacks::OnFail, (size_t)res);
=======
  std::shared_ptr<flutter::MethodResult<EncodableValue>> shared_result =
      std::shared_ptr<flutter::MethodResult<EncodableValue>>(result.release());

  auto callback = std::unique_ptr<CreateSdpCallbackInterface>(
      new CreateSdpCallback(shared_result));
>>>>>>> e3a7b7d0

  rust::String error;
  webrtc->CreateOffer(error, std::stoi(peerConnectionId),
                      voice_activity_detection, ice_restart, use_rtp_mux,
<<<<<<< HEAD
                      std::move(sdp_callback));
  if (error != "") {
    std::string err(error);
    res->Error("createAnswerOffer", err);
    delete res;
=======
                      std::move(callback));
  if (error != "") {
    std::string err(error);
    shared_result->Error("createAnswerOffer", err);
>>>>>>> e3a7b7d0
  }
};

// Calls Rust `CreateAnswer()`and writes the returned session description to the
// provided `MethodResult`.
void CreateAnswer(
    Box<Webrtc>& webrtc,
    const flutter::MethodCall<EncodableValue>& method_call,
    std::unique_ptr<flutter::MethodResult<EncodableValue>> result) {
  if (!method_call.arguments()) {
    result->Error("Bad Arguments", "Null constraints arguments received");
    return;
  }

  const EncodableMap params = GetValue<EncodableMap>(*method_call.arguments());
  const std::string peerConnectionId = findString(params, "peerConnectionId");
  const EncodableMap constraints = findMap(params, "constraints");
  const EncodableMap mandatory = findMap(constraints, "mandatory");
  const EncodableList list = findList(constraints, "optional");

  bool voice_activity_detection = true;
  bool ice_restart = false;
  bool use_rtp_mux = true;

  auto iter = list.begin();
  if (iter != list.end()) {
    voice_activity_detection = GetValue<bool>((*iter));
    ++iter;
  }
  if (iter != list.end()) {
    ice_restart = GetValue<bool>((*iter));
    ++iter;
  }
  if (iter != list.end()) {
    use_rtp_mux = GetValue<bool>((*iter));
    ++iter;
  }

<<<<<<< HEAD
  auto res = result.release();

  auto sdp_callback =
      create_sdp_callback((size_t)callbacks::OnSuccessCreate,
                          (size_t)callbacks::OnFail, (size_t)res);
=======
  std::shared_ptr<flutter::MethodResult<EncodableValue>> shared_result =
      std::shared_ptr<flutter::MethodResult<EncodableValue>>(result.release());

  auto callback = std::unique_ptr<CreateSdpCallbackInterface>(
      new CreateSdpCallback(shared_result));
>>>>>>> e3a7b7d0

  rust::String error;
  webrtc->CreateAnswer(error, std::stoi(peerConnectionId),
                       voice_activity_detection, ice_restart, use_rtp_mux,
<<<<<<< HEAD
                       std::move(sdp_callback));
  if (error != "") {
    std::string err(error);
    res->Error("createAnswerOffer", err);
    delete res;
=======
                       std::move(callback));
  if (error != "") {
    std::string err(error);
    shared_result->Error("createAnswerOffer", err);
>>>>>>> e3a7b7d0
  }
};

// Calls Rust `SetLocalDescription()`.
void SetLocalDescription(
    Box<Webrtc>& webrtc,
    const flutter::MethodCall<EncodableValue>& method_call,
    std::unique_ptr<flutter::MethodResult<EncodableValue>> result) {
  if (!method_call.arguments()) {
    result->Error("Bad Arguments", "Null constraints arguments received");
    return;
  }
<<<<<<< HEAD

  const EncodableMap params = GetValue<EncodableMap>(*method_call.arguments());
  const std::string peerConnectionId = findString(params, "peerConnectionId");

  const EncodableMap constraints = findMap(params, "description");
  rust::String type = findString(constraints, "type");
  rust::String sdp = findString(constraints, "sdp");

  auto res = result.release();

  auto set_description_callback =
      create_set_description_callback((size_t)callbacks::OnSuccessDescription,
                                      (size_t)callbacks::OnFail, (size_t)res);

  rust::String error;
  webrtc->SetLocalDescription(error, std::stoi(peerConnectionId), type, sdp,
                              std::move(set_description_callback));

  if (error != "") {
    std::string err(error);
    res->Error("SetLocalDescription", err);
    delete res;
=======

  const EncodableMap params = GetValue<EncodableMap>(*method_call.arguments());
  const std::string peerConnectionId = findString(params, "peerConnectionId");

  const EncodableMap constraints = findMap(params, "description");
  rust::String type = findString(constraints, "type");
  rust::String sdp = findString(constraints, "sdp");

  std::shared_ptr<flutter::MethodResult<EncodableValue>> shared_result =
      std::shared_ptr<flutter::MethodResult<EncodableValue>>(result.release());

  auto callback = std::unique_ptr<SetDescriptionCallbackInterface>(
      new SetDescriptionCallBack(shared_result));

  rust::String error;
  webrtc->SetLocalDescription(error, std::stoi(peerConnectionId), type, sdp,
                              std::move(callback));

  if (error != "") {
    std::string err(error);
    shared_result->Error("SetLocalDescription", err);
>>>>>>> e3a7b7d0
  }
};

// Calls Rust `SetRemoteDescription()`.
void SetRemoteDescription(
    Box<Webrtc>& webrtc,
    const flutter::MethodCall<EncodableValue>& method_call,
    std::unique_ptr<flutter::MethodResult<EncodableValue>> result) {
  if (!method_call.arguments()) {
    result->Error("Bad Arguments", "Null constraints arguments received");
    return;
  }

  const EncodableMap params = GetValue<EncodableMap>(*method_call.arguments());
  const std::string peerConnectionId = findString(params, "peerConnectionId");

  const EncodableMap constraints = findMap(params, "description");
  rust::String type = findString(constraints, "type");
  rust::String sdp = findString(constraints, "sdp");

<<<<<<< HEAD
  auto res = result.release();
  auto set_description_callback =
      create_set_description_callback((size_t)callbacks::OnSuccessDescription,
                                      (size_t)callbacks::OnFail, (size_t)res);

  rust::String error;
  webrtc->SetRemoteDescription(error, std::stoi(peerConnectionId), type, sdp,
                               std::move(set_description_callback));

  if (error != "") {
    std::string err(error);
    res->Error("SetLocalDescription", err);
    delete res;
  }
};

void DeletePC(
  Box<Webrtc>& webrtc,
  const flutter::MethodCall<EncodableValue>& method_call,
  std::unique_ptr<flutter::MethodResult<EncodableValue>> result) {
    const EncodableMap params = GetValue<EncodableMap>(*method_call.arguments());
    const std::string peerConnectionId = findString(params, "peerConnectionId");
    webrtc->DeletePeerConnection(stoi(peerConnectionId));
    printf("delete pc%s\n", peerConnectionId.c_str());
    result->Success(nullptr);
  }
=======
  std::shared_ptr<flutter::MethodResult<EncodableValue>> shared_result =
      std::shared_ptr<flutter::MethodResult<EncodableValue>>(result.release());

  auto callback = std::unique_ptr<SetDescriptionCallbackInterface>(
      new SetDescriptionCallBack(shared_result));

  rust::String error;
  webrtc->SetRemoteDescription(error, std::stoi(peerConnectionId), type, sdp,
                               std::move(callback));

  if (error != "") {
    std::string err(error);
    shared_result->Error("SetLocalDescription", err);
  }
};
>>>>>>> e3a7b7d0

}  // namespace flutter_webrtc_plugin<|MERGE_RESOLUTION|>--- conflicted
+++ resolved
@@ -1,5 +1,4 @@
 #include "flutter_peer_connection.h"
-<<<<<<< HEAD
 #include "media_stream.h"
 
 #include <condition_variable>
@@ -32,34 +31,6 @@
   ~atomic_unique_ptr() { reset(); }
 };
 
-namespace callbacks {
-
-// Callback for write `CreateOffer/Answer` success result in flutter.
-extern "C" void OnSuccessCreate(std::string sdp,
-                                std::string type,
-                                size_t context) {
-  auto result = (flutter::MethodResult<flutter::EncodableValue>*)context;
-  flutter::EncodableMap params;
-  params[flutter::EncodableValue("sdp")] = sdp;
-  params[flutter::EncodableValue("type")] = type;
-  result->Success(flutter::EncodableValue(params));
-  delete result;
-}
-
-// Callback for write `SetLocalDescription` success result in flutter.
-extern "C" void OnSuccessDescription(size_t context) {
-  auto result = (flutter::MethodResult<flutter::EncodableValue>*)context;
-  result->Success(nullptr);
-  delete result;
-}
-
-// Callback for write error in flutter.
-extern "C" void OnFail(std::string error, size_t context) {
-  auto result = (flutter::MethodResult<flutter::EncodableValue>*)context;
-  result->Error(error);
-  delete result;
-}
-
 // todo.
 class EventContext {
  public:
@@ -67,24 +38,6 @@
   atomic_unique_ptr<flutter::EventChannel<flutter::EncodableValue>> lt_channel;
 };
 
-// todo.
-extern "C" void OnEvent(std::string event, size_t context) {
-  auto result = (EventContext*)context;
-  result;
-  if (result->event_sink.get() != nullptr) {
-    result->event_sink->Success(EncodableValue(event));
-  }
-}
-
-// todo. must drop event_channel_ and event_sink_
-extern "C" void DropEventContext(size_t context) {
-  auto result = (EventContext*)context;
-  delete result;
-  printf("Drop context\n");
-}
-
-}  // namespace callbacks
-=======
 #include "flutter_webrtc.h"
 #include "flutter_webrtc_native/include/api.h"
 
@@ -118,12 +71,10 @@
  private:
   std::shared_ptr<flutter::MethodResult<flutter::EncodableValue>> result;
 };
->>>>>>> e3a7b7d0
 
 namespace flutter_webrtc_plugin {
 
 using namespace flutter;
-<<<<<<< HEAD
 // Calls Rust `CreatePeerConnection()` and writes newly created Peer ID to the
 // provided `MethodResult`.
 void CreateRTCPeerConnection(
@@ -180,34 +131,6 @@
     Box<Webrtc>& webrtc,
     const flutter::MethodCall<EncodableValue>& method_call,
     std::unique_ptr<flutter::MethodResult<EncodableValue>> result) {
-=======
-
-// Calls Rust `CreatePeerConnection()` and writes newly created Peer ID to the
-// provided `MethodResult`.
-void CreateRTCPeerConnection(
-    Box<Webrtc>& webrtc,
-    const flutter::MethodCall<EncodableValue>& method_call,
-    std::unique_ptr<flutter::MethodResult<EncodableValue>> result) {
-  rust::String error;
-  uint64_t id = webrtc->CreatePeerConnection(error);
-  std::string peer_connection_id = std::to_string(id);
-  if (error == "") {
-    EncodableMap params;
-    params[EncodableValue("peerConnectionId")] = peer_connection_id;
-    result->Success(EncodableValue(params));
-  } else {
-    std::string err(error);
-    result->Error(err);
-  }
-}
-
-// Calls Rust `CreateOffer()` and writes the returned session description to the
-// provided `MethodResult`.
-void CreateOffer(
-    Box<Webrtc>& webrtc,
-    const flutter::MethodCall<EncodableValue>& method_call,
-    std::unique_ptr<flutter::MethodResult<EncodableValue>> result) {
->>>>>>> e3a7b7d0
   if (!method_call.arguments()) {
     result->Error("Bad Arguments", "Null constraints arguments received");
     return;
@@ -237,35 +160,19 @@
     ++iter;
   }
 
-<<<<<<< HEAD
-  auto res = result.release();
-
-  auto sdp_callback =
-      create_sdp_callback((size_t)callbacks::OnSuccessCreate,
-                          (size_t)callbacks::OnFail, (size_t)res);
-=======
   std::shared_ptr<flutter::MethodResult<EncodableValue>> shared_result =
       std::shared_ptr<flutter::MethodResult<EncodableValue>>(result.release());
 
   auto callback = std::unique_ptr<CreateSdpCallbackInterface>(
       new CreateSdpCallback(shared_result));
->>>>>>> e3a7b7d0
 
   rust::String error;
   webrtc->CreateOffer(error, std::stoi(peerConnectionId),
                       voice_activity_detection, ice_restart, use_rtp_mux,
-<<<<<<< HEAD
-                      std::move(sdp_callback));
-  if (error != "") {
-    std::string err(error);
-    res->Error("createAnswerOffer", err);
-    delete res;
-=======
                       std::move(callback));
   if (error != "") {
     std::string err(error);
     shared_result->Error("createAnswerOffer", err);
->>>>>>> e3a7b7d0
   }
 };
 
@@ -304,35 +211,19 @@
     ++iter;
   }
 
-<<<<<<< HEAD
-  auto res = result.release();
-
-  auto sdp_callback =
-      create_sdp_callback((size_t)callbacks::OnSuccessCreate,
-                          (size_t)callbacks::OnFail, (size_t)res);
-=======
   std::shared_ptr<flutter::MethodResult<EncodableValue>> shared_result =
       std::shared_ptr<flutter::MethodResult<EncodableValue>>(result.release());
 
   auto callback = std::unique_ptr<CreateSdpCallbackInterface>(
       new CreateSdpCallback(shared_result));
->>>>>>> e3a7b7d0
 
   rust::String error;
   webrtc->CreateAnswer(error, std::stoi(peerConnectionId),
                        voice_activity_detection, ice_restart, use_rtp_mux,
-<<<<<<< HEAD
-                       std::move(sdp_callback));
-  if (error != "") {
-    std::string err(error);
-    res->Error("createAnswerOffer", err);
-    delete res;
-=======
                        std::move(callback));
   if (error != "") {
     std::string err(error);
     shared_result->Error("createAnswerOffer", err);
->>>>>>> e3a7b7d0
   }
 };
 
@@ -345,7 +236,6 @@
     result->Error("Bad Arguments", "Null constraints arguments received");
     return;
   }
-<<<<<<< HEAD
 
   const EncodableMap params = GetValue<EncodableMap>(*method_call.arguments());
   const std::string peerConnectionId = findString(params, "peerConnectionId");
@@ -354,21 +244,31 @@
   rust::String type = findString(constraints, "type");
   rust::String sdp = findString(constraints, "sdp");
 
-  auto res = result.release();
-
-  auto set_description_callback =
-      create_set_description_callback((size_t)callbacks::OnSuccessDescription,
-                                      (size_t)callbacks::OnFail, (size_t)res);
+  std::shared_ptr<flutter::MethodResult<EncodableValue>> shared_result =
+      std::shared_ptr<flutter::MethodResult<EncodableValue>>(result.release());
+
+  auto callback = std::unique_ptr<SetDescriptionCallbackInterface>(
+      new SetDescriptionCallBack(shared_result));
 
   rust::String error;
   webrtc->SetLocalDescription(error, std::stoi(peerConnectionId), type, sdp,
-                              std::move(set_description_callback));
-
-  if (error != "") {
-    std::string err(error);
-    res->Error("SetLocalDescription", err);
-    delete res;
-=======
+                              std::move(callback));
+
+  if (error != "") {
+    std::string err(error);
+    shared_result->Error("SetLocalDescription", err);
+  }
+};
+
+// Calls Rust `SetRemoteDescription()`.
+void SetRemoteDescription(
+    Box<Webrtc>& webrtc,
+    const flutter::MethodCall<EncodableValue>& method_call,
+    std::unique_ptr<flutter::MethodResult<EncodableValue>> result) {
+  if (!method_call.arguments()) {
+    result->Error("Bad Arguments", "Null constraints arguments received");
+    return;
+  }
 
   const EncodableMap params = GetValue<EncodableMap>(*method_call.arguments());
   const std::string peerConnectionId = findString(params, "peerConnectionId");
@@ -384,68 +284,6 @@
       new SetDescriptionCallBack(shared_result));
 
   rust::String error;
-  webrtc->SetLocalDescription(error, std::stoi(peerConnectionId), type, sdp,
-                              std::move(callback));
-
-  if (error != "") {
-    std::string err(error);
-    shared_result->Error("SetLocalDescription", err);
->>>>>>> e3a7b7d0
-  }
-};
-
-// Calls Rust `SetRemoteDescription()`.
-void SetRemoteDescription(
-    Box<Webrtc>& webrtc,
-    const flutter::MethodCall<EncodableValue>& method_call,
-    std::unique_ptr<flutter::MethodResult<EncodableValue>> result) {
-  if (!method_call.arguments()) {
-    result->Error("Bad Arguments", "Null constraints arguments received");
-    return;
-  }
-
-  const EncodableMap params = GetValue<EncodableMap>(*method_call.arguments());
-  const std::string peerConnectionId = findString(params, "peerConnectionId");
-
-  const EncodableMap constraints = findMap(params, "description");
-  rust::String type = findString(constraints, "type");
-  rust::String sdp = findString(constraints, "sdp");
-
-<<<<<<< HEAD
-  auto res = result.release();
-  auto set_description_callback =
-      create_set_description_callback((size_t)callbacks::OnSuccessDescription,
-                                      (size_t)callbacks::OnFail, (size_t)res);
-
-  rust::String error;
-  webrtc->SetRemoteDescription(error, std::stoi(peerConnectionId), type, sdp,
-                               std::move(set_description_callback));
-
-  if (error != "") {
-    std::string err(error);
-    res->Error("SetLocalDescription", err);
-    delete res;
-  }
-};
-
-void DeletePC(
-  Box<Webrtc>& webrtc,
-  const flutter::MethodCall<EncodableValue>& method_call,
-  std::unique_ptr<flutter::MethodResult<EncodableValue>> result) {
-    const EncodableMap params = GetValue<EncodableMap>(*method_call.arguments());
-    const std::string peerConnectionId = findString(params, "peerConnectionId");
-    webrtc->DeletePeerConnection(stoi(peerConnectionId));
-    printf("delete pc%s\n", peerConnectionId.c_str());
-    result->Success(nullptr);
-  }
-=======
-  std::shared_ptr<flutter::MethodResult<EncodableValue>> shared_result =
-      std::shared_ptr<flutter::MethodResult<EncodableValue>>(result.release());
-
-  auto callback = std::unique_ptr<SetDescriptionCallbackInterface>(
-      new SetDescriptionCallBack(shared_result));
-
-  rust::String error;
   webrtc->SetRemoteDescription(error, std::stoi(peerConnectionId), type, sdp,
                                std::move(callback));
 
@@ -454,6 +292,5 @@
     shared_result->Error("SetLocalDescription", err);
   }
 };
->>>>>>> e3a7b7d0
 
 }  // namespace flutter_webrtc_plugin