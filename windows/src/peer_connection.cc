#include <mutex>

#include "flutter-webrtc-native/include/api.h"
#include "flutter/standard_method_codec.h"
#include "flutter_webrtc.h"
#include "media_stream.h"
#include "parsing.h"
#include "peer_connection.h"

using namespace rust::cxxbridge1;

// `CreateSdpCallbackInterface` implementation forwarding completion result to
// the Flutter side via inner `flutter::MethodResult`.
class CreateSdpCallback : public CreateSdpCallbackInterface {
 public:
  // Creates a new `CreateSdpCallback`.
  CreateSdpCallback(
      std::shared_ptr<flutter::MethodResult<flutter::EncodableValue>> res)
      : result_(std::move(res)) {}

  // Forwards the provided SDP to the `flutter::MethodResult` success.
  void OnSuccess(const std::string& sdp, const std::string& type_) {
    flutter::EncodableMap params;
    params[flutter::EncodableValue("sdp")] = sdp;
    params[flutter::EncodableValue("type")] = type_;
    result_->Success(flutter::EncodableValue(params));
  }

  // Forwards the provided `error` to the `flutter::MethodResult` error.
  void OnFail(const std::string& error) { result_->Error(error); }

 private:
  std::shared_ptr<flutter::MethodResult<flutter::EncodableValue>> result_;
};

// `SetDescriptionCallbackInterface` implementation forwarding completion result
// to the Flutter side via inner `flutter::MethodResult`.
class SetDescriptionCallBack : public SetDescriptionCallbackInterface {
 public:
  SetDescriptionCallBack(
      std::shared_ptr<flutter::MethodResult<flutter::EncodableValue>> res)
      : result_(std::move(res)) {}

  // Successfully completes an inner `flutter::MethodResult`.
  void OnSuccess() { result_->Success(nullptr); }

  // Forwards the provided `error` to the `flutter::MethodResult` error.
  void OnFail(const std::string& error) { result_->Error(error); }

 private:
  std::shared_ptr<flutter::MethodResult<flutter::EncodableValue>> result_;
};

// `PeerConnectionObserverInterface` implementation forwarding events to the
// Flutter side via `flutter::EventSink`.
class PeerConnectionObserver : public PeerConnectionObserverInterface {
 public:
  // `PeerConnectionObserver` dependencies.
  struct Dependencies {
    // `EventSink` guard.
    std::unique_ptr<std::mutex> lock_ = std::make_unique<std::mutex>();
    // `EventSink` used to send events to the Flutter side.
    std::unique_ptr<flutter::EventSink<flutter::EncodableValue>> sink_;
    // Flutter `EventChannel` used to dispose the channel object.
    std::unique_ptr<flutter::EventChannel<flutter::EncodableValue>> chan_;
  };

  // Creates a new `PeerConnectionObserver`.
  PeerConnectionObserver(std::shared_ptr<Dependencies> deps)
      : deps_(std::move(deps)){};

  ~PeerConnectionObserver() {
    if (deps_->chan_) {
      deps_->chan_->SetStreamHandler(nullptr);
    }
  }

  // Sends an `OnConnectionStateChange` event with the provided
  // `RTCPeerConnectionState` to the Dart side.
  //
  // See: https://w3.org/TR/webrtc#dom-rtcpeerconnectionstate
  void OnConnectionStateChange(const std::string& new_state) {
    const std::lock_guard<std::mutex> lock(*deps_->lock_);
    if (deps_->sink_) {
      flutter::EncodableMap params;
      params[EncodableValue("event")] = "onConnectionStateChange";
      params[flutter::EncodableValue("state")] = new_state;
      deps_->sink_->Success(flutter::EncodableValue(params));
    }
  };

  // Sends an `OnIceCandidate` event with the provided `RTCIceCandidate` to the
  // Dart side.
  //
  // See: https://w3.org/TR/webrtc#dom-rtcicecandidate
  void OnIceCandidate(const std::string& candidate,
                      const std::string& mid,
                      int mline_index) {
    const std::lock_guard<std::mutex> lock(*deps_->lock_);
    if (deps_->sink_) {
      flutter::EncodableMap params;
      params[EncodableValue("event")] = "onIceCandidate";
      flutter::EncodableMap candidate_map;
      candidate_map[EncodableValue("candidate")] = candidate;
      candidate_map[EncodableValue("sdpMid")] = mid;
      candidate_map[EncodableValue("sdpMLineIndex")] = mline_index;
      params[EncodableValue("candidate")] = candidate_map;
      deps_->sink_->Success(flutter::EncodableValue(params));
    }
  }

  // Sends an `OnIceCandidateError` event with the provided
  // `RTCPeerConnectionIceErrorEvent` to the Dart side.
  //
  // See: https://w3.org/TR/webrtc#dom-rtcpeerconnectioniceerrorevent
  void OnIceCandidateError(const std::string& address,
                           int port,
                           const std::string& url,
                           int error_code,
                           const std::string& error_text) {
    const std::lock_guard<std::mutex> lock(*deps_->lock_);
    if (deps_->sink_) {
      flutter::EncodableMap params;
      params[EncodableValue("event")] = "onIceCandidateError";
      params[flutter::EncodableValue("address")] = address;
      params[flutter::EncodableValue("errorCode")] = error_code;
      params[flutter::EncodableValue("errorText")] = error_text;
      params[flutter::EncodableValue("port")] = port;
      params[flutter::EncodableValue("url")] = url;

      deps_->sink_->Success(flutter::EncodableValue(params));
    }
  };

  // Sends an `OnIceConnectionStateChange` event with the provided
  // `RTCIceConnectionState` to the Dart side.
  //
  // See: https://w3.org/TR/webrtc#dom-rtciceconnectionstate
  void OnIceConnectionStateChange(const std::string& new_state) {
    const std::lock_guard<std::mutex> lock(*deps_->lock_);
    if (deps_->sink_) {
      flutter::EncodableMap params;
      params[EncodableValue("event")] = "onIceConnectionStateChange";
      params[flutter::EncodableValue("state")] = new_state;
      deps_->sink_->Success(flutter::EncodableValue(params));
    }
  };

  // Sends an `OnIceGatheringStateChange` event with the provided
  // `RTCIceGatheringState` to the Dart side.
  //
  // See: https://w3.org/TR/webrtc#dom-rtcicegatheringstate
  void OnIceGatheringStateChange(const std::string& new_state) {
    const std::lock_guard<std::mutex> lock(*deps_->lock_);
    if (deps_->sink_) {
      flutter::EncodableMap params;
      params[EncodableValue("event")] = "onIceGatheringStateChange";
      params[flutter::EncodableValue("state")] = new_state;
      deps_->sink_->Success(flutter::EncodableValue(params));
    }
  };

  // Sends an `OnNegotiationNeededEvent` event to the Dart side.
  //
  // See: https://w3.org/TR/webrtc#event-negotiation
  void OnNegotiationNeeded() {
    const std::lock_guard<std::mutex> lock(*deps_->lock_);
    if (deps_->sink_) {
      flutter::EncodableMap params;
      params[EncodableValue("event")] = "onNegotiationNeeded";
      deps_->sink_->Success(flutter::EncodableValue(params));
    }
  };

  // Sends an `OnSignalingChange` event with the provided `RTCSignalingState` to
  // the Dart side.
  //
  // See: https://w3.org/TR/webrtc#dom-rtcsignalingstate
  void OnSignalingChange(const std::string& new_state) {
    const std::lock_guard<std::mutex> lock(*deps_->lock_);
    if (deps_->sink_) {
      flutter::EncodableMap params;
      params[EncodableValue("event")] = "onSignalingStateChange";
      params[flutter::EncodableValue("state")] = new_state;
      deps_->sink_->Success(flutter::EncodableValue(params));
    }
  }

 private:
  // `PeerConnectionObserver` dependencies.
  std::shared_ptr<Dependencies> deps_;
};

namespace flutter_webrtc_plugin {

using namespace flutter;

// Converts a Rust `RtcRtpTransceiver` into a Dart `EncodableMap`.
EncodableMap TransceiverToMap(RtcRtpTransceiver transceiver) {
  EncodableMap info;

  info[EncodableValue("transceiverId")] =
      EncodableValue(std::to_string(transceiver.id));
  info[EncodableValue("mid")] = EncodableValue(std::string(transceiver.mid));
  info[EncodableValue("direction")] =
      EncodableValue(std::string(transceiver.direction));
  info[EncodableValue("sender")] = EncodableValue(EncodableMap());
  info[EncodableValue("receiver")] = EncodableValue(EncodableMap());

  return info;
}

// Calls Rust `CreatePeerConnection()` and writes newly created peer ID to the
// provided `MethodResult`.
void CreateRTCPeerConnection(
    Box<Webrtc>& webrtc,
    flutter::BinaryMessenger* messenger,
    const flutter::MethodCall<EncodableValue>& method_call,
    std::unique_ptr<flutter::MethodResult<EncodableValue>> result) {
  auto ctx = std::make_shared<PeerConnectionObserver::Dependencies>();
  auto observer = std::make_unique<PeerConnectionObserver>(ctx);

  rust::String error;
  uint64_t id = webrtc->CreatePeerConnection(std::move(observer), error);
  if (error == "") {
    std::string peer_id = std::to_string(id);
    auto event_channel = std::make_unique<EventChannel<EncodableValue>>(
        messenger, "FlutterWebRTC/peerConnectionEvent" + peer_id,
        &StandardMethodCodec::GetInstance());

    std::weak_ptr<PeerConnectionObserver::Dependencies> weak_deps(ctx);
    auto handler = std::make_unique<StreamHandlerFunctions<EncodableValue>>(
        [=](const flutter::EncodableValue* arguments,
            std::unique_ptr<flutter::EventSink<flutter::EncodableValue>>&&
                events)
            -> std::unique_ptr<StreamHandlerError<flutter::EncodableValue>> {
          auto context = weak_deps.lock();
          if (context) {
            const std::lock_guard<std::mutex> lock(*context->lock_);
            context->sink_ = std::move(events);
          }
          return nullptr;
        },
        [=](const flutter::EncodableValue* arguments)
            -> std::unique_ptr<StreamHandlerError<flutter::EncodableValue>> {
          auto context = weak_deps.lock();
          if (context) {
            const std::lock_guard<std::mutex> lock(*context->lock_);
            context->sink_.reset();
          }
          return nullptr;
        });
    event_channel->SetStreamHandler(std::move(handler));
    ctx->chan_ = std::move(event_channel);

    EncodableMap params;
    params[EncodableValue("peerConnectionId")] = peer_id;
    result->Success(EncodableValue(params));
  } else {
    result->Error(std::string(error));
  }
}

// Calls Rust `CreateOffer()` and writes the returned session description to the
// provided `MethodResult`.
void CreateOffer(
    Box<Webrtc>& webrtc,
    const flutter::MethodCall<EncodableValue>& method_call,
    std::unique_ptr<flutter::MethodResult<EncodableValue>> result) {
  if (!method_call.arguments()) {
    result->Error("Bad Arguments", "Null constraints arguments received");
    return;
  }

  const EncodableMap params = GetValue<EncodableMap>(*method_call.arguments());
  const std::string peerConnectionId = findString(params, "peerConnectionId");
  const EncodableMap constraints = findMap(params, "constraints");
  const EncodableMap mandatory = findMap(constraints, "mandatory");
  const EncodableList list = findList(constraints, "optional");

  bool voice_activity_detection = true;
  bool ice_restart = false;
  bool use_rtp_mux = true;

  auto iter = list.begin();
  if (iter != list.end()) {
    voice_activity_detection = GetValue<bool>((*iter));
    ++iter;
  }
  if (iter != list.end()) {
    ice_restart = GetValue<bool>((*iter));
    ++iter;
  }
  if (iter != list.end()) {
    use_rtp_mux = GetValue<bool>((*iter));
    ++iter;
  }

  auto shared_result =
      std::shared_ptr<flutter::MethodResult<EncodableValue>>(result.release());

  auto callback = std::unique_ptr<CreateSdpCallbackInterface>(
      new CreateSdpCallback(shared_result));

  rust::String error =
      webrtc->CreateOffer(std::stoi(peerConnectionId), voice_activity_detection,
                          ice_restart, use_rtp_mux, std::move(callback));

  if (error != "") {
    shared_result->Error("createAnswerOffer", std::string(error));
  }
}

// Calls Rust `CreateAnswer()` and writes the returned session description to
// the provided `MethodResult`.
void CreateAnswer(
    Box<Webrtc>& webrtc,
    const flutter::MethodCall<EncodableValue>& method_call,
    std::unique_ptr<flutter::MethodResult<EncodableValue>> result) {
  if (!method_call.arguments()) {
    result->Error("Bad Arguments", "Null constraints arguments received");
    return;
  }

  const EncodableMap params = GetValue<EncodableMap>(*method_call.arguments());
  const std::string peerConnectionId = findString(params, "peerConnectionId");
  const EncodableMap constraints = findMap(params, "constraints");
  const EncodableMap mandatory = findMap(constraints, "mandatory");
  const EncodableList list = findList(constraints, "optional");

  bool voice_activity_detection = true;
  bool ice_restart = false;
  bool use_rtp_mux = true;

  auto iter = list.begin();
  if (iter != list.end()) {
    voice_activity_detection = GetValue<bool>((*iter));
    ++iter;
  }
  if (iter != list.end()) {
    ice_restart = GetValue<bool>((*iter));
    ++iter;
  }
  if (iter != list.end()) {
    use_rtp_mux = GetValue<bool>((*iter));
    ++iter;
  }

  auto shared_result =
      std::shared_ptr<flutter::MethodResult<EncodableValue>>(result.release());

  auto callback = std::unique_ptr<CreateSdpCallbackInterface>(
      new CreateSdpCallback(shared_result));

  rust::String error = webrtc->CreateAnswer(
      std::stoi(peerConnectionId), voice_activity_detection, ice_restart,
      use_rtp_mux, std::move(callback));

  if (error != "") {
    shared_result->Error("createAnswerOffer", std::string(error));
  }
}

// Calls Rust `SetLocalDescription()`.
void SetLocalDescription(
    Box<Webrtc>& webrtc,
    const flutter::MethodCall<EncodableValue>& method_call,
    std::unique_ptr<flutter::MethodResult<EncodableValue>> result) {
  if (!method_call.arguments()) {
    result->Error("Bad Arguments", "Null constraints arguments received");
    return;
  }

  const EncodableMap params = GetValue<EncodableMap>(*method_call.arguments());
  const std::string peerConnectionId = findString(params, "peerConnectionId");

  const EncodableMap constraints = findMap(params, "description");
  rust::String type = findString(constraints, "type");
  rust::String sdp = findString(constraints, "sdp");

  auto shared_result =
      std::shared_ptr<flutter::MethodResult<EncodableValue>>(result.release());

  auto callback = std::unique_ptr<SetDescriptionCallbackInterface>(
      new SetDescriptionCallBack(shared_result));

  rust::String error = webrtc->SetLocalDescription(
      std::stoi(peerConnectionId), type, sdp, std::move(callback));

  if (error != "") {
    shared_result->Error("SetLocalDescription", std::string(error));
  }
}

// Calls Rust `SetRemoteDescription()`.
void SetRemoteDescription(
    Box<Webrtc>& webrtc,
    const flutter::MethodCall<EncodableValue>& method_call,
    std::unique_ptr<flutter::MethodResult<EncodableValue>> result) {
  if (!method_call.arguments()) {
    result->Error("Bad Arguments", "Null constraints arguments received");
    return;
  }

  const EncodableMap params = GetValue<EncodableMap>(*method_call.arguments());
  const std::string peerConnectionId = findString(params, "peerConnectionId");

  const EncodableMap constraints = findMap(params, "description");
  rust::String type = findString(constraints, "type");
  rust::String sdp = findString(constraints, "sdp");

  auto shared_result =
      std::shared_ptr<flutter::MethodResult<EncodableValue>>(result.release());

  auto callback = std::unique_ptr<SetDescriptionCallbackInterface>(
      new SetDescriptionCallBack(shared_result));

  rust::String error = webrtc->SetRemoteDescription(
      std::stoi(peerConnectionId), type, sdp, std::move(callback));

  if (error != "") {
    shared_result->Error("SetLocalDescription", std::string(error));
  }
}

// Calls Rust `AddTransceiver()`.
void AddTransceiver(
    Box<Webrtc>& webrtc,
    const flutter::MethodCall<EncodableValue>& method_call,
    std::unique_ptr<flutter::MethodResult<EncodableValue>> result) {
  if (!method_call.arguments()) {
    result->Error("Bad Arguments", "Null constraints arguments received");
    return;
  }

  const EncodableMap params = GetValue<EncodableMap>(*method_call.arguments());

  auto transceiver = webrtc->AddTransceiver(
      std::stoi(findString(params, "peerConnectionId")),
      findString(params, "mediaType"),
      findString(findMap(params, "transceiverInit"), "direction"));

  result->Success(EncodableValue(TransceiverToMap(transceiver)));
}

// Calls Rust `GetTransceivers()`.
void GetTransceivers(
    Box<Webrtc>& webrtc,
    const flutter::MethodCall<EncodableValue>& method_call,
    std::unique_ptr<flutter::MethodResult<EncodableValue>> result) {
  if (!method_call.arguments()) {
    result->Error("Bad Arguments", "Null constraints arguments received");
    return;
  }

  const EncodableMap params = GetValue<EncodableMap>(*method_call.arguments());

  auto transceivers = webrtc->GetTransceivers(
      std::stoi(findString(params, "peerConnectionId")));

  EncodableList infos;
  for (auto transceiver : transceivers) {
    infos.push_back(TransceiverToMap(transceiver));
  }

  EncodableMap map;
  map[EncodableValue("transceivers")] = EncodableValue(infos);

  result->Success(EncodableValue(map));
}

// Calls Rust `StopTransceivers()`.
void StopTransceiver(
    Box<Webrtc>& webrtc,
    const flutter::MethodCall<EncodableValue>& method_call,
    std::unique_ptr<flutter::MethodResult<EncodableValue>> result) {
  if (!method_call.arguments()) {
    result->Error("Bad Arguments", "Null constraints arguments received");
    return;
  }

  const EncodableMap params = GetValue<EncodableMap>(*method_call.arguments());

  rust::String error =
      webrtc->StopTransceiver(std::stoi(findString(params, "peerConnectionId")),
                              std::stoi(findString(params, "transceiverId")));

  if (error.empty()) {
    result->Success();
  } else {
    result->Error("Failed to stop transceiver", std::string(error));
  }
}

// Calls Rust `DisposeTransceiver()`.
void DisposeTransceiver(
    Box<Webrtc>& webrtc,
    const flutter::MethodCall<EncodableValue>& method_call,
    std::unique_ptr<flutter::MethodResult<EncodableValue>> result) {
  if (!method_call.arguments()) {
    result->Error("Bad Arguments", "Null constraints arguments received");
    return;
  }

  const EncodableMap params = GetValue<EncodableMap>(*method_call.arguments());

  webrtc->DisposeTransceiver(std::stoi(findString(params, "peerConnectionId")),
                             std::stoi(findString(params, "transceiverId")));

  result->Success();
}

// Calls Rust `SetTransceiverDirection()`.
void SetTransceiverDirection(
    Box<Webrtc>& webrtc,
    const flutter::MethodCall<EncodableValue>& method_call,
    std::unique_ptr<flutter::MethodResult<EncodableValue>> result) {
  if (!method_call.arguments()) {
    result->Error("Bad Arguments", "Null constraints arguments received");
    return;
  }

  const EncodableMap params = GetValue<EncodableMap>(*method_call.arguments());

  rust::String error = webrtc->SetTransceiverDirection(
      std::stoi(findString(params, "peerConnectionId")),
      std::stoi(findString(params, "transceiverId")),
      findString(params, "direction"));

  if (error.empty()) {
    result->Success();
  } else {
    result->Error("Failed to change transceiver direction", std::string(error));
  }
}

// Calls Rust `GetTransceiverDirection()`.
void GetTransceiverDirection(
    Box<Webrtc>& webrtc,
    const flutter::MethodCall<EncodableValue>& method_call,
    std::unique_ptr<flutter::MethodResult<EncodableValue>> result) {
  if (!method_call.arguments()) {
    result->Error("Bad Arguments", "Null constraints arguments received");
    return;
  }

  const EncodableMap params = GetValue<EncodableMap>(*method_call.arguments());

  auto direction = (std::string)webrtc->GetTransceiverDirection(
      std::stoi(findString(params, "peerConnectionId")),
      std::stoi(findString(params, "transceiverId")));

  EncodableMap map;
  map[EncodableValue("result")] = EncodableValue(direction);

  result->Success(map);
}

// Calls Rust `GetTransceiverMid()`.
void GetTransceiverMid(
    Box<Webrtc>& webrtc,
    const flutter::MethodCall<EncodableValue>& method_call,
    std::unique_ptr<flutter::MethodResult<EncodableValue>> result) {
  if (!method_call.arguments()) {
    result->Error("Bad Arguments", "Null constraints arguments received");
    return;
  }

  const EncodableMap params = GetValue<EncodableMap>(*method_call.arguments());

  auto mid = (std::string)webrtc->GetTransceiverMid(
      std::stoi(findString(params, "peerConnectionId")),
      std::stoi(findString(params, "transceiverId")));

  EncodableMap map;
  map[EncodableValue("mid")] = EncodableValue(mid);

  result->Success(map);
}

// Calls Rust `ReplaceTrackOnSender()`.
void ReplaceTrackOnSender(
    Box<Webrtc>& webrtc,
    const flutter::MethodCall<EncodableValue>& method_call,
    std::unique_ptr<flutter::MethodResult<EncodableValue>> result) {
  if (!method_call.arguments()) {
    result->Error("Bad Arguments", "Null constraints arguments received");
    return;
  }

  const EncodableMap params = GetValue<EncodableMap>(*method_call.arguments());

  webrtc->ReplaceTrackOnSender(
      std::stoi(findString(params, "peerConnectionId")),
      std::stoi(findString(params, "transceiverId")),
      findString(params, "trackId"));
<<<<<<< HEAD

  result->Success();
}

// Calls Rust `AddIceCandidate`.
void AddIceCandidate(
    Box<Webrtc>& webrtc,
    const flutter::MethodCall<EncodableValue>& method_call,
    std::unique_ptr<flutter::MethodResult<EncodableValue>> result) {
  if (!method_call.arguments()) {
    result->Error("Bad Arguments", "Null constraints arguments received");
    return;
  }

  const EncodableMap params = GetValue<EncodableMap>(*method_call.arguments());
  const EncodableMap candidate = findMap(params, "candidate");

  webrtc->AddIceCandidate(std::stoi(findString(params, "peerConnectionId")),
                          findString(candidate, "candidate"),
                          findString(candidate, "sdpMid"),
                          findInt(candidate, "sdpMLineIndex"));
=======
>>>>>>> 7271dff4

  result->Success();
}

}  // namespace flutter_webrtc_plugin<|MERGE_RESOLUTION|>--- conflicted
+++ resolved
@@ -594,7 +594,6 @@
       std::stoi(findString(params, "peerConnectionId")),
       std::stoi(findString(params, "transceiverId")),
       findString(params, "trackId"));
-<<<<<<< HEAD
 
   result->Success();
 }
@@ -616,8 +615,6 @@
                           findString(candidate, "candidate"),
                           findString(candidate, "sdpMid"),
                           findInt(candidate, "sdpMLineIndex"));
-=======
->>>>>>> 7271dff4
 
   result->Success();
 }
