--- conflicted
+++ resolved
@@ -599,10 +599,6 @@
     Box<Webrtc>& webrtc,
     const flutter::MethodCall<EncodableValue>& method_call,
     std::unique_ptr<flutter::MethodResult<EncodableValue>> result) {
-<<<<<<< HEAD
-=======
-
->>>>>>> 25e228e9
   if (!method_call.arguments()) {
     result->Error("Bad Arguments", "Null constraints arguments received");
     return;
@@ -613,15 +609,8 @@
   uint64_t track_id = track_id_string.empty() ? 0 : std::stoi(track_id_string);
 
   rust::String error = webrtc->SenderReplaceTrack(
-<<<<<<< HEAD
       std::stoi(findString(params, "peerConnectionId")),
-      std::stoi(findString(params, "transceiverId")),
-      track_id == -1 ? 0 : track_id);
-=======
-                             std::stoi(findString(params, "peerConnectionId")),
-                             std::stoi(findString(params, "transceiverId")),
-                             track_id);
->>>>>>> 25e228e9
+      std::stoi(findString(params, "transceiverId")), track_id);
 
   if (error.empty()) {
     result->Success();
@@ -630,7 +619,6 @@
   }
 }
 
-<<<<<<< HEAD
 // Calls Rust `AddIceCandidate`.
 void AddIceCandidate(
     Box<Webrtc>& webrtc,
@@ -690,6 +678,4 @@
   result->Success();
 }
 
-=======
->>>>>>> 25e228e9
 }  // namespace flutter_webrtc_plugin