#include <mutex>

#include "peer_connection.h"
#include "media_stream.h"
#include "flutter_webrtc.h"
#include "flutter-webrtc-native/include/api.h"
#include "flutter/standard_method_codec.h"
#include "parsing.h"

using namespace rust::cxxbridge1;

// `CreateSdpCallbackInterface` implementation forwarding completion result to
// the Flutter side via inner `flutter::MethodResult`.
class CreateSdpCallback : public CreateSdpCallbackInterface {
 public:
  // Creates a new `CreateSdpCallback`.
  CreateSdpCallback(
      std::shared_ptr<flutter::MethodResult<flutter::EncodableValue>> res)
      : result_(std::move(res)) {}

  // Forwards the provided SDP to the `flutter::MethodResult` success.
  void OnSuccess(const std::string& sdp, const std::string& type_) {
    flutter::EncodableMap params;
    params[flutter::EncodableValue("sdp")] = sdp;
    params[flutter::EncodableValue("type")] = type_;
    result_->Success(flutter::EncodableValue(params));
  }

  // Forwards the provided `error` to the `flutter::MethodResult` error.
  void OnFail(const std::string& error) { result_->Error(error); }

 private:
  std::shared_ptr<flutter::MethodResult<flutter::EncodableValue>> result_;
};

// `SetDescriptionCallbackInterface` implementation forwarding completion result
// to the Flutter side via inner `flutter::MethodResult`.
class SetDescriptionCallBack : public SetDescriptionCallbackInterface {
 public:
  SetDescriptionCallBack(
      std::shared_ptr<flutter::MethodResult<flutter::EncodableValue>> res)
      : result_(std::move(res)) {}

  // Successfully completes an inner `flutter::MethodResult`.
  void OnSuccess() { result_->Success(nullptr); }

  // Forwards the provided `error` to the `flutter::MethodResult` error.
  void OnFail(const std::string& error) { result_->Error(error); }

 private:
  std::shared_ptr<flutter::MethodResult<flutter::EncodableValue>> result_;
};

// `PeerConnectionObserverInterface` implementation forwarding events to the
// Flutter side via `flutter::EventSink`.
class PeerConnectionObserver : public PeerConnectionObserverInterface {
 public:
  // `PeerConnectionObserver` dependencies.
  struct Dependencies {
    // `EventSink` guard.
    std::unique_ptr<std::mutex> lock_ = std::make_unique<std::mutex>();
    // `EventSink` used to send events to the Flutter side.
    std::unique_ptr<flutter::EventSink<flutter::EncodableValue>> sink_;
    // Flutter `EventChannel` used to dispose the channel object.
    std::unique_ptr<flutter::EventChannel<flutter::EncodableValue>> chan_;
  };

  // Creates a new `PeerConnectionObserver`.
  PeerConnectionObserver(std::shared_ptr<Dependencies> deps)
      : deps_(std::move(deps)) {};

  ~PeerConnectionObserver() {
    if (deps_->chan_){
      deps_->chan_->SetStreamHandler(nullptr);
    }
  }

  // Sends an `OnConnectionStateChange` event with the provided
  // `RTCPeerConnectionState` to the Dart side.
  //
  // See: https://w3.org/TR/webrtc#dom-rtcpeerconnectionstate
  void OnConnectionStateChange(const std::string& new_state) {
    const std::lock_guard<std::mutex> lock(*deps_->lock_);
    if (deps_->sink_) {
      flutter::EncodableMap params;
      params[EncodableValue("event")] = "OnConnectionStateChange";
      params[flutter::EncodableValue("state")] = new_state;
      deps_->sink_->Success(flutter::EncodableValue(params));
    }
  };

  // Sends an `OnIceCandidate` event with the provided `RTCIceCandidate` to the
  // Dart side.
  //
  // See: https://w3.org/TR/webrtc#dom-rtcicecandidate
  void OnIceCandidate(const std::string& candidate) {
    const std::lock_guard<std::mutex> lock(*deps_->lock_);
    if (deps_->sink_) {
      flutter::EncodableMap params;
      params[EncodableValue("event")] = "OnIceCandidate";
      params[EncodableValue("candidate")] = candidate;
      deps_->sink_->Success(flutter::EncodableValue(params));
    }
  }

  // Sends an `OnIceCandidateError` event with the provided
  // `RTCPeerConnectionIceErrorEvent` to the Dart side.
  //
  // See: https://w3.org/TR/webrtc#dom-rtcpeerconnectioniceerrorevent
  void OnIceCandidateError(const std::string& address,
                           int port,
                           const std::string& url,
                           int error_code,
                           const std::string& error_text) {
    const std::lock_guard<std::mutex> lock(*deps_->lock_);
    if (deps_->sink_) {
      flutter::EncodableMap params;
      params[EncodableValue("event")] = "OnIceCandidateError";
      params[flutter::EncodableValue("address")] = address;
      params[flutter::EncodableValue("errorCode")] = error_code;
      params[flutter::EncodableValue("errorText")] = error_text;
      params[flutter::EncodableValue("port")] = port;
      params[flutter::EncodableValue("url")] = url;

      deps_->sink_->Success(flutter::EncodableValue(params));
    }
  };

  // Sends an `OnIceConnectionStateChange` event with the provided
  // `RTCIceConnectionState` to the Dart side.
  //
  // See: https://w3.org/TR/webrtc#dom-rtciceconnectionstate
  void OnIceConnectionStateChange(const std::string& new_state) {
    const std::lock_guard<std::mutex> lock(*deps_->lock_);
    if (deps_->sink_) {
      flutter::EncodableMap params;
      params[EncodableValue("event")] = "OnIceConnectionStateChange";
      params[flutter::EncodableValue("state")] = new_state;
      deps_->sink_->Success(flutter::EncodableValue(params));
    }
  };

  // Sends an `OnIceGatheringStateChange` event with the provided
  // `RTCIceGatheringState` to the Dart side.
  //
  // See: https://w3.org/TR/webrtc#dom-rtcicegatheringstate
  void OnIceGatheringStateChange(const std::string& new_state) {
    const std::lock_guard<std::mutex> lock(*deps_->lock_);
    if (deps_->sink_) {
      flutter::EncodableMap params;
      params[EncodableValue("event")] = "OnIceGatheringStateChange";
      params[flutter::EncodableValue("state")] = new_state;
      deps_->sink_->Success(flutter::EncodableValue(params));
    }
  };

  // Sends an `OnNegotiationNeededEvent` event to the Dart side.
  //
  // See: https://w3.org/TR/webrtc#event-negotiation
  void OnNegotiationNeeded() {
    const std::lock_guard<std::mutex> lock(*deps_->lock_);
    if (deps_->sink_) {
      flutter::EncodableMap params;
      params[EncodableValue("event")] = "OnNegotiationNeededEvent";
      deps_->sink_->Success(flutter::EncodableValue(params));
    }
  };

  // Sends an `OnSignalingChange` event with the provided `RTCSignalingState` to
  // the Dart side.
  //
  // See: https://w3.org/TR/webrtc#dom-rtcsignalingstate
  void OnSignalingChange(const std::string& new_state) {
    const std::lock_guard<std::mutex> lock(*deps_->lock_);
    if (deps_->sink_) {
      flutter::EncodableMap params;
      params[EncodableValue("event")] = "OnSignalingChange";
      params[flutter::EncodableValue("state")] = new_state;
      deps_->sink_->Success(flutter::EncodableValue(params));
    }
  }

 private:
  // `PeerConnectionObserver` dependencies.
  std::shared_ptr<Dependencies> deps_;
};

namespace flutter_webrtc_plugin {

using namespace flutter;

<<<<<<< HEAD
// Converts a Rust `RtcRtpTransceiver` to Dart `EncodableMap`.
=======
// Converts a Rust `RtcRtpTransceiver` into a Dart `EncodableMap`.
>>>>>>> 248164d6
EncodableMap TransceiverToMap(RtcRtpTransceiver transceiver) {
  EncodableMap info;

  info[EncodableValue("transceiverId")] =
      EncodableValue(std::to_string(transceiver.id));
  info[EncodableValue("mid")] = EncodableValue(std::string(transceiver.mid));
  info[EncodableValue("direction")] =
      EncodableValue(std::string(transceiver.direction));
  info[EncodableValue("sender")] = EncodableValue(EncodableMap());
  info[EncodableValue("receiver")] = EncodableValue(EncodableMap());

  return info;
<<<<<<< HEAD
};
=======
}
>>>>>>> 248164d6

// Calls Rust `CreatePeerConnection()` and writes newly created peer ID to the
// provided `MethodResult`.
void CreateRTCPeerConnection(
    Box<Webrtc>& webrtc,
    flutter::BinaryMessenger* messenger,
    const flutter::MethodCall<EncodableValue>& method_call,
    std::unique_ptr<flutter::MethodResult<EncodableValue>> result) {

  auto ctx = std::make_shared<PeerConnectionObserver::Dependencies>();
  auto observer = std::make_unique<PeerConnectionObserver>(ctx);

  rust::String error;
  uint64_t id = webrtc->CreatePeerConnection(std::move(observer), error);
  if (error == "") {
    std::string peer_id = std::to_string(id);
    auto event_channel = std::make_unique<EventChannel<EncodableValue>>(
        messenger, "FlutterWebRTC/peerConnectionEvent" + peer_id,
        &StandardMethodCodec::GetInstance());

    std::weak_ptr<PeerConnectionObserver::Dependencies> weak_deps(ctx);
    auto handler = std::make_unique<StreamHandlerFunctions<EncodableValue>>(
        [=](const flutter::EncodableValue* arguments,
            std::unique_ptr<flutter::EventSink<flutter::EncodableValue>>&& events)
            -> std::unique_ptr<StreamHandlerError<flutter::EncodableValue>> {
          auto context = weak_deps.lock();
          if (context) {
            const std::lock_guard<std::mutex> lock(*context->lock_);
            context->sink_ = std::move(events);
          }
          return nullptr;
        },
        [=](const flutter::EncodableValue* arguments)
            -> std::unique_ptr<StreamHandlerError<flutter::EncodableValue>> {
          auto context = weak_deps.lock();
          if (context) {
            const std::lock_guard<std::mutex> lock(*context->lock_);
            context->sink_.reset();
          }
          return nullptr;
        });
      event_channel->SetStreamHandler(std::move(handler));
      ctx->chan_ = std::move(event_channel);

      EncodableMap params;
      params[EncodableValue("peerConnectionId")] = peer_id;
      result->Success(EncodableValue(params));
    } else {
     result->Error(std::string(error));
  }
}

// Calls Rust `CreateOffer()` and writes the returned session description to the
// provided `MethodResult`.
void CreateOffer(
    Box<Webrtc>& webrtc,
    const flutter::MethodCall<EncodableValue>& method_call,
    std::unique_ptr<flutter::MethodResult<EncodableValue>> result) {

  if (!method_call.arguments()) {
    result->Error("Bad Arguments", "Null constraints arguments received");
    return;
  }

  const EncodableMap params = GetValue<EncodableMap>(*method_call.arguments());
  const std::string peerConnectionId = findString(params, "peerConnectionId");
  const EncodableMap constraints = findMap(params, "constraints");
  const EncodableMap mandatory = findMap(constraints, "mandatory");
  const EncodableList list = findList(constraints, "optional");

  bool voice_activity_detection = true;
  bool ice_restart = false;
  bool use_rtp_mux = true;

  auto iter = list.begin();
  if (iter != list.end()) {
    voice_activity_detection = GetValue<bool>((*iter));
    ++iter;
  }
  if (iter != list.end()) {
    ice_restart = GetValue<bool>((*iter));
    ++iter;
  }
  if (iter != list.end()) {
    use_rtp_mux = GetValue<bool>((*iter));
    ++iter;
  }

  auto shared_result =
      std::shared_ptr<flutter::MethodResult<EncodableValue>>(result.release());

  auto callback = std::unique_ptr<CreateSdpCallbackInterface>(
      new CreateSdpCallback(shared_result));

  rust::String error = webrtc->CreateOffer(std::stoi(peerConnectionId),
                                           voice_activity_detection,
                                           ice_restart,
                                           use_rtp_mux,
                                           std::move(callback));

  if (error != "") {
    shared_result->Error("createAnswerOffer", std::string(error));
  }
}

// Calls Rust `CreateAnswer()` and writes the returned session description to
// the provided `MethodResult`.
void CreateAnswer(
    Box<Webrtc>& webrtc,
    const flutter::MethodCall<EncodableValue>& method_call,
    std::unique_ptr<flutter::MethodResult<EncodableValue>> result) {

  if (!method_call.arguments()) {
    result->Error("Bad Arguments", "Null constraints arguments received");
    return;
  }

  const EncodableMap params = GetValue<EncodableMap>(*method_call.arguments());
  const std::string peerConnectionId = findString(params, "peerConnectionId");
  const EncodableMap constraints = findMap(params, "constraints");
  const EncodableMap mandatory = findMap(constraints, "mandatory");
  const EncodableList list = findList(constraints, "optional");

  bool voice_activity_detection = true;
  bool ice_restart = false;
  bool use_rtp_mux = true;

  auto iter = list.begin();
  if (iter != list.end()) {
    voice_activity_detection = GetValue<bool>((*iter));
    ++iter;
  }
  if (iter != list.end()) {
    ice_restart = GetValue<bool>((*iter));
    ++iter;
  }
  if (iter != list.end()) {
    use_rtp_mux = GetValue<bool>((*iter));
    ++iter;
  }

  auto shared_result =
      std::shared_ptr<flutter::MethodResult<EncodableValue>>(result.release());

  auto callback = std::unique_ptr<CreateSdpCallbackInterface>(
      new CreateSdpCallback(shared_result));

  rust::String error = webrtc->CreateAnswer(std::stoi(peerConnectionId),
                                            voice_activity_detection,
                                            ice_restart,
                                            use_rtp_mux,
                                            std::move(callback));

  if (error != "") {
    shared_result->Error("createAnswerOffer", std::string(error));
  }
}

// Calls Rust `SetLocalDescription()`.
void SetLocalDescription(
    Box<Webrtc>& webrtc,
    const flutter::MethodCall<EncodableValue>& method_call,
    std::unique_ptr<flutter::MethodResult<EncodableValue>> result) {

  if (!method_call.arguments()) {
    result->Error("Bad Arguments", "Null constraints arguments received");
    return;
  }

  const EncodableMap params = GetValue<EncodableMap>(*method_call.arguments());
  const std::string peerConnectionId = findString(params, "peerConnectionId");

  const EncodableMap constraints = findMap(params, "description");
  rust::String type = findString(constraints, "type");
  rust::String sdp = findString(constraints, "sdp");

  auto shared_result =
      std::shared_ptr<flutter::MethodResult<EncodableValue>>(result.release());

  auto callback = std::unique_ptr<SetDescriptionCallbackInterface>(
      new SetDescriptionCallBack(shared_result));

  rust::String error = webrtc->SetLocalDescription(std::stoi(peerConnectionId),
                                                   type,
                                                   sdp,
                                                   std::move(callback));

  if (error != "") {
    shared_result->Error("SetLocalDescription", std::string(error));
  }
}

// Calls Rust `SetRemoteDescription()`.
void SetRemoteDescription(
    Box<Webrtc>& webrtc,
    const flutter::MethodCall<EncodableValue>& method_call,
    std::unique_ptr<flutter::MethodResult<EncodableValue>> result) {

  if (!method_call.arguments()) {
    result->Error("Bad Arguments", "Null constraints arguments received");
    return;
  }

  const EncodableMap params = GetValue<EncodableMap>(*method_call.arguments());
  const std::string peerConnectionId = findString(params, "peerConnectionId");

  const EncodableMap constraints = findMap(params, "description");
  rust::String type = findString(constraints, "type");
  rust::String sdp = findString(constraints, "sdp");

  auto shared_result =
      std::shared_ptr<flutter::MethodResult<EncodableValue>>(result.release());

  auto callback = std::unique_ptr<SetDescriptionCallbackInterface>(
      new SetDescriptionCallBack(shared_result));

  rust::String error = webrtc->SetRemoteDescription(std::stoi(peerConnectionId),
                                                    type,
                                                    sdp,
                                                    std::move(callback));

  if (error != "") {
    shared_result->Error("SetLocalDescription", std::string(error));
  }
}

// Calls Rust `AddTransceiver()`.
void AddTransceiver(
    Box<Webrtc>& webrtc,
    const flutter::MethodCall<EncodableValue>& method_call,
    std::unique_ptr<flutter::MethodResult<EncodableValue>> result) {

  if (!method_call.arguments()) {
    result->Error("Bad Arguments", "Null constraints arguments received");
    return;
  }

  const EncodableMap params = GetValue<EncodableMap>(*method_call.arguments());

  auto transceiver = webrtc->AddTransceiver(
      std::stoi(findString(params, "peerConnectionId")),
      findString(params, "mediaType"),
      findString(findMap(params, "transceiverInit"), "direction"));

  result->Success(EncodableValue(TransceiverToMap(transceiver)));
}

// Calls Rust `GetTransceivers()`.
void GetTransceivers(
    Box<Webrtc>& webrtc,
    const flutter::MethodCall<EncodableValue>& method_call,
    std::unique_ptr<flutter::MethodResult<EncodableValue>> result) {

  if (!method_call.arguments()) {
    result->Error("Bad Arguments", "Null constraints arguments received");
    return;
  }

  const EncodableMap params = GetValue<EncodableMap>(*method_call.arguments());

  auto transceivers = webrtc->GetTransceivers(
      std::stoi(findString(params, "peerConnectionId")));

  EncodableList infos;
  for (auto transceiver : transceivers) {
    infos.push_back(TransceiverToMap(transceiver));
  }

  EncodableMap map;
  map[EncodableValue("transceivers")] = EncodableValue(infos);

  result->Success(EncodableValue(map));
}

<<<<<<< HEAD
// Calls Rust `StopTransceivers()`.
void StopTransceiver(
    Box<Webrtc>& webrtc,
    const flutter::MethodCall<EncodableValue>& method_call,
    std::unique_ptr<flutter::MethodResult<EncodableValue>> result) {
  if (!method_call.arguments()) {
    result->Error("Bad Arguments", "Null constraints arguments received");
    return;
  }

  const EncodableMap params = GetValue<EncodableMap>(*method_call.arguments());

  webrtc->StopTransceiver(std::stoi(findString(params, "peerConnectionId")),
                          std::stoi(findString(params, "transceiverId")));

  result->Success();
}

// Calls Rust `DisposeTransceiver()`.
void DisposeTransceiver(
    Box<Webrtc>& webrtc,
    const flutter::MethodCall<EncodableValue>& method_call,
    std::unique_ptr<flutter::MethodResult<EncodableValue>> result) {
  if (!method_call.arguments()) {
    result->Error("Bad Arguments", "Null constraints arguments received");
    return;
  }

  const EncodableMap params = GetValue<EncodableMap>(*method_call.arguments());

  webrtc->DisposeTransceiver(std::stoi(findString(params, "peerConnectionId")),
                             std::stoi(findString(params, "transceiverId")));

  result->Success();
}

// Calls Rust `SetTransceiverDirection()`.
void SetTransceiverDirection(
    Box<Webrtc>& webrtc,
    const flutter::MethodCall<EncodableValue>& method_call,
    std::unique_ptr<flutter::MethodResult<EncodableValue>> result) {
  if (!method_call.arguments()) {
    result->Error("Bad Arguments", "Null constraints arguments received");
    return;
  }

  const EncodableMap params = GetValue<EncodableMap>(*method_call.arguments());

  webrtc->SetTransceiverDirection(
      std::stoi(findString(params, "peerConnectionId")),
      std::stoi(findString(params, "transceiverId")),
      findString(params, "direction"));

  result->Success();
}

// Calls Rust `GetTransceiverDirection()`.
void GetTransceiverDirection(
    Box<Webrtc>& webrtc,
    const flutter::MethodCall<EncodableValue>& method_call,
    std::unique_ptr<flutter::MethodResult<EncodableValue>> result) {
  if (!method_call.arguments()) {
    result->Error("Bad Arguments", "Null constraints arguments received");
    return;
  }

  const EncodableMap params = GetValue<EncodableMap>(*method_call.arguments());

  auto direction = (std::string)webrtc->GetTransceiverDirection(
      std::stoi(findString(params, "peerConnectionId")),
      std::stoi(findString(params, "transceiverId")));

  EncodableMap map;
  map[EncodableValue("result")] = EncodableValue(direction);

  result->Success(map);
}

// Calls Rust `GetTransceiverMid()`.
void GetTransceiverMid(
    Box<Webrtc>& webrtc,
    const flutter::MethodCall<EncodableValue>& method_call,
    std::unique_ptr<flutter::MethodResult<EncodableValue>> result) {
  if (!method_call.arguments()) {
    result->Error("Bad Arguments", "Null constraints arguments received");
    return;
  }

  const EncodableMap params = GetValue<EncodableMap>(*method_call.arguments());

  auto mid = (std::string)webrtc->GetTransceiverMid(
      std::stoi(findString(params, "peerConnectionId")),
      std::stoi(findString(params, "transceiverId")));

  EncodableMap map;
  map[EncodableValue("mid")] = EncodableValue(mid);

  result->Success(map);
}

=======
>>>>>>> 248164d6
}  // namespace flutter_webrtc_plugin<|MERGE_RESOLUTION|>--- conflicted
+++ resolved
@@ -1,11 +1,11 @@
 #include <mutex>
 
-#include "peer_connection.h"
-#include "media_stream.h"
-#include "flutter_webrtc.h"
 #include "flutter-webrtc-native/include/api.h"
 #include "flutter/standard_method_codec.h"
+#include "flutter_webrtc.h"
+#include "media_stream.h"
 #include "parsing.h"
+#include "peer_connection.h"
 
 using namespace rust::cxxbridge1;
 
@@ -67,10 +67,10 @@
 
   // Creates a new `PeerConnectionObserver`.
   PeerConnectionObserver(std::shared_ptr<Dependencies> deps)
-      : deps_(std::move(deps)) {};
+      : deps_(std::move(deps)){};
 
   ~PeerConnectionObserver() {
-    if (deps_->chan_){
+    if (deps_->chan_) {
       deps_->chan_->SetStreamHandler(nullptr);
     }
   }
@@ -189,11 +189,7 @@
 
 using namespace flutter;
 
-<<<<<<< HEAD
-// Converts a Rust `RtcRtpTransceiver` to Dart `EncodableMap`.
-=======
 // Converts a Rust `RtcRtpTransceiver` into a Dart `EncodableMap`.
->>>>>>> 248164d6
 EncodableMap TransceiverToMap(RtcRtpTransceiver transceiver) {
   EncodableMap info;
 
@@ -206,11 +202,7 @@
   info[EncodableValue("receiver")] = EncodableValue(EncodableMap());
 
   return info;
-<<<<<<< HEAD
-};
-=======
-}
->>>>>>> 248164d6
+}
 
 // Calls Rust `CreatePeerConnection()` and writes newly created peer ID to the
 // provided `MethodResult`.
@@ -219,7 +211,6 @@
     flutter::BinaryMessenger* messenger,
     const flutter::MethodCall<EncodableValue>& method_call,
     std::unique_ptr<flutter::MethodResult<EncodableValue>> result) {
-
   auto ctx = std::make_shared<PeerConnectionObserver::Dependencies>();
   auto observer = std::make_unique<PeerConnectionObserver>(ctx);
 
@@ -234,7 +225,8 @@
     std::weak_ptr<PeerConnectionObserver::Dependencies> weak_deps(ctx);
     auto handler = std::make_unique<StreamHandlerFunctions<EncodableValue>>(
         [=](const flutter::EncodableValue* arguments,
-            std::unique_ptr<flutter::EventSink<flutter::EncodableValue>>&& events)
+            std::unique_ptr<flutter::EventSink<flutter::EncodableValue>>&&
+                events)
             -> std::unique_ptr<StreamHandlerError<flutter::EncodableValue>> {
           auto context = weak_deps.lock();
           if (context) {
@@ -252,14 +244,14 @@
           }
           return nullptr;
         });
-      event_channel->SetStreamHandler(std::move(handler));
-      ctx->chan_ = std::move(event_channel);
-
-      EncodableMap params;
-      params[EncodableValue("peerConnectionId")] = peer_id;
-      result->Success(EncodableValue(params));
-    } else {
-     result->Error(std::string(error));
+    event_channel->SetStreamHandler(std::move(handler));
+    ctx->chan_ = std::move(event_channel);
+
+    EncodableMap params;
+    params[EncodableValue("peerConnectionId")] = peer_id;
+    result->Success(EncodableValue(params));
+  } else {
+    result->Error(std::string(error));
   }
 }
 
@@ -269,7 +261,6 @@
     Box<Webrtc>& webrtc,
     const flutter::MethodCall<EncodableValue>& method_call,
     std::unique_ptr<flutter::MethodResult<EncodableValue>> result) {
-
   if (!method_call.arguments()) {
     result->Error("Bad Arguments", "Null constraints arguments received");
     return;
@@ -305,11 +296,9 @@
   auto callback = std::unique_ptr<CreateSdpCallbackInterface>(
       new CreateSdpCallback(shared_result));
 
-  rust::String error = webrtc->CreateOffer(std::stoi(peerConnectionId),
-                                           voice_activity_detection,
-                                           ice_restart,
-                                           use_rtp_mux,
-                                           std::move(callback));
+  rust::String error =
+      webrtc->CreateOffer(std::stoi(peerConnectionId), voice_activity_detection,
+                          ice_restart, use_rtp_mux, std::move(callback));
 
   if (error != "") {
     shared_result->Error("createAnswerOffer", std::string(error));
@@ -322,7 +311,6 @@
     Box<Webrtc>& webrtc,
     const flutter::MethodCall<EncodableValue>& method_call,
     std::unique_ptr<flutter::MethodResult<EncodableValue>> result) {
-
   if (!method_call.arguments()) {
     result->Error("Bad Arguments", "Null constraints arguments received");
     return;
@@ -358,11 +346,9 @@
   auto callback = std::unique_ptr<CreateSdpCallbackInterface>(
       new CreateSdpCallback(shared_result));
 
-  rust::String error = webrtc->CreateAnswer(std::stoi(peerConnectionId),
-                                            voice_activity_detection,
-                                            ice_restart,
-                                            use_rtp_mux,
-                                            std::move(callback));
+  rust::String error = webrtc->CreateAnswer(
+      std::stoi(peerConnectionId), voice_activity_detection, ice_restart,
+      use_rtp_mux, std::move(callback));
 
   if (error != "") {
     shared_result->Error("createAnswerOffer", std::string(error));
@@ -374,7 +360,6 @@
     Box<Webrtc>& webrtc,
     const flutter::MethodCall<EncodableValue>& method_call,
     std::unique_ptr<flutter::MethodResult<EncodableValue>> result) {
-
   if (!method_call.arguments()) {
     result->Error("Bad Arguments", "Null constraints arguments received");
     return;
@@ -393,10 +378,8 @@
   auto callback = std::unique_ptr<SetDescriptionCallbackInterface>(
       new SetDescriptionCallBack(shared_result));
 
-  rust::String error = webrtc->SetLocalDescription(std::stoi(peerConnectionId),
-                                                   type,
-                                                   sdp,
-                                                   std::move(callback));
+  rust::String error = webrtc->SetLocalDescription(
+      std::stoi(peerConnectionId), type, sdp, std::move(callback));
 
   if (error != "") {
     shared_result->Error("SetLocalDescription", std::string(error));
@@ -408,7 +391,6 @@
     Box<Webrtc>& webrtc,
     const flutter::MethodCall<EncodableValue>& method_call,
     std::unique_ptr<flutter::MethodResult<EncodableValue>> result) {
-
   if (!method_call.arguments()) {
     result->Error("Bad Arguments", "Null constraints arguments received");
     return;
@@ -427,10 +409,8 @@
   auto callback = std::unique_ptr<SetDescriptionCallbackInterface>(
       new SetDescriptionCallBack(shared_result));
 
-  rust::String error = webrtc->SetRemoteDescription(std::stoi(peerConnectionId),
-                                                    type,
-                                                    sdp,
-                                                    std::move(callback));
+  rust::String error = webrtc->SetRemoteDescription(
+      std::stoi(peerConnectionId), type, sdp, std::move(callback));
 
   if (error != "") {
     shared_result->Error("SetLocalDescription", std::string(error));
@@ -442,7 +422,6 @@
     Box<Webrtc>& webrtc,
     const flutter::MethodCall<EncodableValue>& method_call,
     std::unique_ptr<flutter::MethodResult<EncodableValue>> result) {
-
   if (!method_call.arguments()) {
     result->Error("Bad Arguments", "Null constraints arguments received");
     return;
@@ -463,7 +442,6 @@
     Box<Webrtc>& webrtc,
     const flutter::MethodCall<EncodableValue>& method_call,
     std::unique_ptr<flutter::MethodResult<EncodableValue>> result) {
-
   if (!method_call.arguments()) {
     result->Error("Bad Arguments", "Null constraints arguments received");
     return;
@@ -485,7 +463,6 @@
   result->Success(EncodableValue(map));
 }
 
-<<<<<<< HEAD
 // Calls Rust `StopTransceivers()`.
 void StopTransceiver(
     Box<Webrtc>& webrtc,
@@ -586,6 +563,4 @@
   result->Success(map);
 }
 
-=======
->>>>>>> 248164d6
 }  // namespace flutter_webrtc_plugin