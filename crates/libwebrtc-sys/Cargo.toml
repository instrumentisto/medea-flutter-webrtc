--- conflicted
+++ resolved
@@ -1,10 +1,6 @@
 [package]
 name = "libwebrtc-sys"
-<<<<<<< HEAD
-version = "0.0.0+137.0.7151.68"
-=======
 version = "0.0.0+137.0.7151.103"
->>>>>>> 29cd3da3
 edition = "2024"
 rust-version = "1.87"
 publish = false
