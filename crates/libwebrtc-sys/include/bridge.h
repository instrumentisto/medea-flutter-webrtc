--- conflicted
+++ resolved
@@ -10,18 +10,6 @@
 #include "api/peer_connection_interface.h"
 #include "api/task_queue/default_task_queue_factory.h"
 #include "api/video_codecs/builtin_video_decoder_factory.h"
-#include "api/video_codecs/builtin_video_encoder_factory.h"
-<<<<<<< HEAD
-#include "api/video_track_source_proxy_factory.h"
-#include "custom_video_renderer.h"
-#include "device_video_capturer.h"
-#include "modules/audio_device/include/audio_device.h"
-#include "modules/video_capture/video_capture_factory.h"
-#include "native_win_rndrr.h"
-#include "pc/audio_track.h"
-#include "pc/local_audio_source.h"
-#include "pc/video_track_source.h"
-=======
 #include "api/video_codecs/builtin_video_encoder_factory.h"
 #include "api/video_track_source_proxy_factory.h"
 #include "device_video_capturer.h"
@@ -31,10 +19,8 @@
 #include "pc/local_audio_source.h"
 #include "pc/video_track_source.h"
 #include "peer_connection_observer.h"
+#include "rust/cxx.h"
 #include "video_sink.h"
->>>>>>> f7a56a92
-#include "rust/cxx.h"
-#include "screen_video_capturer.h"
 
 namespace bridge {
 
@@ -78,18 +64,6 @@
 using SessionDescriptionInterface = webrtc::SessionDescriptionInterface;
 using TaskQueueFactory = webrtc::TaskQueueFactory;
 using VideoDeviceInfo = webrtc::VideoCaptureModule::DeviceInfo;
-<<<<<<< HEAD
-using AudioLayer = webrtc::AudioDeviceModule::AudioLayer;
-using Thread = rtc::Thread;
-using PeerConnectionFactoryInterface =
-    rc<webrtc::PeerConnectionFactoryInterface>;
-using VideoTrackSourceInterface = rc<webrtc::VideoTrackSourceInterface>;
-using AudioSourceInterface = rc<webrtc::AudioSourceInterface>;
-using VideoTrackInterface = rc<webrtc::VideoTrackInterface>;
-using AudioTrackInterface = rc<webrtc::AudioTrackInterface>;
-using MediaStreamInterface = rc<webrtc::MediaStreamInterface>;
-using VideoFrame = webrtc::VideoFrame;
-=======
 using VideoRotation = webrtc::VideoRotation;
 
 using AudioDeviceModule = rc<webrtc::AudioDeviceModule>;
@@ -107,7 +81,6 @@
 using PeerConnectionObserver = observer::PeerConnectionObserver;
 using SetLocalDescriptionObserver = observer::SetLocalDescriptionObserver;
 using SetRemoteDescriptionObserver = observer::SetRemoteDescriptionObserver;
->>>>>>> f7a56a92
 
 // Creates a new `AudioDeviceModule` for the given `AudioLayer`.
 std::unique_ptr<AudioDeviceModule> create_audio_device_module(
@@ -134,15 +107,12 @@
                               int16_t index,
                               rust::String& name,
                               rust::String& guid);
-<<<<<<< HEAD
-=======
 
 // Specifies which microphone to use for recording audio using an index
 // retrieved by the corresponding enumeration method which is
 // `AudiDeviceModule::RecordingDeviceName`.
 int32_t set_audio_recording_device(const AudioDeviceModule& audio_device_module,
                                    uint16_t index);
->>>>>>> f7a56a92
 
 // Creates a new `VideoDeviceInfo`.
 std::unique_ptr<VideoDeviceInfo> create_video_device_info();
@@ -153,95 +123,16 @@
                           rust::String& name,
                           rust::String& guid);
 
-<<<<<<< HEAD
-/// Creates a new thread.
-std::unique_ptr<rtc::Thread> create_thread();
-
-/// Starts the thread.
-bool start_thread(rtc::Thread& thread);
-
-/// Creates a new Peer Connection Factory.
-std::unique_ptr<PeerConnectionFactoryInterface> create_peer_connection_factory(
-    Thread& worker_thread,
-    Thread& signaling_thread);
-
-/// Creates a new video source.
-=======
 // Creates a new `Thread`.
 std::unique_ptr<rtc::Thread> create_thread();
 
 // Creates a new `VideoTrackSourceInterface` according to the specified
 // constraints.
->>>>>>> f7a56a92
 std::unique_ptr<VideoTrackSourceInterface> create_video_source(
     Thread& worker_thread,
     Thread& signaling_thread,
     size_t width,
     size_t height,
-<<<<<<< HEAD
-    size_t fps);
-
-/// Creates a new audio source.
-std::unique_ptr<AudioSourceInterface> create_audio_source(
-    const PeerConnectionFactoryInterface& peer_connection_factory);
-
-/// Creates a new video track.
-std::unique_ptr<VideoTrackInterface> create_video_track(
-    const PeerConnectionFactoryInterface& peer_connection_factory,
-    const VideoTrackSourceInterface& video_source);
-
-/// Creates a new audio track.
-std::unique_ptr<AudioTrackInterface> create_audio_track(
-    const PeerConnectionFactoryInterface& peer_connection_factory,
-    const AudioSourceInterface& audio_source);
-
-/// Creates a new Local Media Stream.
-std::unique_ptr<MediaStreamInterface> create_local_media_stream(
-    const PeerConnectionFactoryInterface& peer_connection_factory);
-
-/// Adds the video track to media stream.
-bool add_video_track(const MediaStreamInterface& media_stream,
-                     const VideoTrackInterface& track);
-
-/// Adds the audio track to media stream.
-bool add_audio_track(const MediaStreamInterface& media_stream,
-                     const AudioTrackInterface& track);
-
-/// Removes the video track from media stream.
-bool remove_video_track(const MediaStreamInterface& media_stream,
-                        const VideoTrackInterface& track);
-
-/// Removes the audio track from media stream.
-bool remove_audio_track(const MediaStreamInterface& media_stream,
-                        const AudioTrackInterface& track);
-
-int32_t frame_width(const std::unique_ptr<VideoFrame>& frame);
-
-int32_t frame_height(const std::unique_ptr<VideoFrame>& frame);
-
-int32_t frame_rotation(const std::unique_ptr<VideoFrame>& frame);
-
-void convert_to_argb(
-    const std::unique_ptr<VideoFrame>& frame,
-    uint8_t* buffer_ptr);
-
-std::unique_ptr<VideoRenderer> get_video_renderer(
-    rust::Fn<void(std::unique_ptr<VideoFrame>, size_t)> cb,
-    size_t flutter_cb_ptr,
-    const std::unique_ptr<VideoTrackInterface>& track_to_render);
-
-void set_renderer_no_track(
-    const std::unique_ptr<VideoRenderer>& video_renderer);
-
-std::unique_ptr<VideoTrackSourceInterface> create_screen_source(
-    Thread& worker_thread,
-    Thread& signaling_thread,
-    size_t width,
-    size_t height,
-    size_t fps);
-
-void test();
-=======
     size_t fps,
     uint32_t device_index);
 
@@ -329,7 +220,8 @@
     std::unique_ptr<PeerConnectionObserver> observer);
 
 // Creates a new `RTCOfferAnswerOptions`.
-std::unique_ptr<RTCOfferAnswerOptions> create_default_rtc_offer_answer_options();
+std::unique_ptr<RTCOfferAnswerOptions>
+create_default_rtc_offer_answer_options();
 
 // Creates a new `RTCOfferAnswerOptions`.
 std::unique_ptr<RTCOfferAnswerOptions> create_rtc_offer_answer_options(
@@ -376,5 +268,4 @@
                             std::unique_ptr<SessionDescriptionInterface> desc,
                             std::unique_ptr<SetRemoteDescriptionObserver> obs);
 
->>>>>>> f7a56a92
 }  // namespace bridge