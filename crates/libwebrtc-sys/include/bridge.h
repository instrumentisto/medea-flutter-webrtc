#pragma once

#include <iostream>
#include <memory>
#include <string>

#include "api/audio_codecs/builtin_audio_decoder_factory.h"
#include "api/audio_codecs/builtin_audio_encoder_factory.h"
#include "api/create_peerconnection_factory.h"
#include "api/peer_connection_interface.h"
#include "api/video_codecs/builtin_video_encoder_factory.h"
#include "libwebrtc-sys/include/peer_connection_observer.h"

#include "api/task_queue/default_task_queue_factory.h"
#include "api/video_codecs/builtin_video_decoder_factory.h"
#include "api/video_codecs/builtin_video_encoder_factory.h"
#include "api/video_track_source_proxy_factory.h"
#include "device_video_capturer.h"
#include "modules/audio_device/include/audio_device.h"
#include "modules/video_capture/video_capture_factory.h"
#include "pc/audio_track.h"
#include "pc/local_audio_source.h"
#include "pc/video_track_source.h"
#include "rust/cxx.h"

namespace bridge {

// Smart pointer designed to wrap WebRTC's `rtc::scoped_refptr`.
//
// `rtc::scoped_refptr` can't be used with `std::uniqueptr` since it has private
// destructor. `rc` unwraps raw pointer from the provided `rtc::scoped_refptr`
// and calls `Release()` in its destructor therefore this allows wrapping `rc`
// into a `std::uniqueptr`.
template<class T>
class rc {
 public:
  typedef T element_type;

  // Unwraps the actual pointer from the provided `rtc::scoped_refptr`.
  rc(rtc::scoped_refptr<T> p) : ptr_(p.release()) {}

  // Calls `RefCountInterface::Release()` on the underlying pointer.
  ~rc() { ptr_->Release(); }

  // Returns a pointer to the managed object.
  T* ptr() const { return ptr_; }

  // Returns a pointer to the managed object.
  T* operator->() const { return ptr_; }

 protected:
  // Pointer to the managed object.
  T* ptr_;
};

using Thread = rtc::Thread;

using AudioLayer = webrtc::AudioDeviceModule::AudioLayer;
using PeerConnectionDependencies = webrtc::PeerConnectionDependencies;
using RTCConfiguration = webrtc::PeerConnectionInterface::RTCConfiguration;
using RTCOfferAnswerOptions =
    webrtc::PeerConnectionInterface::RTCOfferAnswerOptions;
using SdpType = webrtc::SdpType;
using SessionDescriptionInterface = webrtc::SessionDescriptionInterface;
using TaskQueueFactory = webrtc::TaskQueueFactory;
using VideoDeviceInfo = webrtc::VideoCaptureModule::DeviceInfo;

using AudioDeviceModule = rc<webrtc::AudioDeviceModule>;
using AudioSourceInterface = rc<webrtc::AudioSourceInterface>;
using AudioTrackInterface = rc<webrtc::AudioTrackInterface>;
using MediaStreamInterface = rc<webrtc::MediaStreamInterface>;
using PeerConnectionFactoryInterface =
    rc<webrtc::PeerConnectionFactoryInterface>;
using PeerConnectionInterface = rc<webrtc::PeerConnectionInterface>;
using VideoTrackInterface = rc<webrtc::VideoTrackInterface>;
using VideoTrackSourceInterface = rc<webrtc::VideoTrackSourceInterface>;

using CreateSessionDescriptionObserver =
    observer::CreateSessionDescriptionObserver;
using PeerConnectionObserver = observer::PeerConnectionObserver;
using SetLocalDescriptionObserver = observer::SetLocalDescriptionObserver;
using SetRemoteDescriptionObserver = observer::SetRemoteDescriptionObserver;

// Creates a new `AudioDeviceModule` for the given `AudioLayer`.
std::unique_ptr<AudioDeviceModule> create_audio_device_module(
    AudioLayer audio_layer,
    TaskQueueFactory& task_queue_factory);

// Initializes the native audio parts required for each platform.
int32_t init_audio_device_module(const AudioDeviceModule& audio_device_module);

// Returns count of the available playout audio devices.
int16_t playout_devices(const AudioDeviceModule& audio_device_module);

// Returns count of the available recording audio devices.
int16_t recording_devices(const AudioDeviceModule& audio_device_module);

// Obtains information regarding the specified audio playout device.
int32_t playout_device_name(const AudioDeviceModule& audio_device_module,
                            int16_t index,
                            rust::String& name,
                            rust::String& guid);

// Obtains information regarding the specified audio recording device.
int32_t recording_device_name(const AudioDeviceModule& audio_device_module,
                              int16_t index,
                              rust::String& name,
                              rust::String& guid);

// Specifies which microphone to use for recording audio using an index
// retrieved by the corresponding enumeration method which is
// `AudiDeviceModule::RecordingDeviceName`.
int32_t set_audio_recording_device(const AudioDeviceModule& audio_device_module,
                                   uint16_t index);

// Creates a new `VideoDeviceInfo`.
std::unique_ptr<VideoDeviceInfo> create_video_device_info();

// Obtains information regarding the specified video recording device.
int32_t video_device_name(VideoDeviceInfo& device_info,
                          uint32_t index,
                          rust::String& name,
                          rust::String& guid);

<<<<<<< HEAD
// Calls `Thread->Create()`.
std::unique_ptr<Thread> create_thread();

// Creates `CreateBuiltinAudioEncoderFactory`.
std::unique_ptr<AudioEncoderFactory> create_builtin_audio_encoder_factory();

// Creates `CreateBuiltinAudioDecoderFactory`.
std::unique_ptr<AudioDecoderFactory> create_builtin_audio_decoder_factory();

// Creates `PeerConnectionFactoryInterface`.
std::unique_ptr<PeerConnectionFactoryInterface> create_peer_connection_factory(
    const std::unique_ptr<Thread>& network_thread,
    const std::unique_ptr<Thread>& worker_thread,
    const std::unique_ptr<Thread>& signaling_thread,
    std::unique_ptr<AudioDeviceModule> default_adm,
    AudioEncoderFactory& audio_encoder_factory,
    AudioDecoderFactory& audio_decoder_factory,
    std::unique_ptr<VideoEncoderFactory> video_encoder_factory,
    std::unique_ptr<VideoDecoderFactory> video_decoder_factory,
    std::unique_ptr<AudioMixer> audio_mixer,
    std::unique_ptr<AudioProcessing> audio_processing,
    std::unique_ptr<AudioFrameProcessor> audio_frame_processor);

// Calls `PeerConnectionFactoryInterface->CreatePeerConnectionOrError`.
std::unique_ptr<PeerConnectionInterface> create_peer_connection_or_error(
    PeerConnectionFactoryInterface& peer_connection_factory,
    rust::String& error,
    const RTCConfiguration& configuration,
    std::unique_ptr<PeerConnectionDependencies> dependencies);

// Creates default `RTCConfiguration`.
std::unique_ptr<RTCConfiguration> create_default_rtc_configuration();

// Creates `PeerConnectionObserver`.
std::unique_ptr<PeerConnectionObserver> create_peer_connection_observer(
  rust::Box<bridge::PeerConnectionOnEventCallback> cb
);

// Creates `PeerConnectionDependencies`.
std::unique_ptr<PeerConnectionDependencies> create_peer_connection_dependencies(
    std::unique_ptr<PeerConnectionObserver> observer);

// Creates `RTCOfferAnswerOptions`.
std::unique_ptr<RTCOfferAnswerOptions>
create_default_rtc_offer_answer_options();

// Creates `RTCOfferAnswerOptions`.
std::unique_ptr<RTCOfferAnswerOptions> create_rtc_offer_answer_options(
    int32_t offer_to_receive_video,
    int32_t offer_to_receive_audio,
    bool voice_activity_detection,
    bool ice_restart,
    bool use_rtp_mux);

// Creates `CreateSessionDescriptionObserver`.
std::unique_ptr<CreateSessionDescriptionObserver>
create_create_session_observer(
    rust::cxxbridge1::Box<bridge::CreateOfferAnswerCallback> callbacks);

// Creates `SetLocalDescriptionObserverInterface`.
std::unique_ptr<SetLocalDescriptionObserver>
create_set_local_description_observer(
    rust::cxxbridge1::Box<bridge::SetLocalRemoteDescriptionCallBack> callbacks);

// Creates `SetRemoteDescriptionObserverInterface`.
std::unique_ptr<SetRemoteDescriptionObserver>
create_set_remote_description_observer(
    rust::cxxbridge1::Box<bridge::SetLocalRemoteDescriptionCallBack> callbacks);

// Calls `PeerConnectionInterface->CreateOffer`.
void create_offer(PeerConnectionInterface& peer_connection_interface,
                  const RTCOfferAnswerOptions& options,
                  std::unique_ptr<CreateSessionDescriptionObserver> obs);

// Calls `PeerConnectionInterface->CreateAnswer`.
void create_answer(PeerConnectionInterface& peer_connection_interface,
                   const RTCOfferAnswerOptions& options,
                   std::unique_ptr<CreateSessionDescriptionObserver> obs);

// Calls `PeerConnectionInterface->SetLocalDescription`.
void set_local_description(PeerConnectionInterface& peer_connection_interface,
                           std::unique_ptr<SessionDescriptionInterface> desc,
                           std::unique_ptr<SetLocalDescriptionObserver> obs);

// Calls `PeerConnectionInterface->SetRemoteDescription`.
void set_remote_description(PeerConnectionInterface& peer_connection_interface,
                            std::unique_ptr<SessionDescriptionInterface> desc,
                            std::unique_ptr<SetRemoteDescriptionObserver> obs);
=======
// Creates a new `Thread`.
std::unique_ptr<rtc::Thread> create_thread();
>>>>>>> 3c873f37

// Creates a new `VideoTrackSourceInterface` according to the specified
// constraints.
std::unique_ptr<VideoTrackSourceInterface> create_video_source(
    Thread& worker_thread,
    Thread& signaling_thread,
    size_t width,
    size_t height,
    size_t fps,
    uint32_t device_index);

// Creates a new `AudioSourceInterface`.
std::unique_ptr<AudioSourceInterface> create_audio_source(
    const PeerConnectionFactoryInterface& peer_connection_factory);

// Creates a new `VideoTrackInterface`.
std::unique_ptr<VideoTrackInterface> create_video_track(
    const PeerConnectionFactoryInterface& peer_connection_factory,
    rust::String id,
    const VideoTrackSourceInterface& video_source);

// Creates a new `AudioTrackInterface`.
std::unique_ptr<AudioTrackInterface> create_audio_track(
    const PeerConnectionFactoryInterface& peer_connection_factory,
    rust::String id,
    const AudioSourceInterface& audio_source);

// Creates a new `MediaStreamInterface`.
std::unique_ptr<MediaStreamInterface> create_local_media_stream(
    const PeerConnectionFactoryInterface& peer_connection_factory,
    rust::String id);

// Adds the provided `VideoTrackInterface` to the specified
// `MediaStreamInterface`.
bool add_video_track(const MediaStreamInterface& media_stream,
                     const VideoTrackInterface& track);

// Adds the provided `AudioTrackInterface` to the specified
// `MediaStreamInterface`.
bool add_audio_track(const MediaStreamInterface& media_stream,
                     const AudioTrackInterface& track);

// Removes the provided `VideoTrackInterface` to the specified
// `MediaStreamInterface`.
bool remove_video_track(const MediaStreamInterface& media_stream,
                        const VideoTrackInterface& track);

// Removes the provided `AudioTrackInterface` to the specified
// `MediaStreamInterface`.
bool remove_audio_track(const MediaStreamInterface& media_stream,
                        const AudioTrackInterface& track);

// Creates a new `PeerConnectionFactoryInterface`.
std::unique_ptr<PeerConnectionFactoryInterface> create_peer_connection_factory(
    const std::unique_ptr<Thread>& network_thread,
    const std::unique_ptr<Thread>& worker_thread,
    const std::unique_ptr<Thread>& signaling_thread,
    const std::unique_ptr<AudioDeviceModule>& default_adm);

// Creates a new `PeerConnectionInterface`.
std::unique_ptr<PeerConnectionInterface> create_peer_connection_or_error(
    PeerConnectionFactoryInterface& peer_connection_factory,
    const RTCConfiguration& configuration,
    std::unique_ptr<PeerConnectionDependencies> dependencies,
    rust::String& error);

// Creates a new default `RTCConfiguration`.
std::unique_ptr<RTCConfiguration> create_default_rtc_configuration();

// Creates a new `PeerConnectionObserver`.
std::unique_ptr<PeerConnectionObserver> create_peer_connection_observer();

// Creates a new `PeerConnectionDependencies`.
std::unique_ptr<PeerConnectionDependencies> create_peer_connection_dependencies(
    std::unique_ptr<PeerConnectionObserver> observer);

// Creates a new `RTCOfferAnswerOptions`.
std::unique_ptr<RTCOfferAnswerOptions> create_default_rtc_offer_answer_options();

// Creates a new `RTCOfferAnswerOptions`.
std::unique_ptr<RTCOfferAnswerOptions> create_rtc_offer_answer_options(
    int32_t offer_to_receive_video,
    int32_t offer_to_receive_audio,
    bool voice_activity_detection,
    bool ice_restart,
    bool use_rtp_mux);

// Creates a new `CreateSessionDescriptionObserver` from the provided
// `bridge::DynCreateSdpCallback`.
std::unique_ptr<CreateSessionDescriptionObserver>
create_create_session_observer(rust::Box<bridge::DynCreateSdpCallback> cb);

// Creates a new `SetLocalDescriptionObserverInterface` from the provided
// `bridge::DynSetDescriptionCallback`.
std::unique_ptr<SetLocalDescriptionObserver>
create_set_local_description_observer(
    rust::Box<bridge::DynSetDescriptionCallback> cb);

// Creates a new `SetRemoteDescriptionObserverInterface` from the provided
// `bridge::DynSetDescriptionCallback`.
std::unique_ptr<SetRemoteDescriptionObserver>
create_set_remote_description_observer(
    rust::Box<bridge::DynSetDescriptionCallback> cb);

// Calls `PeerConnectionInterface->CreateOffer`.
void create_offer(PeerConnectionInterface& peer,
                  const RTCOfferAnswerOptions& options,
                  std::unique_ptr<CreateSessionDescriptionObserver> obs);

// Calls `PeerConnectionInterface->CreateAnswer`.
void create_answer(PeerConnectionInterface& peer,
                   const RTCOfferAnswerOptions& options,
                   std::unique_ptr<CreateSessionDescriptionObserver> obs);

// Calls `PeerConnectionInterface->SetLocalDescription`.
void set_local_description(PeerConnectionInterface& peer,
                           std::unique_ptr<SessionDescriptionInterface> desc,
                           std::unique_ptr<SetLocalDescriptionObserver> obs);

// Calls `PeerConnectionInterface->SetRemoteDescription`.
void set_remote_description(PeerConnectionInterface& peer,
                            std::unique_ptr<SessionDescriptionInterface> desc,
                            std::unique_ptr<SetRemoteDescriptionObserver> obs);

}  // namespace bridge<|MERGE_RESOLUTION|>--- conflicted
+++ resolved
@@ -122,99 +122,8 @@
                           rust::String& name,
                           rust::String& guid);
 
-<<<<<<< HEAD
-// Calls `Thread->Create()`.
-std::unique_ptr<Thread> create_thread();
-
-// Creates `CreateBuiltinAudioEncoderFactory`.
-std::unique_ptr<AudioEncoderFactory> create_builtin_audio_encoder_factory();
-
-// Creates `CreateBuiltinAudioDecoderFactory`.
-std::unique_ptr<AudioDecoderFactory> create_builtin_audio_decoder_factory();
-
-// Creates `PeerConnectionFactoryInterface`.
-std::unique_ptr<PeerConnectionFactoryInterface> create_peer_connection_factory(
-    const std::unique_ptr<Thread>& network_thread,
-    const std::unique_ptr<Thread>& worker_thread,
-    const std::unique_ptr<Thread>& signaling_thread,
-    std::unique_ptr<AudioDeviceModule> default_adm,
-    AudioEncoderFactory& audio_encoder_factory,
-    AudioDecoderFactory& audio_decoder_factory,
-    std::unique_ptr<VideoEncoderFactory> video_encoder_factory,
-    std::unique_ptr<VideoDecoderFactory> video_decoder_factory,
-    std::unique_ptr<AudioMixer> audio_mixer,
-    std::unique_ptr<AudioProcessing> audio_processing,
-    std::unique_ptr<AudioFrameProcessor> audio_frame_processor);
-
-// Calls `PeerConnectionFactoryInterface->CreatePeerConnectionOrError`.
-std::unique_ptr<PeerConnectionInterface> create_peer_connection_or_error(
-    PeerConnectionFactoryInterface& peer_connection_factory,
-    rust::String& error,
-    const RTCConfiguration& configuration,
-    std::unique_ptr<PeerConnectionDependencies> dependencies);
-
-// Creates default `RTCConfiguration`.
-std::unique_ptr<RTCConfiguration> create_default_rtc_configuration();
-
-// Creates `PeerConnectionObserver`.
-std::unique_ptr<PeerConnectionObserver> create_peer_connection_observer(
-  rust::Box<bridge::PeerConnectionOnEventCallback> cb
-);
-
-// Creates `PeerConnectionDependencies`.
-std::unique_ptr<PeerConnectionDependencies> create_peer_connection_dependencies(
-    std::unique_ptr<PeerConnectionObserver> observer);
-
-// Creates `RTCOfferAnswerOptions`.
-std::unique_ptr<RTCOfferAnswerOptions>
-create_default_rtc_offer_answer_options();
-
-// Creates `RTCOfferAnswerOptions`.
-std::unique_ptr<RTCOfferAnswerOptions> create_rtc_offer_answer_options(
-    int32_t offer_to_receive_video,
-    int32_t offer_to_receive_audio,
-    bool voice_activity_detection,
-    bool ice_restart,
-    bool use_rtp_mux);
-
-// Creates `CreateSessionDescriptionObserver`.
-std::unique_ptr<CreateSessionDescriptionObserver>
-create_create_session_observer(
-    rust::cxxbridge1::Box<bridge::CreateOfferAnswerCallback> callbacks);
-
-// Creates `SetLocalDescriptionObserverInterface`.
-std::unique_ptr<SetLocalDescriptionObserver>
-create_set_local_description_observer(
-    rust::cxxbridge1::Box<bridge::SetLocalRemoteDescriptionCallBack> callbacks);
-
-// Creates `SetRemoteDescriptionObserverInterface`.
-std::unique_ptr<SetRemoteDescriptionObserver>
-create_set_remote_description_observer(
-    rust::cxxbridge1::Box<bridge::SetLocalRemoteDescriptionCallBack> callbacks);
-
-// Calls `PeerConnectionInterface->CreateOffer`.
-void create_offer(PeerConnectionInterface& peer_connection_interface,
-                  const RTCOfferAnswerOptions& options,
-                  std::unique_ptr<CreateSessionDescriptionObserver> obs);
-
-// Calls `PeerConnectionInterface->CreateAnswer`.
-void create_answer(PeerConnectionInterface& peer_connection_interface,
-                   const RTCOfferAnswerOptions& options,
-                   std::unique_ptr<CreateSessionDescriptionObserver> obs);
-
-// Calls `PeerConnectionInterface->SetLocalDescription`.
-void set_local_description(PeerConnectionInterface& peer_connection_interface,
-                           std::unique_ptr<SessionDescriptionInterface> desc,
-                           std::unique_ptr<SetLocalDescriptionObserver> obs);
-
-// Calls `PeerConnectionInterface->SetRemoteDescription`.
-void set_remote_description(PeerConnectionInterface& peer_connection_interface,
-                            std::unique_ptr<SessionDescriptionInterface> desc,
-                            std::unique_ptr<SetRemoteDescriptionObserver> obs);
-=======
 // Creates a new `Thread`.
 std::unique_ptr<rtc::Thread> create_thread();
->>>>>>> 3c873f37
 
 // Creates a new `VideoTrackSourceInterface` according to the specified
 // constraints.
@@ -285,7 +194,8 @@
 std::unique_ptr<RTCConfiguration> create_default_rtc_configuration();
 
 // Creates a new `PeerConnectionObserver`.
-std::unique_ptr<PeerConnectionObserver> create_peer_connection_observer();
+std::unique_ptr<PeerConnectionObserver> create_peer_connection_observer(
+    rust::Box<bridge::DynPeerConnectionOnEvent> cb);
 
 // Creates a new `PeerConnectionDependencies`.
 std::unique_ptr<PeerConnectionDependencies> create_peer_connection_dependencies(
