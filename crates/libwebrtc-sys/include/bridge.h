#pragma once

#include "api/audio_codecs/builtin_audio_decoder_factory.h"
#include "api/audio_codecs/builtin_audio_encoder_factory.h"
#include "api/create_peerconnection_factory.h"
#include "api/peer_connection_interface.h"
#include "api/video_codecs/builtin_video_encoder_factory.h"
#include "libwebrtc-sys/include/peer_connection_observer.h"

#include "api/task_queue/default_task_queue_factory.h"
#include "api/video_codecs/builtin_video_decoder_factory.h"
#include "api/video_codecs/builtin_video_encoder_factory.h"
#include "api/video_track_source_proxy_factory.h"
#include "modules/audio_device/include/audio_device.h"
#include "modules/video_capture/video_capture_factory.h"
#include "pc/audio_track.h"
#include "pc/local_audio_source.h"
#include "pc/video_track_source.h"
#include "rust/cxx.h"
#include "device_video_capturer.h"
#include "peer_connection_observer.h"
#include "screen_video_capturer.h"
#include "video_sink.h"

namespace bridge {

<<<<<<< HEAD
// Smart pointer designed to wrap WebRTC's `rtc::scoped_refptr`.
//
// `rtc::scoped_refptr` can't be used with `std::uniqueptr` since it has private
// destructor. `rc` unwraps raw pointer from the provided `rtc::scoped_refptr`
// and calls `Release()` in its destructor therefore this allows wrapping `rc`
// into a `std::uniqueptr`.
template <class T>
class rc {
 public:
  typedef T element_type;

  // Unwraps the actual pointer from the provided `rtc::scoped_refptr`.
  rc(rtc::scoped_refptr<T> p) : ptr_(p.release()) {}

  // Calls `RefCountInterface::Release()` on the underlying pointer.
  ~rc() { ptr_->Release(); }

  // Returns a pointer to the managed object.
  T* ptr() const { return ptr_; }

  // Returns a pointer to the managed object.
  T* operator->() const { return ptr_; }

 protected:
  // Pointer to the managed object.
  T* ptr_;
};

=======
>>>>>>> 93cf568b
using Thread = rtc::Thread;
using VideoSinkInterface = rtc::VideoSinkInterface<webrtc::VideoFrame>;

using AudioLayer = webrtc::AudioDeviceModule::AudioLayer;
using PeerConnectionDependencies = webrtc::PeerConnectionDependencies;
using RTCConfiguration = webrtc::PeerConnectionInterface::RTCConfiguration;
using RTCOfferAnswerOptions =
    webrtc::PeerConnectionInterface::RTCOfferAnswerOptions;
using SdpType = webrtc::SdpType;
using SessionDescriptionInterface = webrtc::SessionDescriptionInterface;
using TaskQueueFactory = webrtc::TaskQueueFactory;
using VideoDeviceInfo = webrtc::VideoCaptureModule::DeviceInfo;
<<<<<<< HEAD

using AudioDeviceModule = rc<webrtc::AudioDeviceModule>;
using AudioSourceInterface = rc<webrtc::AudioSourceInterface>;
using AudioTrackInterface = rc<webrtc::AudioTrackInterface>;
using MediaStreamInterface = rc<webrtc::MediaStreamInterface>;
using PeerConnectionFactoryInterface =
    rc<webrtc::PeerConnectionFactoryInterface>;
using PeerConnectionInterface = rc<webrtc::PeerConnectionInterface>;
using VideoTrackInterface = rc<webrtc::VideoTrackInterface>;
using VideoTrackSourceInterface = rc<webrtc::VideoTrackSourceInterface>;
=======
using VideoRotation = webrtc::VideoRotation;

using AudioDeviceModule = rtc::scoped_refptr<webrtc::AudioDeviceModule>;
using AudioSourceInterface = rtc::scoped_refptr<webrtc::AudioSourceInterface>;
using AudioTrackInterface = rtc::scoped_refptr<webrtc::AudioTrackInterface>;
using MediaStreamInterface = rtc::scoped_refptr<webrtc::MediaStreamInterface>;
using PeerConnectionFactoryInterface =
    rtc::scoped_refptr<webrtc::PeerConnectionFactoryInterface>;
using PeerConnectionInterface =
    rtc::scoped_refptr<webrtc::PeerConnectionInterface>;
using VideoTrackInterface = rtc::scoped_refptr<webrtc::VideoTrackInterface>;
using VideoTrackSourceInterface =
    rtc::scoped_refptr<webrtc::VideoTrackSourceInterface>;

using CreateSessionDescriptionObserver =
    observer::CreateSessionDescriptionObserver;
using PeerConnectionObserver = observer::PeerConnectionObserver;
using SetLocalDescriptionObserver = observer::SetLocalDescriptionObserver;
using SetRemoteDescriptionObserver = observer::SetRemoteDescriptionObserver;
>>>>>>> 93cf568b

using CreateSessionDescriptionObserver =
    observer::CreateSessionDescriptionObserver;
using PeerConnectionObserver = observer::PeerConnectionObserver;
using SetLocalDescriptionObserver = observer::SetLocalDescriptionObserver;
using SetRemoteDescriptionObserver = observer::SetRemoteDescriptionObserver;

using MediaType = cricket::MediaType;
using RtpTransceiverDirection = webrtc::RtpTransceiverDirection;
using RtpTransceiverInterface =
    rtc::scoped_refptr<webrtc::RtpTransceiverInterface>;

struct Transceivers;

// Creates a new `AudioDeviceModule` for the given `AudioLayer`.
std::unique_ptr<AudioDeviceModule> create_audio_device_module(
    AudioLayer audio_layer,
    TaskQueueFactory& task_queue_factory);

// Initializes the native audio parts required for each platform.
int32_t init_audio_device_module(const AudioDeviceModule& audio_device_module);

// Returns count of the available playout audio devices.
int16_t playout_devices(const AudioDeviceModule& audio_device_module);

// Returns count of the available recording audio devices.
int16_t recording_devices(const AudioDeviceModule& audio_device_module);

// Obtains information regarding the specified audio playout device.
int32_t playout_device_name(const AudioDeviceModule& audio_device_module,
                            int16_t index,
                            rust::String& name,
                            rust::String& guid);

// Obtains information regarding the specified audio recording device.
int32_t recording_device_name(const AudioDeviceModule& audio_device_module,
                              int16_t index,
                              rust::String& name,
                              rust::String& guid);

// Specifies which microphone to use for recording audio using an index
// retrieved by the corresponding enumeration method which is
// `AudiDeviceModule::RecordingDeviceName`.
int32_t set_audio_recording_device(const AudioDeviceModule& audio_device_module,
                                   uint16_t index);

// Creates a new `VideoDeviceInfo`.
std::unique_ptr<VideoDeviceInfo> create_video_device_info();

// Obtains information regarding the specified video recording device.
int32_t video_device_name(VideoDeviceInfo& device_info,
                          uint32_t index,
                          rust::String& name,
                          rust::String& guid);

// Creates a new `Thread`.
std::unique_ptr<rtc::Thread> create_thread();

<<<<<<< HEAD
// Creates a new `VideoTrackSourceInterface` according to the specified
// constraints.
std::unique_ptr<VideoTrackSourceInterface> create_video_source(
=======
// Creates a new `VideoTrackSourceInterface` from the specified video input
// device according to the specified constraints.
std::unique_ptr<VideoTrackSourceInterface> create_device_video_source(
>>>>>>> 93cf568b
    Thread& worker_thread,
    Thread& signaling_thread,
    size_t width,
    size_t height,
    size_t fps,
    uint32_t device_index);

// Starts screen capturing and creates a new `VideoTrackSourceInterface`
// according to the specified constraints.
std::unique_ptr<VideoTrackSourceInterface> create_display_video_source(
    Thread& worker_thread,
    Thread& signaling_thread,
    size_t width,
    size_t height,
    size_t fps);

// Creates a new `AudioSourceInterface`.
std::unique_ptr<AudioSourceInterface> create_audio_source(
    const PeerConnectionFactoryInterface& peer_connection_factory);

// Creates a new `VideoTrackInterface`.
std::unique_ptr<VideoTrackInterface> create_video_track(
    const PeerConnectionFactoryInterface& peer_connection_factory,
    rust::String id,
    const VideoTrackSourceInterface& video_source);

// Creates a new `AudioTrackInterface`.
std::unique_ptr<AudioTrackInterface> create_audio_track(
    const PeerConnectionFactoryInterface& peer_connection_factory,
    rust::String id,
    const AudioSourceInterface& audio_source);

// Creates a new `MediaStreamInterface`.
std::unique_ptr<MediaStreamInterface> create_local_media_stream(
    const PeerConnectionFactoryInterface& peer_connection_factory,
    rust::String id);

// Adds the provided `VideoTrackInterface` to the specified
// `MediaStreamInterface`.
bool add_video_track(const MediaStreamInterface& media_stream,
                     const VideoTrackInterface& track);

// Adds the provided `AudioTrackInterface` to the specified
// `MediaStreamInterface`.
bool add_audio_track(const MediaStreamInterface& media_stream,
                     const AudioTrackInterface& track);

// Removes the provided `VideoTrackInterface` to the specified
// `MediaStreamInterface`.
bool remove_video_track(const MediaStreamInterface& media_stream,
                        const VideoTrackInterface& track);

// Removes the provided `AudioTrackInterface` to the specified
// `MediaStreamInterface`.
bool remove_audio_track(const MediaStreamInterface& media_stream,
                        const AudioTrackInterface& track);

<<<<<<< HEAD
=======
// Changes the `enabled` property of the provided `VideoTrackInterface`.
void set_video_track_enabled(const VideoTrackInterface& track, bool enabled);

// Changes the `enabled` property of the provided `AudioTrackInterface`.
void set_audio_track_enabled(const AudioTrackInterface& track, bool enabled);

// Registers the provided video `sink` for the given `track`.
//
// Used to connect the given `track` to the underlying video engine.
void add_or_update_video_sink(const VideoTrackInterface& track,
                              VideoSinkInterface& sink);

// Detaches the provided video `sink` from the given `track`.
void remove_video_sink(const VideoTrackInterface& track,
                       VideoSinkInterface& sink);

// Creates a new `ForwardingVideoSink`.
std::unique_ptr<VideoSinkInterface> create_forwarding_video_sink(
    rust::Box<DynOnFrameCallback> handler);

// Converts the provided `webrtc::VideoFrame` pixels to the ABGR scheme and
// writes the result to the provided `dst_abgr`.
void video_frame_to_abgr(const webrtc::VideoFrame& frame, uint8_t* dst_abgr);

>>>>>>> 93cf568b
// Creates a new `PeerConnectionFactoryInterface`.
std::unique_ptr<PeerConnectionFactoryInterface> create_peer_connection_factory(
    const std::unique_ptr<Thread>& network_thread,
    const std::unique_ptr<Thread>& worker_thread,
    const std::unique_ptr<Thread>& signaling_thread,
    const std::unique_ptr<AudioDeviceModule>& default_adm);

<<<<<<< HEAD
// Calls `PeerConnectionFactoryInterface->CreatePeerConnectionOrError`.
=======
// Creates a new `PeerConnectionInterface`.
>>>>>>> 93cf568b
std::unique_ptr<PeerConnectionInterface> create_peer_connection_or_error(
    PeerConnectionFactoryInterface& peer_connection_factory,
    const RTCConfiguration& configuration,
    std::unique_ptr<PeerConnectionDependencies> dependencies,
    rust::String& error);

<<<<<<< HEAD
// Creates default `RTCConfiguration`.
std::unique_ptr<RTCConfiguration> create_default_rtc_configuration();

// Creates `PeerConnectionObserver`.
std::unique_ptr<PeerConnectionObserver> create_peer_connection_observer();

// Creates `PeerConnectionDependencies`.
std::unique_ptr<PeerConnectionDependencies> create_peer_connection_dependencies(
    std::unique_ptr<PeerConnectionObserver> observer);

// Creates `RTCOfferAnswerOptions`.
std::unique_ptr<RTCOfferAnswerOptions>
create_default_rtc_offer_answer_options();

// Creates `RTCOfferAnswerOptions`.
=======
// Creates a new default `RTCConfiguration`.
std::unique_ptr<RTCConfiguration> create_default_rtc_configuration();

// Creates a new `PeerConnectionObserver`.
std::unique_ptr<PeerConnectionObserver> create_peer_connection_observer();

// Creates a new `PeerConnectionDependencies`.
std::unique_ptr<PeerConnectionDependencies> create_peer_connection_dependencies(
    std::unique_ptr<PeerConnectionObserver> observer);

// Creates a new `RTCOfferAnswerOptions`.
std::unique_ptr<RTCOfferAnswerOptions>
create_default_rtc_offer_answer_options();

// Creates a new `RTCOfferAnswerOptions`.
>>>>>>> 93cf568b
std::unique_ptr<RTCOfferAnswerOptions> create_rtc_offer_answer_options(
    int32_t offer_to_receive_video,
    int32_t offer_to_receive_audio,
    bool voice_activity_detection,
    bool ice_restart,
    bool use_rtp_mux);

<<<<<<< HEAD
// Creates `CreateSessionDescriptionObserver`.
std::unique_ptr<CreateSessionDescriptionObserver>
create_create_session_observer(
    rust::Box<bridge::DynCreateSdpCallback> callbacks);

// Creates `SetLocalDescriptionObserverInterface`.
std::unique_ptr<SetLocalDescriptionObserver>
create_set_local_description_observer(
    rust::Box<bridge::DynSetDescriptionCallback> callbacks);

// Creates `SetRemoteDescriptionObserverInterface`.
std::unique_ptr<SetRemoteDescriptionObserver>
create_set_remote_description_observer(
    rust::Box<bridge::DynSetDescriptionCallback> callbacks);

// Calls `PeerConnectionInterface->CreateOffer`.
void create_offer(PeerConnectionInterface& peer_connection_interface,
=======
// Creates a new `CreateSessionDescriptionObserver` from the provided
// `bridge::DynCreateSdpCallback`.
std::unique_ptr<CreateSessionDescriptionObserver>
create_create_session_observer(rust::Box<bridge::DynCreateSdpCallback> cb);

// Creates a new `SetLocalDescriptionObserverInterface` from the provided
// `bridge::DynSetDescriptionCallback`.
std::unique_ptr<SetLocalDescriptionObserver>
create_set_local_description_observer(
    rust::Box<bridge::DynSetDescriptionCallback> cb);

// Creates a new `SetRemoteDescriptionObserverInterface` from the provided
// `bridge::DynSetDescriptionCallback`.
std::unique_ptr<SetRemoteDescriptionObserver>
create_set_remote_description_observer(
    rust::Box<bridge::DynSetDescriptionCallback> cb);

// Calls `PeerConnectionInterface->CreateOffer`.
void create_offer(PeerConnectionInterface& peer,
>>>>>>> 93cf568b
                  const RTCOfferAnswerOptions& options,
                  std::unique_ptr<CreateSessionDescriptionObserver> obs);

// Calls `PeerConnectionInterface->CreateAnswer`.
<<<<<<< HEAD
void create_answer(PeerConnectionInterface& peer_connection_interface,
=======
void create_answer(PeerConnectionInterface& peer,
>>>>>>> 93cf568b
                   const RTCOfferAnswerOptions& options,
                   std::unique_ptr<CreateSessionDescriptionObserver> obs);

// Calls `PeerConnectionInterface->SetLocalDescription`.
<<<<<<< HEAD
void set_local_description(PeerConnectionInterface& peer_connection_interface,
=======
void set_local_description(PeerConnectionInterface& peer,
>>>>>>> 93cf568b
                           std::unique_ptr<SessionDescriptionInterface> desc,
                           std::unique_ptr<SetLocalDescriptionObserver> obs);

// Calls `PeerConnectionInterface->SetRemoteDescription`.
<<<<<<< HEAD
void set_remote_description(PeerConnectionInterface& peer_connection_interface,
                            std::unique_ptr<SessionDescriptionInterface> desc,
                            std::unique_ptr<SetRemoteDescriptionObserver> obs);

// Adds a `RtpTransceiver` to the `PeerConnectionInterface`.
std::unique_ptr<RtpTransceiverInterface> add_transceiver(
    PeerConnectionInterface& peer_connection_interface,
    MediaType media_type,
    RtpTransceiverDirection direction);

// Gets the `PeerConnection`'s `RtpTransceiver`s info to Rust `Transceivers`.
rust::Box<Transceivers> get_transceivers(
    const PeerConnectionInterface& peer_connection_interface);

// Gets the `Transceiver`'s `mid`.
rust::String get_transceiver_mid(const RtpTransceiverInterface& transceiver);

// Gets the `pointer` of the `Transceiver`'s `scoped_refpt`.
size_t get_transceiver_ptr(const RtpTransceiverInterface& transceiver);

// Gets the `Transceiver`'s `direction`.
RtpTransceiverDirection get_transceiver_direction(
    const RtpTransceiverInterface& transceiver);

=======
void set_remote_description(PeerConnectionInterface& peer,
                            std::unique_ptr<SessionDescriptionInterface> desc,
                            std::unique_ptr<SetRemoteDescriptionObserver> obs);

>>>>>>> 93cf568b
}  // namespace bridge<|MERGE_RESOLUTION|>--- conflicted
+++ resolved
@@ -11,50 +11,19 @@
 #include "api/video_codecs/builtin_video_decoder_factory.h"
 #include "api/video_codecs/builtin_video_encoder_factory.h"
 #include "api/video_track_source_proxy_factory.h"
+#include "device_video_capturer.h"
 #include "modules/audio_device/include/audio_device.h"
 #include "modules/video_capture/video_capture_factory.h"
 #include "pc/audio_track.h"
 #include "pc/local_audio_source.h"
 #include "pc/video_track_source.h"
+#include "peer_connection_observer.h"
 #include "rust/cxx.h"
-#include "device_video_capturer.h"
-#include "peer_connection_observer.h"
 #include "screen_video_capturer.h"
 #include "video_sink.h"
 
 namespace bridge {
 
-<<<<<<< HEAD
-// Smart pointer designed to wrap WebRTC's `rtc::scoped_refptr`.
-//
-// `rtc::scoped_refptr` can't be used with `std::uniqueptr` since it has private
-// destructor. `rc` unwraps raw pointer from the provided `rtc::scoped_refptr`
-// and calls `Release()` in its destructor therefore this allows wrapping `rc`
-// into a `std::uniqueptr`.
-template <class T>
-class rc {
- public:
-  typedef T element_type;
-
-  // Unwraps the actual pointer from the provided `rtc::scoped_refptr`.
-  rc(rtc::scoped_refptr<T> p) : ptr_(p.release()) {}
-
-  // Calls `RefCountInterface::Release()` on the underlying pointer.
-  ~rc() { ptr_->Release(); }
-
-  // Returns a pointer to the managed object.
-  T* ptr() const { return ptr_; }
-
-  // Returns a pointer to the managed object.
-  T* operator->() const { return ptr_; }
-
- protected:
-  // Pointer to the managed object.
-  T* ptr_;
-};
-
-=======
->>>>>>> 93cf568b
 using Thread = rtc::Thread;
 using VideoSinkInterface = rtc::VideoSinkInterface<webrtc::VideoFrame>;
 
@@ -67,18 +36,6 @@
 using SessionDescriptionInterface = webrtc::SessionDescriptionInterface;
 using TaskQueueFactory = webrtc::TaskQueueFactory;
 using VideoDeviceInfo = webrtc::VideoCaptureModule::DeviceInfo;
-<<<<<<< HEAD
-
-using AudioDeviceModule = rc<webrtc::AudioDeviceModule>;
-using AudioSourceInterface = rc<webrtc::AudioSourceInterface>;
-using AudioTrackInterface = rc<webrtc::AudioTrackInterface>;
-using MediaStreamInterface = rc<webrtc::MediaStreamInterface>;
-using PeerConnectionFactoryInterface =
-    rc<webrtc::PeerConnectionFactoryInterface>;
-using PeerConnectionInterface = rc<webrtc::PeerConnectionInterface>;
-using VideoTrackInterface = rc<webrtc::VideoTrackInterface>;
-using VideoTrackSourceInterface = rc<webrtc::VideoTrackSourceInterface>;
-=======
 using VideoRotation = webrtc::VideoRotation;
 
 using AudioDeviceModule = rtc::scoped_refptr<webrtc::AudioDeviceModule>;
@@ -98,7 +55,6 @@
 using PeerConnectionObserver = observer::PeerConnectionObserver;
 using SetLocalDescriptionObserver = observer::SetLocalDescriptionObserver;
 using SetRemoteDescriptionObserver = observer::SetRemoteDescriptionObserver;
->>>>>>> 93cf568b
 
 using CreateSessionDescriptionObserver =
     observer::CreateSessionDescriptionObserver;
@@ -157,15 +113,9 @@
 // Creates a new `Thread`.
 std::unique_ptr<rtc::Thread> create_thread();
 
-<<<<<<< HEAD
-// Creates a new `VideoTrackSourceInterface` according to the specified
-// constraints.
-std::unique_ptr<VideoTrackSourceInterface> create_video_source(
-=======
 // Creates a new `VideoTrackSourceInterface` from the specified video input
 // device according to the specified constraints.
 std::unique_ptr<VideoTrackSourceInterface> create_device_video_source(
->>>>>>> 93cf568b
     Thread& worker_thread,
     Thread& signaling_thread,
     size_t width,
@@ -223,8 +173,6 @@
 bool remove_audio_track(const MediaStreamInterface& media_stream,
                         const AudioTrackInterface& track);
 
-<<<<<<< HEAD
-=======
 // Changes the `enabled` property of the provided `VideoTrackInterface`.
 void set_video_track_enabled(const VideoTrackInterface& track, bool enabled);
 
@@ -249,7 +197,6 @@
 // writes the result to the provided `dst_abgr`.
 void video_frame_to_abgr(const webrtc::VideoFrame& frame, uint8_t* dst_abgr);
 
->>>>>>> 93cf568b
 // Creates a new `PeerConnectionFactoryInterface`.
 std::unique_ptr<PeerConnectionFactoryInterface> create_peer_connection_factory(
     const std::unique_ptr<Thread>& network_thread,
@@ -257,34 +204,13 @@
     const std::unique_ptr<Thread>& signaling_thread,
     const std::unique_ptr<AudioDeviceModule>& default_adm);
 
-<<<<<<< HEAD
-// Calls `PeerConnectionFactoryInterface->CreatePeerConnectionOrError`.
-=======
 // Creates a new `PeerConnectionInterface`.
->>>>>>> 93cf568b
 std::unique_ptr<PeerConnectionInterface> create_peer_connection_or_error(
     PeerConnectionFactoryInterface& peer_connection_factory,
     const RTCConfiguration& configuration,
     std::unique_ptr<PeerConnectionDependencies> dependencies,
     rust::String& error);
 
-<<<<<<< HEAD
-// Creates default `RTCConfiguration`.
-std::unique_ptr<RTCConfiguration> create_default_rtc_configuration();
-
-// Creates `PeerConnectionObserver`.
-std::unique_ptr<PeerConnectionObserver> create_peer_connection_observer();
-
-// Creates `PeerConnectionDependencies`.
-std::unique_ptr<PeerConnectionDependencies> create_peer_connection_dependencies(
-    std::unique_ptr<PeerConnectionObserver> observer);
-
-// Creates `RTCOfferAnswerOptions`.
-std::unique_ptr<RTCOfferAnswerOptions>
-create_default_rtc_offer_answer_options();
-
-// Creates `RTCOfferAnswerOptions`.
-=======
 // Creates a new default `RTCConfiguration`.
 std::unique_ptr<RTCConfiguration> create_default_rtc_configuration();
 
@@ -300,7 +226,6 @@
 create_default_rtc_offer_answer_options();
 
 // Creates a new `RTCOfferAnswerOptions`.
->>>>>>> 93cf568b
 std::unique_ptr<RTCOfferAnswerOptions> create_rtc_offer_answer_options(
     int32_t offer_to_receive_video,
     int32_t offer_to_receive_audio,
@@ -308,25 +233,6 @@
     bool ice_restart,
     bool use_rtp_mux);
 
-<<<<<<< HEAD
-// Creates `CreateSessionDescriptionObserver`.
-std::unique_ptr<CreateSessionDescriptionObserver>
-create_create_session_observer(
-    rust::Box<bridge::DynCreateSdpCallback> callbacks);
-
-// Creates `SetLocalDescriptionObserverInterface`.
-std::unique_ptr<SetLocalDescriptionObserver>
-create_set_local_description_observer(
-    rust::Box<bridge::DynSetDescriptionCallback> callbacks);
-
-// Creates `SetRemoteDescriptionObserverInterface`.
-std::unique_ptr<SetRemoteDescriptionObserver>
-create_set_remote_description_observer(
-    rust::Box<bridge::DynSetDescriptionCallback> callbacks);
-
-// Calls `PeerConnectionInterface->CreateOffer`.
-void create_offer(PeerConnectionInterface& peer_connection_interface,
-=======
 // Creates a new `CreateSessionDescriptionObserver` from the provided
 // `bridge::DynCreateSdpCallback`.
 std::unique_ptr<CreateSessionDescriptionObserver>
@@ -346,43 +252,32 @@
 
 // Calls `PeerConnectionInterface->CreateOffer`.
 void create_offer(PeerConnectionInterface& peer,
->>>>>>> 93cf568b
                   const RTCOfferAnswerOptions& options,
                   std::unique_ptr<CreateSessionDescriptionObserver> obs);
 
 // Calls `PeerConnectionInterface->CreateAnswer`.
-<<<<<<< HEAD
-void create_answer(PeerConnectionInterface& peer_connection_interface,
-=======
 void create_answer(PeerConnectionInterface& peer,
->>>>>>> 93cf568b
                    const RTCOfferAnswerOptions& options,
                    std::unique_ptr<CreateSessionDescriptionObserver> obs);
 
 // Calls `PeerConnectionInterface->SetLocalDescription`.
-<<<<<<< HEAD
-void set_local_description(PeerConnectionInterface& peer_connection_interface,
-=======
 void set_local_description(PeerConnectionInterface& peer,
->>>>>>> 93cf568b
                            std::unique_ptr<SessionDescriptionInterface> desc,
                            std::unique_ptr<SetLocalDescriptionObserver> obs);
 
 // Calls `PeerConnectionInterface->SetRemoteDescription`.
-<<<<<<< HEAD
-void set_remote_description(PeerConnectionInterface& peer_connection_interface,
+void set_remote_description(PeerConnectionInterface& peer,
                             std::unique_ptr<SessionDescriptionInterface> desc,
                             std::unique_ptr<SetRemoteDescriptionObserver> obs);
 
 // Adds a `RtpTransceiver` to the `PeerConnectionInterface`.
 std::unique_ptr<RtpTransceiverInterface> add_transceiver(
-    PeerConnectionInterface& peer_connection_interface,
+    PeerConnectionInterface& peer,
     MediaType media_type,
     RtpTransceiverDirection direction);
 
 // Gets the `PeerConnection`'s `RtpTransceiver`s info to Rust `Transceivers`.
-rust::Box<Transceivers> get_transceivers(
-    const PeerConnectionInterface& peer_connection_interface);
+rust::Box<Transceivers> get_transceivers(const PeerConnectionInterface& peer);
 
 // Gets the `Transceiver`'s `mid`.
 rust::String get_transceiver_mid(const RtpTransceiverInterface& transceiver);
@@ -394,10 +289,4 @@
 RtpTransceiverDirection get_transceiver_direction(
     const RtpTransceiverInterface& transceiver);
 
-=======
-void set_remote_description(PeerConnectionInterface& peer,
-                            std::unique_ptr<SessionDescriptionInterface> desc,
-                            std::unique_ptr<SetRemoteDescriptionObserver> obs);
-
->>>>>>> 93cf568b
 }  // namespace bridge