--- conflicted
+++ resolved
@@ -220,6 +220,36 @@
     rust::Box<DynOnFrameCallback> handler);
 
 
+// Converts the provided `webrtc::VideoFrame` pixels to the ABGR scheme and
+// writes the result to the provided `dst_abgr`.
+void video_frame_to_abgr(const webrtc::VideoFrame& frame, uint8_t* dst_abgr);
+
+// Creates a new `PeerConnectionFactoryInterface`.
+std::unique_ptr<PeerConnectionFactoryInterface> create_peer_connection_factory(
+    const std::unique_ptr<Thread>& network_thread,
+    const std::unique_ptr<Thread>& worker_thread,
+    const std::unique_ptr<Thread>& signaling_thread,
+    const std::unique_ptr<AudioDeviceModule>& default_adm);
+
+// Creates a new `PeerConnectionInterface`.
+std::unique_ptr<PeerConnectionInterface> create_peer_connection_or_error(
+    PeerConnectionFactoryInterface& peer_connection_factory,
+    const RTCConfiguration& configuration,
+    std::unique_ptr<PeerConnectionDependencies> dependencies,
+    rust::String& error);
+
+// Creates a new default `RTCConfiguration`.
+std::unique_ptr<RTCConfiguration> create_default_rtc_configuration();
+
+// Creates a new `PeerConnectionObserver` backed by the provided
+// `DynPeerConnectionEventsHandler`.
+std::unique_ptr<PeerConnectionObserver> create_peer_connection_observer(
+    rust::Box<bridge::DynPeerConnectionEventsHandler> cb);
+
+// Creates a new `PeerConnectionDependencies`.
+std::unique_ptr<PeerConnectionDependencies> create_peer_connection_dependencies(
+    const std::unique_ptr<PeerConnectionObserver>& observer);
+
 // Creates a new `RTCOfferAnswerOptions`.
 std::unique_ptr<RTCOfferAnswerOptions>
 create_default_rtc_offer_answer_options();
@@ -232,36 +262,6 @@
     bool ice_restart,
     bool use_rtp_mux);
 
-// Converts the provided `webrtc::VideoFrame` pixels to the ABGR scheme and
-// writes the result to the provided `dst_abgr`.
-void video_frame_to_abgr(const webrtc::VideoFrame& frame, uint8_t* dst_abgr);
-
-// Creates a new `PeerConnectionFactoryInterface`.
-std::unique_ptr<PeerConnectionFactoryInterface> create_peer_connection_factory(
-    const std::unique_ptr<Thread>& network_thread,
-    const std::unique_ptr<Thread>& worker_thread,
-    const std::unique_ptr<Thread>& signaling_thread,
-    const std::unique_ptr<AudioDeviceModule>& default_adm);
-
-// Creates a new `PeerConnectionInterface`.
-std::unique_ptr<PeerConnectionInterface> create_peer_connection_or_error(
-    PeerConnectionFactoryInterface& peer_connection_factory,
-    const RTCConfiguration& configuration,
-    std::unique_ptr<PeerConnectionDependencies> dependencies,
-    rust::String& error);
-
-// Creates a new default `RTCConfiguration`.
-std::unique_ptr<RTCConfiguration> create_default_rtc_configuration();
-
-// Creates a new `PeerConnectionObserver` backed by the provided
-// `DynPeerConnectionEventsHandler`.
-std::unique_ptr<PeerConnectionObserver> create_peer_connection_observer(
-    rust::Box<bridge::DynPeerConnectionEventsHandler> cb);
-
-// Creates a new `PeerConnectionDependencies`.
-std::unique_ptr<PeerConnectionDependencies> create_peer_connection_dependencies(
-    const std::unique_ptr<PeerConnectionObserver>& observer);
-
 // Creates a new `CreateSessionDescriptionObserver` from the provided
 // `bridge::DynCreateSdpCallback`.
 std::unique_ptr<CreateSessionDescriptionObserver>
@@ -429,15 +429,10 @@
 // its receiver to no longer receive.
 rust::String stop_transceiver(const RtpTransceiverInterface& transceiver);
 
-<<<<<<< HEAD
 // Returns a `parameters` as std::vector<(std::string, std::string)> 
 // of the given `RtpCodecParameters`.
 std::unique_ptr<std::vector<StringPair>> get_rtp_codec_parameters_parameters(
     const RtpCodecParameters& codec);
-=======
-// Returns a `RtpSenderInterface` of the given `RtpTransceiverInterface`.
-std::unique_ptr<RtpSenderInterface> get_transceiver_sender(
-    const RtpTransceiverInterface& transceiver);
 
 // Replaces the track currently being used as the sender's source with a new
 // `VideoTrackInterface`.
@@ -450,6 +445,5 @@
 bool replace_sender_audio_track(
     const RtpSenderInterface& sender,
     const std::unique_ptr<AudioTrackInterface>& track);
->>>>>>> ab3cb421
 
 }  // namespace bridge