--- conflicted
+++ resolved
@@ -404,7 +404,6 @@
 RtpTransceiverDirection get_transceiver_direction(
     const RtpTransceiverInterface& transceiver);
 
-<<<<<<< HEAD
 // Returns a `receiver` of the given `RtpTransceiverInterface`.
 std::unique_ptr<RtpReceiverInterface> get_transceiver_receiver(
     const RtpTransceiverInterface& transceiver);
@@ -412,7 +411,7 @@
 // Returns a `sender` of the given `RtpTransceiverInterface`.
 std::unique_ptr<RtpSenderInterface> get_transceiver_sender(
     const RtpTransceiverInterface& transceiver);
-=======
+    
 // Changes the preferred `RtpTransceiverInterface` direction to the given
 // `RtpTransceiverDirection`.
 rust::String set_transceiver_direction(
@@ -425,6 +424,5 @@
 // This will immediately cause the `transceiver`'s sender to no longer send, and
 // its receiver to no longer receive.
 rust::String stop_transceiver(const RtpTransceiverInterface& transceiver);
->>>>>>> fee34bfc
 
 }  // namespace bridge