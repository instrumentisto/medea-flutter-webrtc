#pragma once

#include "api/audio_codecs/builtin_audio_decoder_factory.h"
#include "api/audio_codecs/builtin_audio_encoder_factory.h"
#include "api/create_peerconnection_factory.h"
#include "api/peer_connection_interface.h"
#include "api/task_queue/default_task_queue_factory.h"
#include "api/video_codecs/builtin_video_decoder_factory.h"
#include "api/video_codecs/builtin_video_encoder_factory.h"
#include "api/video_track_source_proxy_factory.h"
#include "device_video_capturer.h"
#include "modules/audio_device/include/audio_device.h"
#include "modules/video_capture/video_capture_factory.h"
#include "pc/audio_track.h"
#include "pc/local_audio_source.h"
#include "pc/video_track_source.h"
#include "peer_connection_observer.h"
#include "rust/cxx.h"
#include "screen_video_capturer.h"
#include "video_sink.h"

namespace bridge {

struct TransceiverContainer;

using Thread = rtc::Thread;
using VideoSinkInterface = rtc::VideoSinkInterface<webrtc::VideoFrame>;

using MediaType = cricket::MediaType;

using AudioLayer = webrtc::AudioDeviceModule::AudioLayer;
using IceCandidateInterface = webrtc::IceCandidateInterface;
using IceConnectionState = webrtc::PeerConnectionInterface::IceConnectionState;
using IceGatheringState = webrtc::PeerConnectionInterface::IceGatheringState;
using PeerConnectionDependencies = webrtc::PeerConnectionDependencies;
using PeerConnectionState =
    webrtc::PeerConnectionInterface::PeerConnectionState;
using RTCConfiguration = webrtc::PeerConnectionInterface::RTCConfiguration;
using RTCOfferAnswerOptions =
    webrtc::PeerConnectionInterface::RTCOfferAnswerOptions;
using SdpType = webrtc::SdpType;
using SessionDescriptionInterface = webrtc::SessionDescriptionInterface;
using SignalingState = webrtc::PeerConnectionInterface::SignalingState;
using TaskQueueFactory = webrtc::TaskQueueFactory;
using VideoDeviceInfo = webrtc::VideoCaptureModule::DeviceInfo;
using VideoRotation = webrtc::VideoRotation;
using RtpTransceiverDirection = webrtc::RtpTransceiverDirection;

using AudioDeviceModule = rtc::scoped_refptr<webrtc::AudioDeviceModule>;
using AudioSourceInterface = rtc::scoped_refptr<webrtc::AudioSourceInterface>;
using AudioTrackInterface = rtc::scoped_refptr<webrtc::AudioTrackInterface>;
using MediaStreamInterface = rtc::scoped_refptr<webrtc::MediaStreamInterface>;
using PeerConnectionFactoryInterface =
    rtc::scoped_refptr<webrtc::PeerConnectionFactoryInterface>;
using PeerConnectionInterface =
    rtc::scoped_refptr<webrtc::PeerConnectionInterface>;
using RtpTransceiverInterface =
    rtc::scoped_refptr<webrtc::RtpTransceiverInterface>;
using VideoTrackInterface = rtc::scoped_refptr<webrtc::VideoTrackInterface>;
using VideoTrackSourceInterface =
    rtc::scoped_refptr<webrtc::VideoTrackSourceInterface>;

using CreateSessionDescriptionObserver =
    observer::CreateSessionDescriptionObserver;
using PeerConnectionObserver = observer::PeerConnectionObserver;
using SetLocalDescriptionObserver = observer::SetLocalDescriptionObserver;
using SetRemoteDescriptionObserver = observer::SetRemoteDescriptionObserver;

<<<<<<< HEAD
using MediaType = cricket::MediaType;
using RtpTransceiverDirection = webrtc::RtpTransceiverDirection;
using RtpTransceiverInterface =
    rtc::scoped_refptr<webrtc::RtpTransceiverInterface>;
using RtpSenderInterface = rtc::scoped_refptr<webrtc::RtpSenderInterface>;

struct TransceiverWrapper;

=======
>>>>>>> 142b88ae
// Creates a new `AudioDeviceModule` for the given `AudioLayer`.
std::unique_ptr<AudioDeviceModule> create_audio_device_module(
    AudioLayer audio_layer,
    TaskQueueFactory& task_queue_factory);

// Initializes the native audio parts required for each platform.
int32_t init_audio_device_module(const AudioDeviceModule& audio_device_module);

// Returns count of the available playout audio devices.
int16_t playout_devices(const AudioDeviceModule& audio_device_module);

// Returns count of the available recording audio devices.
int16_t recording_devices(const AudioDeviceModule& audio_device_module);

// Obtains information regarding the specified audio playout device.
int32_t playout_device_name(const AudioDeviceModule& audio_device_module,
                            int16_t index,
                            rust::String& name,
                            rust::String& guid);

// Obtains information regarding the specified audio recording device.
int32_t recording_device_name(const AudioDeviceModule& audio_device_module,
                              int16_t index,
                              rust::String& name,
                              rust::String& guid);

// Specifies which microphone to use for recording audio using an index
// retrieved by the corresponding enumeration method which is
// `AudiDeviceModule::RecordingDeviceName`.
int32_t set_audio_recording_device(const AudioDeviceModule& audio_device_module,
                                   uint16_t index);

// Creates a new `VideoDeviceInfo`.
std::unique_ptr<VideoDeviceInfo> create_video_device_info();

// Obtains information regarding the specified video recording device.
int32_t video_device_name(VideoDeviceInfo& device_info,
                          uint32_t index,
                          rust::String& name,
                          rust::String& guid);

// Creates a new `Thread`.
std::unique_ptr<rtc::Thread> create_thread();

// Creates a new `VideoTrackSourceInterface` from the specified video input
// device according to the specified constraints.
std::unique_ptr<VideoTrackSourceInterface> create_device_video_source(
    Thread& worker_thread,
    Thread& signaling_thread,
    size_t width,
    size_t height,
    size_t fps,
    uint32_t device_index);

// Starts screen capturing and creates a new `VideoTrackSourceInterface`
// according to the specified constraints.
std::unique_ptr<VideoTrackSourceInterface> create_display_video_source(
    Thread& worker_thread,
    Thread& signaling_thread,
    size_t width,
    size_t height,
    size_t fps);

// Creates a new `AudioSourceInterface`.
std::unique_ptr<AudioSourceInterface> create_audio_source(
    const PeerConnectionFactoryInterface& peer_connection_factory);

// Creates a new `VideoTrackInterface`.
std::unique_ptr<VideoTrackInterface> create_video_track(
    const PeerConnectionFactoryInterface& peer_connection_factory,
    rust::String id,
    const VideoTrackSourceInterface& video_source);

// Creates a new `AudioTrackInterface`.
std::unique_ptr<AudioTrackInterface> create_audio_track(
    const PeerConnectionFactoryInterface& peer_connection_factory,
    rust::String id,
    const AudioSourceInterface& audio_source);

// Creates a new `MediaStreamInterface`.
std::unique_ptr<MediaStreamInterface> create_local_media_stream(
    const PeerConnectionFactoryInterface& peer_connection_factory,
    rust::String id);

// Adds the provided `VideoTrackInterface` to the specified
// `MediaStreamInterface`.
bool add_video_track(const MediaStreamInterface& media_stream,
                     const VideoTrackInterface& track);

// Adds the provided `AudioTrackInterface` to the specified
// `MediaStreamInterface`.
bool add_audio_track(const MediaStreamInterface& media_stream,
                     const AudioTrackInterface& track);

// Removes the provided `VideoTrackInterface` to the specified
// `MediaStreamInterface`.
bool remove_video_track(const MediaStreamInterface& media_stream,
                        const VideoTrackInterface& track);

// Removes the provided `AudioTrackInterface` to the specified
// `MediaStreamInterface`.
bool remove_audio_track(const MediaStreamInterface& media_stream,
                        const AudioTrackInterface& track);

// Changes the `enabled` property of the provided `VideoTrackInterface`.
void set_video_track_enabled(const VideoTrackInterface& track, bool enabled);

// Changes the `enabled` property of the provided `AudioTrackInterface`.
void set_audio_track_enabled(const AudioTrackInterface& track, bool enabled);

// Registers the provided video `sink` for the given `track`.
//
// Used to connect the given `track` to the underlying video engine.
void add_or_update_video_sink(const VideoTrackInterface& track,
                              VideoSinkInterface& sink);

// Detaches the provided video `sink` from the given `track`.
void remove_video_sink(const VideoTrackInterface& track,
                       VideoSinkInterface& sink);

// Creates a new `ForwardingVideoSink`.
std::unique_ptr<VideoSinkInterface> create_forwarding_video_sink(
    rust::Box<DynOnFrameCallback> handler);

// Converts the provided `webrtc::VideoFrame` pixels to the ABGR scheme and
// writes the result to the provided `dst_abgr`.
void video_frame_to_abgr(const webrtc::VideoFrame& frame, uint8_t* dst_abgr);

// Creates a new `PeerConnectionFactoryInterface`.
std::unique_ptr<PeerConnectionFactoryInterface> create_peer_connection_factory(
    const std::unique_ptr<Thread>& network_thread,
    const std::unique_ptr<Thread>& worker_thread,
    const std::unique_ptr<Thread>& signaling_thread,
    const std::unique_ptr<AudioDeviceModule>& default_adm);

// Creates a new `PeerConnectionInterface`.
std::unique_ptr<PeerConnectionInterface> create_peer_connection_or_error(
    PeerConnectionFactoryInterface& peer_connection_factory,
    const RTCConfiguration& configuration,
    std::unique_ptr<PeerConnectionDependencies> dependencies,
    rust::String& error);

// Creates a new default `RTCConfiguration`.
std::unique_ptr<RTCConfiguration> create_default_rtc_configuration();

// Creates a new `PeerConnectionObserver` backed by the provided
// `DynPeerConnectionEventsHandler`.
std::unique_ptr<PeerConnectionObserver> create_peer_connection_observer(
    rust::Box<bridge::DynPeerConnectionEventsHandler> cb);

// Creates a new `PeerConnectionDependencies`.
std::unique_ptr<PeerConnectionDependencies> create_peer_connection_dependencies(
    const std::unique_ptr<PeerConnectionObserver>& observer);

// Creates a new `RTCOfferAnswerOptions`.
std::unique_ptr<RTCOfferAnswerOptions>
create_default_rtc_offer_answer_options();

// Creates a new `RTCOfferAnswerOptions`.
std::unique_ptr<RTCOfferAnswerOptions> create_rtc_offer_answer_options(
    int32_t offer_to_receive_video,
    int32_t offer_to_receive_audio,
    bool voice_activity_detection,
    bool ice_restart,
    bool use_rtp_mux);

// Creates a new `CreateSessionDescriptionObserver` from the provided
// `bridge::DynCreateSdpCallback`.
std::unique_ptr<CreateSessionDescriptionObserver>
create_create_session_observer(rust::Box<bridge::DynCreateSdpCallback> cb);

// Creates a new `SetLocalDescriptionObserverInterface` from the provided
// `bridge::DynSetDescriptionCallback`.
std::unique_ptr<SetLocalDescriptionObserver>
create_set_local_description_observer(
    rust::Box<bridge::DynSetDescriptionCallback> cb);

// Creates a new `SetRemoteDescriptionObserverInterface` from the provided
// `bridge::DynSetDescriptionCallback`.
std::unique_ptr<SetRemoteDescriptionObserver>
create_set_remote_description_observer(
    rust::Box<bridge::DynSetDescriptionCallback> cb);

// Calls `PeerConnectionInterface->CreateOffer`.
void create_offer(PeerConnectionInterface& peer,
                  const RTCOfferAnswerOptions& options,
                  std::unique_ptr<CreateSessionDescriptionObserver> obs);

// Calls `PeerConnectionInterface->CreateAnswer`.
void create_answer(PeerConnectionInterface& peer,
                   const RTCOfferAnswerOptions& options,
                   std::unique_ptr<CreateSessionDescriptionObserver> obs);

// Calls `PeerConnectionInterface->SetLocalDescription`.
void set_local_description(PeerConnectionInterface& peer,
                           std::unique_ptr<SessionDescriptionInterface> desc,
                           std::unique_ptr<SetLocalDescriptionObserver> obs);

// Calls `PeerConnectionInterface->SetRemoteDescription`.
void set_remote_description(PeerConnectionInterface& peer,
                            std::unique_ptr<SessionDescriptionInterface> desc,
                            std::unique_ptr<SetRemoteDescriptionObserver> obs);

// Calls `IceCandidateInterface->ToString`.
std::unique_ptr<std::string> ice_candidate_interface_to_string(
    const IceCandidateInterface* candidate);

// Creates an SDP-ized form of this `Candidate`.
std::unique_ptr<std::string> candidate_to_string(
    const cricket::Candidate& candidate);

// Returns `CandidatePairChangeEvent.candidate_pair` field value.
const cricket::CandidatePair& get_candidate_pair(
    const cricket::CandidatePairChangeEvent& event);

// Returns `CandidatePairChangeEvent.last_data_received_ms` field value.
int64_t get_last_data_received_ms(
    const cricket::CandidatePairChangeEvent& event);

// Returns `CandidatePairChangeEvent.reason` field value.
std::unique_ptr<std::string> get_reason(
    const cricket::CandidatePairChangeEvent& event);

// Returns `CandidatePairChangeEvent.estimated_disconnected_time_ms` field
// value.
int64_t get_estimated_disconnected_time_ms(
    const cricket::CandidatePairChangeEvent& event);

// Adds a new `RtpTransceiverInterface` to the given `PeerConnectionInterface`.
std::unique_ptr<RtpTransceiverInterface> add_transceiver(
    PeerConnectionInterface& peer,
    cricket::MediaType media_type,
    RtpTransceiverDirection direction);

// Returns a list of `RtpTransceiverInterface`s attached to the given
// `PeerConnectionInterface`.
rust::Vec<TransceiverContainer> get_transceivers(
    const PeerConnectionInterface& peer);

// Returns a `RtpTransceiverInterface`'s `mid`.
rust::String get_transceiver_mid(const RtpTransceiverInterface& transceiver);

<<<<<<< HEAD
// Gets the `Transceiver`'s `MediaType`.
MediaType get_transceiver_type(const RtpTransceiverInterface& transceiver);

// Gets the `Transceiver`'s `direction`.
=======
// Returns a `RtpTransceiverInterface`'s `direction`.
>>>>>>> 142b88ae
RtpTransceiverDirection get_transceiver_direction(
    const RtpTransceiverInterface& transceiver);

// Sets some `RtpTransceiverDirection` to the `RtpTransceiverInterface`.
void set_transceiver_direction(const RtpTransceiverInterface& transceiver,
                               RtpTransceiverDirection new_direction,
                               rust::String& error);

// Stops the `RtpTransceiverInterface`.
void stop_transceiver(const RtpTransceiverInterface& transceiver,
                      rust::String& error);

<<<<<<< HEAD
// Gets the `RtpSenderInterface` from the `RtpTransceiverInterface`.
std::unique_ptr<RtpSenderInterface> get_sender(
    const RtpTransceiverInterface& transceiver);

// Sets the `VideoTrackInterface` to the `RtpSenderInterface`.
bool set_sender_video_track(const RtpSenderInterface& sender,
                            const std::unique_ptr<VideoTrackInterface>& track);

// Sets the `AudioTrackInterface` to the `RtpSenderInterface`.
bool set_sender_audio_track(const RtpSenderInterface& sender,
                            const std::unique_ptr<AudioTrackInterface>& track);

=======
>>>>>>> 142b88ae
}  // namespace bridge<|MERGE_RESOLUTION|>--- conflicted
+++ resolved
@@ -56,6 +56,7 @@
     rtc::scoped_refptr<webrtc::PeerConnectionInterface>;
 using RtpTransceiverInterface =
     rtc::scoped_refptr<webrtc::RtpTransceiverInterface>;
+using RtpSenderInterface = rtc::scoped_refptr<webrtc::RtpSenderInterface>;
 using VideoTrackInterface = rtc::scoped_refptr<webrtc::VideoTrackInterface>;
 using VideoTrackSourceInterface =
     rtc::scoped_refptr<webrtc::VideoTrackSourceInterface>;
@@ -66,17 +67,6 @@
 using SetLocalDescriptionObserver = observer::SetLocalDescriptionObserver;
 using SetRemoteDescriptionObserver = observer::SetRemoteDescriptionObserver;
 
-<<<<<<< HEAD
-using MediaType = cricket::MediaType;
-using RtpTransceiverDirection = webrtc::RtpTransceiverDirection;
-using RtpTransceiverInterface =
-    rtc::scoped_refptr<webrtc::RtpTransceiverInterface>;
-using RtpSenderInterface = rtc::scoped_refptr<webrtc::RtpSenderInterface>;
-
-struct TransceiverWrapper;
-
-=======
->>>>>>> 142b88ae
 // Creates a new `AudioDeviceModule` for the given `AudioLayer`.
 std::unique_ptr<AudioDeviceModule> create_audio_device_module(
     AudioLayer audio_layer,
@@ -319,14 +309,10 @@
 // Returns a `RtpTransceiverInterface`'s `mid`.
 rust::String get_transceiver_mid(const RtpTransceiverInterface& transceiver);
 
-<<<<<<< HEAD
 // Gets the `Transceiver`'s `MediaType`.
 MediaType get_transceiver_type(const RtpTransceiverInterface& transceiver);
 
-// Gets the `Transceiver`'s `direction`.
-=======
 // Returns a `RtpTransceiverInterface`'s `direction`.
->>>>>>> 142b88ae
 RtpTransceiverDirection get_transceiver_direction(
     const RtpTransceiverInterface& transceiver);
 
@@ -339,7 +325,6 @@
 void stop_transceiver(const RtpTransceiverInterface& transceiver,
                       rust::String& error);
 
-<<<<<<< HEAD
 // Gets the `RtpSenderInterface` from the `RtpTransceiverInterface`.
 std::unique_ptr<RtpSenderInterface> get_sender(
     const RtpTransceiverInterface& transceiver);
@@ -352,6 +337,4 @@
 bool set_sender_audio_track(const RtpSenderInterface& sender,
                             const std::unique_ptr<AudioTrackInterface>& track);
 
-=======
->>>>>>> 142b88ae
 }  // namespace bridge