--- conflicted
+++ resolved
@@ -4,7 +4,6 @@
 #include "api/audio_codecs/builtin_audio_encoder_factory.h"
 #include "api/create_peerconnection_factory.h"
 #include "api/peer_connection_interface.h"
-
 #include "api/task_queue/default_task_queue_factory.h"
 #include "api/video_codecs/builtin_video_decoder_factory.h"
 #include "api/video_codecs/builtin_video_encoder_factory.h"
@@ -58,13 +57,10 @@
 
 struct TransceiverContainer;
 struct StringPair;
-<<<<<<< HEAD
-=======
 struct RtpCodecParametersContainer;
 struct RtpExtensionContainer;
 struct RtpEncodingParametersContainer;
 
->>>>>>> b2a75744
 
 using Thread = rtc::Thread;
 using VideoSinkInterface = rtc::VideoSinkInterface<webrtc::VideoFrame>;
@@ -114,33 +110,6 @@
 using SetLocalDescriptionObserver = observer::SetLocalDescriptionObserver;
 using SetRemoteDescriptionObserver = observer::SetRemoteDescriptionObserver;
 
-using SignalingState = webrtc::PeerConnectionInterface::SignalingState;
-using IceConnectionState = webrtc::PeerConnectionInterface::IceConnectionState;
-using IceGatheringState = webrtc::PeerConnectionInterface::IceGatheringState;
-using PeerConnectionState = webrtc::PeerConnectionInterface::PeerConnectionState;
-using TrackState = webrtc::MediaStreamTrackInterface::TrackState;
-
-using IceCandidateInterface = webrtc::IceCandidateInterface;
-using Candidate = cricket::Candidate;
-using CandidatePairChangeEvent = cricket::CandidatePairChangeEvent;
-using CandidatePair = cricket::CandidatePair;
-
-using RtpReceiverInterface = rtc::scoped_refptr<webrtc::RtpReceiverInterface>;
-using RtpTransceiverInterface = rtc::scoped_refptr<webrtc::RtpTransceiverInterface>;
-
-using MediaStreamTrackInterface = rtc::scoped_refptr<webrtc::MediaStreamTrackInterface>;
-using RtcpParameters = webrtc::RtcpParameters;
-
-using RtpExtension = webrtc::RtpExtension;
-using RtpEncodingParameters = webrtc::RtpEncodingParameters;
-using DtmfSenderInterface = rtc::scoped_refptr<webrtc::DtmfSenderInterface>;
-
-using MediaType = cricket::MediaType;
-using RtpTransceiverDirection = webrtc::RtpTransceiverDirection;
-using RtpCodecParameters = webrtc::RtpCodecParameters;
-using RtpSenderInterface = rtc::scoped_refptr<webrtc::RtpSenderInterface>;
-using RtpParameters = webrtc::RtpParameters;
-
 // Creates a new `AudioDeviceModule` for the given `AudioLayer`.
 std::unique_ptr<AudioDeviceModule> create_audio_device_module(
     AudioLayer audio_layer,
@@ -252,6 +221,7 @@
 void set_audio_track_enabled(const AudioTrackInterface& track, bool enabled);
 
 // Registers the provided video `sink` for the given `track`.
+//
 // Used to connect the given `track` to the underlying video engine.
 void add_or_update_video_sink(const VideoTrackInterface& track,
                               VideoSinkInterface& sink);
@@ -264,6 +234,35 @@
 std::unique_ptr<VideoSinkInterface> create_forwarding_video_sink(
     rust::Box<DynOnFrameCallback> handler);
 
+// Converts the provided `webrtc::VideoFrame` pixels to the ABGR scheme and
+// writes the result to the provided `dst_abgr`.
+void video_frame_to_abgr(const webrtc::VideoFrame& frame, uint8_t* dst_abgr);
+
+// Creates a new `PeerConnectionFactoryInterface`.
+std::unique_ptr<PeerConnectionFactoryInterface> create_peer_connection_factory(
+    const std::unique_ptr<Thread>& network_thread,
+    const std::unique_ptr<Thread>& worker_thread,
+    const std::unique_ptr<Thread>& signaling_thread,
+    const std::unique_ptr<AudioDeviceModule>& default_adm);
+
+// Creates a new `PeerConnectionInterface`.
+std::unique_ptr<PeerConnectionInterface> create_peer_connection_or_error(
+    PeerConnectionFactoryInterface& peer_connection_factory,
+    const RTCConfiguration& configuration,
+    std::unique_ptr<PeerConnectionDependencies> dependencies,
+    rust::String& error);
+
+// Creates a new default `RTCConfiguration`.
+std::unique_ptr<RTCConfiguration> create_default_rtc_configuration();
+
+// Creates a new `PeerConnectionObserver` backed by the provided
+// `DynPeerConnectionEventsHandler`.
+std::unique_ptr<PeerConnectionObserver> create_peer_connection_observer(
+    rust::Box<bridge::DynPeerConnectionEventsHandler> cb);
+
+// Creates a new `PeerConnectionDependencies`.
+std::unique_ptr<PeerConnectionDependencies> create_peer_connection_dependencies(
+    const std::unique_ptr<PeerConnectionObserver>& observer);
 
 // Creates a new `RTCOfferAnswerOptions`.
 std::unique_ptr<RTCOfferAnswerOptions>
@@ -277,36 +276,6 @@
     bool ice_restart,
     bool use_rtp_mux);
 
-// Converts the provided `webrtc::VideoFrame` pixels to the ABGR scheme and
-// writes the result to the provided `dst_abgr`.
-void video_frame_to_abgr(const webrtc::VideoFrame& frame, uint8_t* dst_abgr);
-
-// Creates a new `PeerConnectionFactoryInterface`.
-std::unique_ptr<PeerConnectionFactoryInterface> create_peer_connection_factory(
-    const std::unique_ptr<Thread>& network_thread,
-    const std::unique_ptr<Thread>& worker_thread,
-    const std::unique_ptr<Thread>& signaling_thread,
-    const std::unique_ptr<AudioDeviceModule>& default_adm);
-
-// Creates a new `PeerConnectionInterface`.
-std::unique_ptr<PeerConnectionInterface> create_peer_connection_or_error(
-    PeerConnectionFactoryInterface& peer_connection_factory,
-    const RTCConfiguration& configuration,
-    std::unique_ptr<PeerConnectionDependencies> dependencies,
-    rust::String& error);
-
-// Creates a new default `RTCConfiguration`.
-std::unique_ptr<RTCConfiguration> create_default_rtc_configuration();
-
-// Creates a new `PeerConnectionObserver` backed by the provided
-// `DynPeerConnectionEventsHandler`.
-std::unique_ptr<PeerConnectionObserver> create_peer_connection_observer(
-    rust::Box<bridge::DynPeerConnectionEventsHandler> cb);
-
-// Creates a new `PeerConnectionDependencies`.
-std::unique_ptr<PeerConnectionDependencies> create_peer_connection_dependencies(
-    const std::unique_ptr<PeerConnectionObserver>& observer);
-
 // Creates a new `CreateSessionDescriptionObserver` from the provided
 // `bridge::DynCreateSdpCallback`.
 std::unique_ptr<CreateSessionDescriptionObserver>
@@ -344,69 +313,6 @@
                             std::unique_ptr<SessionDescriptionInterface> desc,
                             std::unique_ptr<SetRemoteDescriptionObserver> obs);
 
-<<<<<<< HEAD
-// Returns a `local` of the given `CandidatePair`.
-const Candidate& get_candidate_pair_local_candidate(const CandidatePair& pair);
-
-// Returns a `remote` of the given `CandidatePair`.
-const Candidate& get_candidate_pair_remote_candidate(const CandidatePair& pair);
-
-// Returns a `duration` of the given `DtmfSenderInterface`.
-int32_t get_dtmf_sender_duration(
-    const DtmfSenderInterface& dtmf);
-
-// Returns a `inter_tone_gap` of the given `DtmfSenderInterface`.
-int32_t get_dtmf_sender_inter_tone_gap(
-    const DtmfSenderInterface& dtmf);
-
-// Returns `RtpExtension.uri` field value.
-std::unique_ptr<std::string> get_rtp_extension_uri(
-    const RtpExtension& extension);
-
-// Returns `RtpExtension.id` field value.
-int32_t get_rtp_extension_id(
-    const RtpExtension& extension);
-
-// Returns `RtpExtension.encrypt` field value.
-bool get_rtp_extension_encrypt(
-    const RtpExtension& extension);
-
-// Returns `RtcpParameters.cname` field value.
-std::unique_ptr<std::string> get_rtcp_parameters_cname(
-    const RtcpParameters& rtcp);
-
-// Returns `RtcpParameters.reduced_size` field value.
-bool get_rtcp_parameters_reduced_size(
-    const RtcpParameters& rtcp);
-
-// Returns a `id` of the given `MediaStreamInterface`.
-std::unique_ptr<std::string> get_media_stream_id(
-    const MediaStreamInterface& stream);
-
-// Returns a `AudioTrackVector` of the given `MediaStreamInterface`.
-std::unique_ptr<std::vector<AudioTrackInterface>> get_media_stream_audio_tracks(
-    const MediaStreamInterface& stream);
-
-// Returns a `VideoTrackVector` of the given `MediaStreamInterface`.
-std::unique_ptr<std::vector<VideoTrackInterface>> get_media_stream_video_tracks(
-    const MediaStreamInterface& stream);
-
-// Upcast `VideoTrackInterface` to `MediaStreamTrackInterface`.
-const MediaStreamTrackInterface& video_track_media_stream_track_upcast(
-    const VideoTrackInterface& track);
-
-// Returns a `VideoTrackInterface` of the given `VideoTrackSourceInterface`.
-std::unique_ptr<VideoTrackSourceInterface> get_video_track_sourse(
-    const VideoTrackInterface& track);
-
-// Upcast `AudioTrackInterface` to `MediaStreamTrackInterface`.
-const MediaStreamTrackInterface& audio_track_media_stream_track_upcast(
-    const AudioTrackInterface& track);
-
-// Returns a `AudioSourceInterface` of the given `AudioTrackInterface`.
-std::unique_ptr<AudioSourceInterface> get_audio_track_sourse(
-     const AudioTrackInterface& track);
-=======
 // Returns `RtpExtension.uri` field value.
 std::unique_ptr<std::string> rtp_extension_uri(
     const webrtc::RtpExtension& extension);
@@ -431,7 +337,6 @@
 // Returns a `AudioSourceInterface` of the given `AudioTrackInterface`.
 std::unique_ptr<AudioSourceInterface> get_audio_track_source(
     const AudioTrackInterface& track);
->>>>>>> b2a75744
 
 // Calls `IceCandidateInterface->ToString`.
 std::unique_ptr<std::string> ice_candidate_interface_to_string(
@@ -469,14 +374,8 @@
 rust::Vec<TransceiverContainer> get_transceivers(
     const PeerConnectionInterface& peer);
 
-<<<<<<< HEAD
-// Calls `PeerConnectionInterface->mid()`.
-rust::String get_transceiver_mid(
-    const RtpTransceiverInterface& transceiver);
-=======
 // Returns a `mid` of the given `RtpTransceiverInterface`.
 rust::String transceiver_mid(const RtpTransceiverInterface& transceiver);
->>>>>>> b2a75744
 
 // Returns a `MediaType` of the given `RtpTransceiverInterface`.
 MediaType transceiver_media_type(
@@ -484,14 +383,6 @@
 
 // Returns a `direction` of the given `RtpTransceiverInterface`.
 RtpTransceiverDirection transceiver_direction(
-    const RtpTransceiverInterface& transceiver);
-
-// Returns a `receiver` of the given `RtpTransceiverInterface`.
-std::unique_ptr<RtpReceiverInterface> get_transceiver_receiver(
-    const RtpTransceiverInterface& transceiver);
-
-// Returns a `sender` of the given `RtpTransceiverInterface`.
-std::unique_ptr<RtpSenderInterface> get_transceiver_sender(
     const RtpTransceiverInterface& transceiver);
 
 // Changes the preferred `RtpTransceiverInterface` direction to the given
@@ -507,12 +398,6 @@
 // its receiver to no longer receive.
 rust::String stop_transceiver(const RtpTransceiverInterface& transceiver);
 
-<<<<<<< HEAD
-// Returns a `parameters` as std::vector<(std::string, std::string)> 
-// of the given `RtpCodecParameters`.
-std::unique_ptr<std::vector<StringPair>> get_rtp_codec_parameters_parameters(
-    const RtpCodecParameters& codec);
-
 // Creates a new `TrackEventObserver` from the provided
 // `bridge::DynTrackEventCallback`.
 std::unique_ptr<TrackEventObserver> create_video_track_event_observer(
@@ -546,19 +431,6 @@
 void audio_track_unregister_observer(
     AudioTrackInterface& track, 
     TrackEventObserver& obs);
-
-// Replaces the track currently being used as the `sender`'s source with a new
-// `VideoTrackInterface`.
-bool replace_sender_video_track(
-    const RtpSenderInterface& sender,
-    const std::unique_ptr<VideoTrackInterface>& track);
-
-// Replaces the track currently being used as the `sender`'s source with a new
-// `AudioTrackInterface`.
-bool replace_sender_audio_track(
-    const RtpSenderInterface& sender,
-    const std::unique_ptr<AudioTrackInterface>& track);
-=======
 // Returns a `RtpSenderInterface` of the given `RtpTransceiverInterface`.
 std::unique_ptr<RtpSenderInterface> transceiver_sender(
     const RtpTransceiverInterface& transceiver);
@@ -589,5 +461,4 @@
     const RtpTransceiverInterface& a,
     const RtpTransceiverInterface& b);
 
->>>>>>> b2a75744
 }  // namespace bridge