#pragma once

#include "api/audio_codecs/builtin_audio_decoder_factory.h"
#include "api/audio_codecs/builtin_audio_encoder_factory.h"
#include "api/create_peerconnection_factory.h"
#include "api/peer_connection_interface.h"
#include "api/task_queue/default_task_queue_factory.h"
#include "api/video_codecs/builtin_video_decoder_factory.h"
#include "api/video_codecs/builtin_video_encoder_factory.h"
#include "api/video_track_source_proxy_factory.h"
#include "modules/audio_device/include/audio_device.h"
#include "modules/video_capture/video_capture_factory.h"
#include "pc/audio_track.h"
#include "pc/local_audio_source.h"
#include "pc/video_track_source.h"
#include "rust/cxx.h"
#include "device_video_capturer.h"
#include "peer_connection_observer.h"
#include "screen_video_capturer.h"
#include "video_sink.h"

namespace bridge {

struct TransceiverContainer;

using Thread = rtc::Thread;
using VideoSinkInterface = rtc::VideoSinkInterface<webrtc::VideoFrame>;

using MediaType = cricket::MediaType;

using AudioLayer = webrtc::AudioDeviceModule::AudioLayer;
using IceCandidateInterface = webrtc::IceCandidateInterface;
using IceConnectionState = webrtc::PeerConnectionInterface::IceConnectionState;
using IceGatheringState = webrtc::PeerConnectionInterface::IceGatheringState;
using PeerConnectionDependencies = webrtc::PeerConnectionDependencies;
using PeerConnectionState =
    webrtc::PeerConnectionInterface::PeerConnectionState;
using RTCConfiguration = webrtc::PeerConnectionInterface::RTCConfiguration;
using RTCOfferAnswerOptions =
    webrtc::PeerConnectionInterface::RTCOfferAnswerOptions;
using SdpType = webrtc::SdpType;
using SessionDescriptionInterface = webrtc::SessionDescriptionInterface;
using SignalingState = webrtc::PeerConnectionInterface::SignalingState;
using TaskQueueFactory = webrtc::TaskQueueFactory;
using VideoDeviceInfo = webrtc::VideoCaptureModule::DeviceInfo;
using VideoRotation = webrtc::VideoRotation;
using RtpTransceiverDirection = webrtc::RtpTransceiverDirection;

using AudioDeviceModule = rtc::scoped_refptr<webrtc::AudioDeviceModule>;
using AudioSourceInterface = rtc::scoped_refptr<webrtc::AudioSourceInterface>;
using AudioTrackInterface = rtc::scoped_refptr<webrtc::AudioTrackInterface>;
using MediaStreamInterface = rtc::scoped_refptr<webrtc::MediaStreamInterface>;
using PeerConnectionFactoryInterface =
    rtc::scoped_refptr<webrtc::PeerConnectionFactoryInterface>;
using PeerConnectionInterface =
    rtc::scoped_refptr<webrtc::PeerConnectionInterface>;
using RtpTransceiverInterface =
    rtc::scoped_refptr<webrtc::RtpTransceiverInterface>;
using RtpSenderInterface = rtc::scoped_refptr<webrtc::RtpSenderInterface>;
using VideoTrackInterface = rtc::scoped_refptr<webrtc::VideoTrackInterface>;
using VideoTrackSourceInterface =
    rtc::scoped_refptr<webrtc::VideoTrackSourceInterface>;

using CreateSessionDescriptionObserver =
    observer::CreateSessionDescriptionObserver;
using PeerConnectionObserver = observer::PeerConnectionObserver;
using SetLocalDescriptionObserver = observer::SetLocalDescriptionObserver;
using SetRemoteDescriptionObserver = observer::SetRemoteDescriptionObserver;

// Creates a new `AudioDeviceModule` for the given `AudioLayer`.
std::unique_ptr<AudioDeviceModule> create_audio_device_module(
    AudioLayer audio_layer,
    TaskQueueFactory& task_queue_factory);

// Initializes the native audio parts required for each platform.
int32_t init_audio_device_module(const AudioDeviceModule& audio_device_module);

// Returns count of the available playout audio devices.
int16_t playout_devices(const AudioDeviceModule& audio_device_module);

// Returns count of the available recording audio devices.
int16_t recording_devices(const AudioDeviceModule& audio_device_module);

// Obtains information regarding the specified audio playout device.
int32_t playout_device_name(const AudioDeviceModule& audio_device_module,
                            int16_t index,
                            rust::String& name,
                            rust::String& guid);

// Obtains information regarding the specified audio recording device.
int32_t recording_device_name(const AudioDeviceModule& audio_device_module,
                              int16_t index,
                              rust::String& name,
                              rust::String& guid);

// Specifies which microphone to use for recording audio using an index
// retrieved by the corresponding enumeration method which is
// `AudiDeviceModule::RecordingDeviceName`.
int32_t set_audio_recording_device(const AudioDeviceModule& audio_device_module,
                                   uint16_t index);

// Creates a new `VideoDeviceInfo`.
std::unique_ptr<VideoDeviceInfo> create_video_device_info();

// Obtains information regarding the specified video recording device.
int32_t video_device_name(VideoDeviceInfo& device_info,
                          uint32_t index,
                          rust::String& name,
                          rust::String& guid);

// Creates a new `Thread`.
std::unique_ptr<rtc::Thread> create_thread();

// Creates a new `VideoTrackSourceInterface` from the specified video input
// device according to the specified constraints.
std::unique_ptr<VideoTrackSourceInterface> create_device_video_source(
    Thread& worker_thread,
    Thread& signaling_thread,
    size_t width,
    size_t height,
    size_t fps,
    uint32_t device_index);

// Starts screen capturing and creates a new `VideoTrackSourceInterface`
// according to the specified constraints.
std::unique_ptr<VideoTrackSourceInterface> create_display_video_source(
    Thread& worker_thread,
    Thread& signaling_thread,
    size_t width,
    size_t height,
    size_t fps);

// Creates a new `AudioSourceInterface`.
std::unique_ptr<AudioSourceInterface> create_audio_source(
    const PeerConnectionFactoryInterface& peer_connection_factory);

// Creates a new `VideoTrackInterface`.
std::unique_ptr<VideoTrackInterface> create_video_track(
    const PeerConnectionFactoryInterface& peer_connection_factory,
    rust::String id,
    const VideoTrackSourceInterface& video_source);

// Creates a new `AudioTrackInterface`.
std::unique_ptr<AudioTrackInterface> create_audio_track(
    const PeerConnectionFactoryInterface& peer_connection_factory,
    rust::String id,
    const AudioSourceInterface& audio_source);

// Creates a new `MediaStreamInterface`.
std::unique_ptr<MediaStreamInterface> create_local_media_stream(
    const PeerConnectionFactoryInterface& peer_connection_factory,
    rust::String id);

// Adds the provided `VideoTrackInterface` to the specified
// `MediaStreamInterface`.
bool add_video_track(const MediaStreamInterface& media_stream,
                     const VideoTrackInterface& track);

// Adds the provided `AudioTrackInterface` to the specified
// `MediaStreamInterface`.
bool add_audio_track(const MediaStreamInterface& media_stream,
                     const AudioTrackInterface& track);

// Removes the provided `VideoTrackInterface` to the specified
// `MediaStreamInterface`.
bool remove_video_track(const MediaStreamInterface& media_stream,
                        const VideoTrackInterface& track);

// Removes the provided `AudioTrackInterface` to the specified
// `MediaStreamInterface`.
bool remove_audio_track(const MediaStreamInterface& media_stream,
                        const AudioTrackInterface& track);

// Changes the `enabled` property of the provided `VideoTrackInterface`.
void set_video_track_enabled(const VideoTrackInterface& track, bool enabled);

// Changes the `enabled` property of the provided `AudioTrackInterface`.
void set_audio_track_enabled(const AudioTrackInterface& track, bool enabled);

// Registers the provided video `sink` for the given `track`.
//
// Used to connect the given `track` to the underlying video engine.
void add_or_update_video_sink(const VideoTrackInterface& track,
                              VideoSinkInterface& sink);

// Detaches the provided video `sink` from the given `track`.
void remove_video_sink(const VideoTrackInterface& track,
                       VideoSinkInterface& sink);

// Creates a new `ForwardingVideoSink`.
std::unique_ptr<VideoSinkInterface> create_forwarding_video_sink(
    rust::Box<DynOnFrameCallback> handler);

// Converts the provided `webrtc::VideoFrame` pixels to the ABGR scheme and
// writes the result to the provided `dst_abgr`.
void video_frame_to_abgr(const webrtc::VideoFrame& frame, uint8_t* dst_abgr);

// Creates a new `PeerConnectionFactoryInterface`.
std::unique_ptr<PeerConnectionFactoryInterface> create_peer_connection_factory(
    const std::unique_ptr<Thread>& network_thread,
    const std::unique_ptr<Thread>& worker_thread,
    const std::unique_ptr<Thread>& signaling_thread,
    const std::unique_ptr<AudioDeviceModule>& default_adm);

// Creates a new `PeerConnectionInterface`.
std::unique_ptr<PeerConnectionInterface> create_peer_connection_or_error(
    PeerConnectionFactoryInterface& peer_connection_factory,
    const RTCConfiguration& configuration,
    std::unique_ptr<PeerConnectionDependencies> dependencies,
    rust::String& error);

// Creates a new default `RTCConfiguration`.
std::unique_ptr<RTCConfiguration> create_default_rtc_configuration();

// Creates a new `PeerConnectionObserver` backed by the provided
// `DynPeerConnectionEventsHandler`.
std::unique_ptr<PeerConnectionObserver> create_peer_connection_observer(
    rust::Box<bridge::DynPeerConnectionEventsHandler> cb);

// Creates a new `PeerConnectionDependencies`.
std::unique_ptr<PeerConnectionDependencies> create_peer_connection_dependencies(
    const std::unique_ptr<PeerConnectionObserver>& observer);

// Creates a new `RTCOfferAnswerOptions`.
std::unique_ptr<RTCOfferAnswerOptions>
create_default_rtc_offer_answer_options();

// Creates a new `RTCOfferAnswerOptions`.
std::unique_ptr<RTCOfferAnswerOptions> create_rtc_offer_answer_options(
    int32_t offer_to_receive_video,
    int32_t offer_to_receive_audio,
    bool voice_activity_detection,
    bool ice_restart,
    bool use_rtp_mux);

// Creates a new `CreateSessionDescriptionObserver` from the provided
// `bridge::DynCreateSdpCallback`.
std::unique_ptr<CreateSessionDescriptionObserver>
create_create_session_observer(rust::Box<bridge::DynCreateSdpCallback> cb);

// Creates a new `SetLocalDescriptionObserverInterface` from the provided
// `bridge::DynSetDescriptionCallback`.
std::unique_ptr<SetLocalDescriptionObserver>
create_set_local_description_observer(
    rust::Box<bridge::DynSetDescriptionCallback> cb);

// Creates a new `SetRemoteDescriptionObserverInterface` from the provided
// `bridge::DynSetDescriptionCallback`.
std::unique_ptr<SetRemoteDescriptionObserver>
create_set_remote_description_observer(
    rust::Box<bridge::DynSetDescriptionCallback> cb);

// Calls `PeerConnectionInterface->CreateOffer`.
void create_offer(PeerConnectionInterface& peer,
                  const RTCOfferAnswerOptions& options,
                  std::unique_ptr<CreateSessionDescriptionObserver> obs);

// Calls `PeerConnectionInterface->CreateAnswer`.
void create_answer(PeerConnectionInterface& peer,
                   const RTCOfferAnswerOptions& options,
                   std::unique_ptr<CreateSessionDescriptionObserver> obs);

// Calls `PeerConnectionInterface->SetLocalDescription`.
void set_local_description(PeerConnectionInterface& peer,
                           std::unique_ptr<SessionDescriptionInterface> desc,
                           std::unique_ptr<SetLocalDescriptionObserver> obs);

// Calls `PeerConnectionInterface->SetRemoteDescription`.
void set_remote_description(PeerConnectionInterface& peer,
                            std::unique_ptr<SessionDescriptionInterface> desc,
                            std::unique_ptr<SetRemoteDescriptionObserver> obs);

// Calls `IceCandidateInterface->ToString`.
std::unique_ptr<std::string> ice_candidate_interface_to_string(
    const IceCandidateInterface* candidate);

// Creates an SDP-ized form of this `Candidate`.
std::unique_ptr<std::string> candidate_to_string(
    const cricket::Candidate& candidate);

// Returns `CandidatePairChangeEvent.candidate_pair` field value.
const cricket::CandidatePair& get_candidate_pair(
    const cricket::CandidatePairChangeEvent& event);

// Returns `CandidatePairChangeEvent.last_data_received_ms` field value.
int64_t get_last_data_received_ms(
    const cricket::CandidatePairChangeEvent& event);

// Returns `CandidatePairChangeEvent.reason` field value.
std::unique_ptr<std::string> get_reason(
    const cricket::CandidatePairChangeEvent& event);

// Returns `CandidatePairChangeEvent.estimated_disconnected_time_ms` field
// value.
int64_t get_estimated_disconnected_time_ms(
    const cricket::CandidatePairChangeEvent& event);

// Adds a new `RtpTransceiverInterface` to the given `PeerConnectionInterface`.
std::unique_ptr<RtpTransceiverInterface> add_transceiver(
    PeerConnectionInterface& peer,
    cricket::MediaType media_type,
    RtpTransceiverDirection direction);

// Returns a list of `RtpTransceiverInterface`s attached to the given
// `PeerConnectionInterface`.
rust::Vec<TransceiverContainer> get_transceivers(
    const PeerConnectionInterface& peer);

// Returns a `mid` of the given `RtpTransceiverInterface`.
rust::String get_transceiver_mid(const RtpTransceiverInterface& transceiver);

// Gets the `Transceiver`'s `MediaType`.
MediaType get_transceiver_type(const RtpTransceiverInterface& transceiver);

// Returns a `direction` of the given `RtpTransceiverInterface`.
RtpTransceiverDirection get_transceiver_direction(
    const RtpTransceiverInterface& transceiver);

// Changes the preferred `RtpTransceiverInterface` direction to the given
// `RtpTransceiverDirection`.
rust::String set_transceiver_direction(
    const RtpTransceiverInterface& transceiver,
    RtpTransceiverDirection new_direction);

<<<<<<< HEAD
// Irreversibly marks the transceiver as stopping, unless it is already stopped.
//
// This will immediately cause the transceiver's sender to no longer send, and
// its receiver to no longer receive.
rust::String stop_transceiver(const RtpTransceiverInterface& transceiver);

// Gets the `RtpSenderInterface` from the `RtpTransceiverInterface`.
std::unique_ptr<RtpSenderInterface> get_sender(
    const RtpTransceiverInterface& transceiver);

// Replaces the `VideoTrackInterface` to the `RtpSenderInterface`.
bool replace_sender_video_track(
    const RtpSenderInterface& sender,
    const std::unique_ptr<VideoTrackInterface>& track);

// Replaces the `AudioTrackInterface` to the `RtpSenderInterface`.
bool replace_sender_audio_track(
    const RtpSenderInterface& sender,
    const std::unique_ptr<AudioTrackInterface>& track);

=======
// Irreversibly marks the `transceiver` as stopping, unless it's already
// stopped.
//
// This will immediately cause the `transceiver`'s sender to no longer send, and
// its receiver to no longer receive.
rust::String stop_transceiver(const RtpTransceiverInterface& transceiver);

>>>>>>> fee34bfc
}  // namespace bridge<|MERGE_RESOLUTION|>--- conflicted
+++ resolved
@@ -8,14 +8,14 @@
 #include "api/video_codecs/builtin_video_decoder_factory.h"
 #include "api/video_codecs/builtin_video_encoder_factory.h"
 #include "api/video_track_source_proxy_factory.h"
+#include "device_video_capturer.h"
 #include "modules/audio_device/include/audio_device.h"
 #include "modules/video_capture/video_capture_factory.h"
 #include "pc/audio_track.h"
 #include "pc/local_audio_source.h"
 #include "pc/video_track_source.h"
+#include "peer_connection_observer.h"
 #include "rust/cxx.h"
-#include "device_video_capturer.h"
-#include "peer_connection_observer.h"
 #include "screen_video_capturer.h"
 #include "video_sink.h"
 
@@ -322,28 +322,6 @@
     const RtpTransceiverInterface& transceiver,
     RtpTransceiverDirection new_direction);
 
-<<<<<<< HEAD
-// Irreversibly marks the transceiver as stopping, unless it is already stopped.
-//
-// This will immediately cause the transceiver's sender to no longer send, and
-// its receiver to no longer receive.
-rust::String stop_transceiver(const RtpTransceiverInterface& transceiver);
-
-// Gets the `RtpSenderInterface` from the `RtpTransceiverInterface`.
-std::unique_ptr<RtpSenderInterface> get_sender(
-    const RtpTransceiverInterface& transceiver);
-
-// Replaces the `VideoTrackInterface` to the `RtpSenderInterface`.
-bool replace_sender_video_track(
-    const RtpSenderInterface& sender,
-    const std::unique_ptr<VideoTrackInterface>& track);
-
-// Replaces the `AudioTrackInterface` to the `RtpSenderInterface`.
-bool replace_sender_audio_track(
-    const RtpSenderInterface& sender,
-    const std::unique_ptr<AudioTrackInterface>& track);
-
-=======
 // Irreversibly marks the `transceiver` as stopping, unless it's already
 // stopped.
 //
@@ -351,5 +329,18 @@
 // its receiver to no longer receive.
 rust::String stop_transceiver(const RtpTransceiverInterface& transceiver);
 
->>>>>>> fee34bfc
+// Gets the `RtpSenderInterface` from the `RtpTransceiverInterface`.
+std::unique_ptr<RtpSenderInterface> get_sender(
+    const RtpTransceiverInterface& transceiver);
+
+// Replaces the `VideoTrackInterface` to the `RtpSenderInterface`.
+bool replace_sender_video_track(
+    const RtpSenderInterface& sender,
+    const std::unique_ptr<VideoTrackInterface>& track);
+
+// Replaces the `AudioTrackInterface` to the `RtpSenderInterface`.
+bool replace_sender_audio_track(
+    const RtpSenderInterface& sender,
+    const std::unique_ptr<AudioTrackInterface>& track);
+
 }  // namespace bridge