--- conflicted
+++ resolved
@@ -1,98 +1,9 @@
 #pragma once
 
-<<<<<<< HEAD
 #include <iostream>
-=======
->>>>>>> abeb4818
 #include <memory>
 #include <string>
-#include <iostream>
 
-#include "api/task_queue/default_task_queue_factory.h"
-#include "modules/audio_device/include/audio_device.h"
-#include "modules/video_capture/video_capture_factory.h"
-#include "rust/cxx.h"
-
-namespace bridge {
-
-// Smart pointer designed to wrap WebRTC's `rtc::scoped_refptr`.
-//
-// `rtc::scoped_refptr` can't be used with `std::uniqueptr` since it has private
-// destructor. `rc` unwraps raw pointer from the provided `rtc::scoped_refptr`
-// and calls `Release()` in its destructor therefore this allows wrapping `rc`
-// into a `std::uniqueptr`.
-template<class T>
-class rc {
- public:
-  typedef T element_type;
-
-  // Unwraps the actual pointer from the provided `rtc::scoped_refptr`.
-  rc(rtc::scoped_refptr<T> p) : ptr_(p.release()) {}
-
-  // Calls `RefCountInterface::Release()` on the underlying pointer.
-  ~rc() {
-    ptr_->Release();
-  }
-
-  // Returns a pointer to the managed object.
-  T *ptr() const {
-    return ptr_;
-  }
-
-  // Returns a pointer to the managed object.
-  T *operator->() const {
-    return ptr_;
-  }
-
- protected:
-  // Pointer to the managed object.
-  T *ptr_;
-};
-
-using TaskQueueFactory = webrtc::TaskQueueFactory;
-using AudioDeviceModule = rc<webrtc::AudioDeviceModule>;
-using VideoDeviceInfo = webrtc::VideoCaptureModule::DeviceInfo;
-using AudioLayer = webrtc::AudioDeviceModule::AudioLayer;
-
-// Creates a new `AudioDeviceModule` for the given `AudioLayer`.
-std::unique_ptr<AudioDeviceModule> create_audio_device_module(
-    AudioLayer audio_layer,
-    TaskQueueFactory &task_queue_factory
-);
-
-// Initializes the native audio parts required for each platform.
-int32_t init_audio_device_module(const AudioDeviceModule &audio_device_module);
-
-// Returns count of the available playout audio devices.
-int16_t playout_devices(const AudioDeviceModule &audio_device_module);
-
-// Returns count of the available recording audio devices.
-int16_t recording_devices(const AudioDeviceModule &audio_device_module);
-
-// Obtains information regarding the specified audio playout device.
-int32_t playout_device_name(
-    const AudioDeviceModule &audio_device_module,
-    int16_t index,
-    rust::String &name,
-    rust::String &guid
-);
-
-// Obtains information regarding the specified audio recording device.
-int32_t recording_device_name(const AudioDeviceModule &audio_device_module,
-                              int16_t index,
-                              rust::String &name,
-                              rust::String &guid);
-
-// Creates a new `VideoDeviceInfo`.
-std::unique_ptr<VideoDeviceInfo> create_video_device_info();
-
-// Obtains information regarding the specified video recording device.
-int32_t video_device_name(VideoDeviceInfo &device_info,
-                          uint32_t index,
-                          rust::String &name,
-                          rust::String &guid);
-
-<<<<<<< HEAD
 #include "api/audio_codecs/builtin_audio_decoder_factory.h"
 #include "api/audio_codecs/builtin_audio_encoder_factory.h"
 #include "api/create_peerconnection_factory.h"
@@ -109,18 +20,7 @@
 #include "pc/video_track_source.h"
 #include "rust/cxx.h"
 
-namespace WEBRTC {
-template <class T>
-class RefCounted {
- public:
-  typedef T element_type;
-  RefCounted(rtc::scoped_refptr<T> p) : ptr_(p.release()) {}
-  ~RefCounted() { ptr_->Release(); }
-  auto getptr() { return ptr_; }
-
- protected:
-  T* ptr_;
-};
+namespace bridge {
 
 // Smart pointer designed to wrap WebRTC's `rtc::scoped_refptr`.
 //
@@ -151,8 +51,9 @@
 };
 
 using TaskQueueFactory = webrtc::TaskQueueFactory;
-using AudioDeviceModule = RefCounted<webrtc::AudioDeviceModule>;
+using AudioDeviceModule = rc<webrtc::AudioDeviceModule>;
 using VideoDeviceInfo = webrtc::VideoCaptureModule::DeviceInfo;
+using AudioLayer = webrtc::AudioDeviceModule::AudioLayer;
 using Thread = rtc::Thread;
 using PeerConnectionFactoryInterface =
     rc<webrtc::PeerConnectionFactoryInterface>;
@@ -162,30 +63,40 @@
 using AudioTrackInterface = rc<webrtc::AudioTrackInterface>;
 using MediaStreamInterface = rc<webrtc::MediaStreamInterface>;
 
-std::unique_ptr<webrtc::TaskQueueFactory> create_default_task_queue_factory();
+// Creates a new `AudioDeviceModule` for the given `AudioLayer`.
+std::unique_ptr<AudioDeviceModule> create_audio_device_module(
+    AudioLayer audio_layer,
+    TaskQueueFactory& task_queue_factory);
 
-std::unique_ptr<AudioDeviceModule> create_audio_device_module(
-    std::unique_ptr<webrtc::TaskQueueFactory> task_queue_factory);
-void init_audio_device_module(
-    const std::unique_ptr<AudioDeviceModule>& audio_device_module);
-int16_t playout_devices(
-    const std::unique_ptr<AudioDeviceModule>& audio_device_module);
-int16_t recording_devices(
-    const std::unique_ptr<AudioDeviceModule>& audio_device_module);
-rust::Vec<rust::String> get_playout_audio_info(
-    const std::unique_ptr<AudioDeviceModule>& audio_device_module,
-    int16_t index);
-rust::Vec<rust::String> get_recording_audio_info(
-    const std::unique_ptr<AudioDeviceModule>& audio_device_module,
-    int16_t index);
+// Initializes the native audio parts required for each platform.
+int32_t init_audio_device_module(const AudioDeviceModule& audio_device_module);
 
-std::unique_ptr<webrtc::VideoCaptureModule::DeviceInfo>
-create_video_device_info();
-uint32_t number_of_video_devices(
-    const std::unique_ptr<webrtc::VideoCaptureModule::DeviceInfo>& device_info);
-rust::Vec<rust::String> get_video_device_name(
-    const std::unique_ptr<webrtc::VideoCaptureModule::DeviceInfo>& device_info,
-    uint32_t index);
+// Returns count of the available playout audio devices.
+int16_t playout_devices(const AudioDeviceModule& audio_device_module);
+
+// Returns count of the available recording audio devices.
+int16_t recording_devices(const AudioDeviceModule& audio_device_module);
+
+// Obtains information regarding the specified audio playout device.
+int32_t playout_device_name(const AudioDeviceModule& audio_device_module,
+                            int16_t index,
+                            rust::String& name,
+                            rust::String& guid);
+
+// Obtains information regarding the specified audio recording device.
+int32_t recording_device_name(const AudioDeviceModule& audio_device_module,
+                              int16_t index,
+                              rust::String& name,
+                              rust::String& guid);
+
+// Creates a new `VideoDeviceInfo`.
+std::unique_ptr<VideoDeviceInfo> create_video_device_info();
+
+// Obtains information regarding the specified video recording device.
+int32_t video_device_name(VideoDeviceInfo& device_info,
+                          uint32_t index,
+                          rust::String& name,
+                          rust::String& guid);
 
 std::unique_ptr<rtc::Thread> create_thread();
 
@@ -227,7 +138,4 @@
 
 bool remove_audio_track(const MediaStreamInterface& media_stream,
                         const AudioTrackInterface& track);
-}  // namespace WEBRTC
-=======
-}
->>>>>>> abeb4818
+}  // namespace bridge