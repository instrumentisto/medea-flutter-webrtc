use std::fmt;

use anyhow::anyhow;
use cxx::{CxxString, UniquePtr};

<<<<<<< HEAD
use crate::{
    Candidate, CreateSdpCallback, PeerConnectionOnEvent, SetDescriptionCallback,
};

/// [`CreateSdpCallback`] that can be transferred to the CXX side.
type DynCreateSdpCallback = Box<dyn CreateSdpCallback>;

/// [`SetDescriptionCallback`] that can be transferred to the CXX side.
type DynSetDescriptionCallback = Box<dyn SetDescriptionCallback>;

/// [`PeerConnectionOnEvent`] that can be transferred to the CXX side.
type DynPeerConnectionOnEvent = Box<dyn PeerConnectionOnEvent>;
=======
use crate::{CreateSdpCallback, OnFrameCallback, SetDescriptionCallback};

/// [`CreateSdpCallback`] transferable to the C++ side.
type DynCreateSdpCallback = Box<dyn CreateSdpCallback>;

/// [`SetDescriptionCallback`] transferable to the C++ side.
type DynSetDescriptionCallback = Box<dyn SetDescriptionCallback>;

/// [`OnFrameCallback`] transferable to the C++ side.
type DynOnFrameCallback = Box<dyn OnFrameCallback>;
>>>>>>> f7a56a92

#[allow(clippy::expl_impl_clone_on_copy, clippy::items_after_statements)]
#[cxx::bridge(namespace = "bridge")]
pub(crate) mod webrtc {

    /// [`Candidate`] wrapper
    /// for using in extern Rust [`Vec`].
    pub struct CandidateWrap {
        c: UniquePtr<Candidate>,
    }

    // todo migrate.
    /// [`MediaStreamTrackInterface`] wrapper
    /// for using in extern Rust [`Vec`].
    // pub struct MediaStreamTrackInterfaceWrap {
    //     m: UniquePtr<MediaStreamTrackInterface>,
    // }

    /// Possible kinds of audio devices implementation.
    #[repr(i32)]
    #[derive(Debug, Eq, Hash, PartialEq)]
    pub enum AudioLayer {
        kPlatformDefaultAudio = 0,
        kWindowsCoreAudio,
        kWindowsCoreAudio2,
        kLinuxAlsaAudio,
        kLinuxPulseAudio,
        kAndroidJavaAudio,
        kAndroidOpenSLESAudio,
        kAndroidJavaInputAndOpenSLESOutputAudio,
        kAndroidAAudioAudio,
        kAndroidJavaInputAndAAudioOutputAudio,
        kDummyAudio,
    }

    /// [RTCSdpType] representation.
    ///
<<<<<<< HEAD
    /// [RTCSdpType]: https://www.w3.org/TR/webrtc/#dom-rtcsdptype
=======
    /// [RTCSdpType]: https://w3.org/TR/webrtc#dom-rtcsdptype
>>>>>>> f7a56a92
    #[repr(i32)]
    #[derive(Debug, Eq, Hash, PartialEq)]
    pub enum SdpType {
        /// [RTCSdpType.offer][1] representation.
        ///
<<<<<<< HEAD
        /// [1]: https://www.w3.org/TR/webrtc/#dom-rtcsdptype-offer
=======
        /// [1]: https://w3.org/TR/webrtc#dom-rtcsdptype-offer
>>>>>>> f7a56a92
        kOffer,

        /// [RTCSdpType.pranswer][1] representation.
        ///
<<<<<<< HEAD
        /// [1]: https://www.w3.org/TR/webrtc/#dom-rtcsdptype-pranswer
=======
        /// [1]: https://w3.org/TR/webrtc#dom-rtcsdptype-pranswer
>>>>>>> f7a56a92
        kPrAnswer,

        /// [RTCSdpType.answer][1] representation.
        ///
<<<<<<< HEAD
        /// [1]: https://www.w3.org/TR/webrtc/#dom-rtcsdptype-answer
=======
        /// [1]: https://w3.org/TR/webrtc#dom-rtcsdptype-answer
>>>>>>> f7a56a92
        kAnswer,

        /// [RTCSdpType.rollback][1] representation.
        ///
<<<<<<< HEAD
        /// [1]: https://www.w3.org/TR/webrtc/#dom-rtcsdptype-rollback
        kRollback,
    }

    /// [RTCSignalingState] representation.
    ///
    /// [RTCSignalingState]: https://www.w3.org/TR/webrtc/#state-definitions
    #[repr(i32)]
    #[derive(Debug, Eq, Hash, PartialEq)]
    pub enum SignalingState {
        /// [RTCSignalingState.stable][1] representation.
        ///
        /// [1]: https://www.w3.org/TR/webrtc/#dom-rtcsignalingstate-stable
        kStable,

        /// [RTCSignalingState.have-local-offer][1] representation.
        ///
        /// [1]: https://www.w3.org/TR/webrtc/#dom-rtcsignalingstate-have-local-offer
        kHaveLocalOffer,

        /// [RTCSignalingState.have-local-pranswer][1] representation.
        ///
        /// [1]: https://www.w3.org/TR/webrtc/#dom-rtcsignalingstate-have-local-pranswer
        kHaveLocalPrAnswer,

        /// [RTCSignalingState.have-remote-offer][1] representation.
        ///
        /// [1]: https://www.w3.org/TR/webrtc/#dom-rtcsignalingstate-have-remote-offer
        kHaveRemoteOffer,

        /// [RTCSignalingState.have-remote-pranswer][1] representation.
        ///
        /// [1]: https://www.w3.org/TR/webrtc/#dom-rtcsignalingstate-have-remote-pranswer
        kHaveRemotePrAnswer,

        /// [RTCSignalingState.closed][1] representation.
        ///
        /// [1]: https://www.w3.org/TR/webrtc/#dom-rtcsignalingstate-closed
        kClosed,
    }

    /// [RTCIceGatheringState] representation.
    ///
    /// [RTCIceGatheringState]: https://www.w3.org/TR/webrtc/#dom-rtcicegatheringstate
    #[repr(i32)]
    #[derive(Debug, Eq, Hash, PartialEq)]
    pub enum IceGatheringState {
        /// [RTCIceGatheringState.new][1] representation.
        ///
        /// [1]: https://www.w3.org/TR/webrtc/#dom-rtcicegatheringstate-new
        kIceGatheringNew,

        /// [RTCIceGatheringState.gathering][1] representation.
        ///
        /// [1]: https://www.w3.org/TR/webrtc/#dom-rtcicegatheringstate-gathering
        kIceGatheringGathering,

        /// [RTCIceGatheringState.complete][1] representation.
        ///
        /// [1]: https://www.w3.org/TR/webrtc/#dom-rtcicegatheringstate-complete
        kIceGatheringComplete,
    }

    /// [RTCPeerConnectionState] representation.
    ///
    /// [RTCPeerConnectionState]: https://www.w3.org/TR/webrtc/#dom-rtcpeerconnectionstate
    #[repr(i32)]
    #[derive(Debug, Eq, Hash, PartialEq)]
    enum PeerConnectionState {
        /// [RTCPeerConnectionState.new][1] representation.
        ///
        /// [1]: https://www.w3.org/TR/webrtc/#dom-rtcpeerconnectionstate-new
        kNew,

        /// [RTCPeerConnectionState.connecting][1] representation.
        ///
        /// [1]: https://www.w3.org/TR/webrtc/#dom-rtcpeerconnectionstate-connecting
        kConnecting,

        /// [RTCPeerConnectionState.connected][1] representation.
        ///
        /// [1]: https://www.w3.org/TR/webrtc/#dom-rtcpeerconnectionstate-connected
        kConnected,

        /// [RTCPeerConnectionState.disconnected][1] representation.
        ///
        /// [1]: https://www.w3.org/TR/webrtc/#dom-rtcpeerconnectionstate-disconnected
        kDisconnected,

        /// [RTCPeerConnectionState.failed][1] representation.
        ///
        /// [1]: https://www.w3.org/TR/webrtc/#dom-rtcpeerconnectionstate-failed
        kFailed,

        /// [RTCPeerConnectionState.closed][1] representation.
        ///
        /// [1]: https://www.w3.org/TR/webrtc/#dom-rtcpeerconnectionstate-closed
        kClosed,
    }

    /// [RTCIceConnectionState] representation.
    ///
    /// [RTCIceConnectionState]: https://www.w3.org/TR/webrtc/#dom-rtciceconnectionstate
    #[repr(i32)]
    #[derive(Debug, Eq, Hash, PartialEq)]
    enum IceConnectionState {
        /// [RTCIceConnectionState.new][1] representation.
        ///
        /// [1]: https://www.w3.org/TR/webrtc/#dom-rtciceconnectionstate-new
        kIceConnectionNew,

        /// [RTCIceConnectionState.checking][1] representation.
        ///
        /// [1]: https://www.w3.org/TR/webrtc/#dom-rtciceconnectionstate-checking
        kIceConnectionChecking,

        /// [RTCIceConnectionState.connected][1] representation.
        ///
        /// [1]: https://www.w3.org/TR/webrtc/#dom-rtciceconnectionstate-connected
        kIceConnectionConnected,

        /// [RTCIceConnectionState.completed][1] representation.
        ///
        /// [1]: https://www.w3.org/TR/webrtc/#dom-rtciceconnectionstate-completed
        kIceConnectionCompleted,

        /// [RTCIceConnectionState.failed][1] representation.
        ///
        /// [1]: https://www.w3.org/TR/webrtc/#dom-rtciceconnectionstate-failed
        kIceConnectionFailed,

        /// [RTCIceConnectionState.disconnected][1] representation.
        ///
        /// [1]: https://www.w3.org/TR/webrtc/#dom-rtciceconnectionstate-disconnected
        kIceConnectionDisconnected,

        /// [RTCIceConnectionState.closed][1] representation.
        ///
        /// [1]: https://www.w3.org/TR/webrtc/#dom-rtciceconnectionstate-closed
        kIceConnectionClosed,

        /// Unreachable.
        kIceConnectionMax,
=======
        /// [1]: https://w3.org/TR/webrtc#dom-rtcsdptype-rollback
        kRollback,
    }

    /// Possible variants of a [`VideoFrame`]'s rotation.
    #[repr(i32)]
    #[derive(Clone, Copy, Debug, Eq, Hash, PartialEq)]
    pub enum VideoRotation {
        kVideoRotation_0 = 0,
        kVideoRotation_90 = 90,
        kVideoRotation_180 = 180,
        kVideoRotation_270 = 270,
>>>>>>> f7a56a92
    }

    #[rustfmt::skip]
    unsafe extern "C++" {
        include!("libwebrtc-sys/include/bridge.h");

        type PeerConnectionFactoryInterface;
        type TaskQueueFactory;
        type Thread;

        /// Creates a default [`TaskQueueFactory`] based on the current
        /// platform.
        #[namespace = "webrtc"]
        #[cxx_name = "CreateDefaultTaskQueueFactory"]
        pub fn create_default_task_queue_factory()
            -> UniquePtr<TaskQueueFactory>;

        /// Creates a new [`Thread`].
        pub fn create_thread() -> UniquePtr<Thread>;

        /// Starts the current [`Thread`].
        #[cxx_name = "Start"]
        pub fn start_thread(self: Pin<&mut Thread>) -> bool;

        /// Creates a new [`PeerConnectionFactoryInterface`].
        pub fn create_peer_connection_factory(
            network_thread: &UniquePtr<Thread>,
            worker_thread: &UniquePtr<Thread>,
            signaling_thread: &UniquePtr<Thread>,
            default_adm: &UniquePtr<AudioDeviceModule>,
        ) -> UniquePtr<PeerConnectionFactoryInterface>;
    }

    unsafe extern "C++" {
        type AudioDeviceModule;
        type AudioLayer;

        /// Creates a new [`AudioDeviceModule`] for the given [`AudioLayer`].
        pub fn create_audio_device_module(
            audio_layer: AudioLayer,
            task_queue_factory: Pin<&mut TaskQueueFactory>,
        ) -> UniquePtr<AudioDeviceModule>;

        /// Initializes the given [`AudioDeviceModule`].
        pub fn init_audio_device_module(
            audio_device_module: &AudioDeviceModule,
        ) -> i32;

        /// Returns count of available audio playout devices.
        pub fn playout_devices(audio_device_module: &AudioDeviceModule) -> i16;

        /// Returns count of available audio recording devices.
        pub fn recording_devices(
            audio_device_module: &AudioDeviceModule,
        ) -> i16;

        /// Writes device info to the provided `name` and `id` for the given
        /// audio playout device `index`.
        pub fn playout_device_name(
            audio_device_module: &AudioDeviceModule,
            index: i16,
            name: &mut String,
            id: &mut String,
        ) -> i32;

        /// Writes device info to the provided `name` and `id` for the given
        /// audio recording device `index`.
        pub fn recording_device_name(
            audio_device_module: &AudioDeviceModule,
            index: i16,
            name: &mut String,
            id: &mut String,
        ) -> i32;

        /// Specifies which microphone to use for recording audio using an
        /// index retrieved by the corresponding enumeration method which is
        /// [`AudiDeviceModule::RecordingDeviceName`].
        pub fn set_audio_recording_device(
            audio_device_module: &AudioDeviceModule,
            index: u16,
        ) -> i32;
    }

    unsafe extern "C++" {
        type VideoDeviceInfo;

        /// Creates a new [`VideoDeviceInfo`].
        pub fn create_video_device_info() -> UniquePtr<VideoDeviceInfo>;

        /// Returns count of a video recording devices.
        #[namespace = "webrtc"]
        #[cxx_name = "NumberOfDevices"]
        pub fn number_of_video_devices(self: Pin<&mut VideoDeviceInfo>) -> u32;

        /// Writes device info to the provided `name` and `id` for the given
        /// video device `index`.
        pub fn video_device_name(
            device_info: Pin<&mut VideoDeviceInfo>,
            index: u32,
            name: &mut String,
            id: &mut String,
        ) -> i32;
    }

    #[rustfmt::skip]
    unsafe extern "C++" {
        type CreateSessionDescriptionObserver;
        type PeerConnectionDependencies;
        type PeerConnectionInterface;
        type PeerConnectionObserver;
        type RTCConfiguration;
        type RTCOfferAnswerOptions;
        type SdpType;
        type SessionDescriptionInterface;
        type SetLocalDescriptionObserver;
        type SetRemoteDescriptionObserver;
<<<<<<< HEAD
        type SignalingState;
        type IceGatheringState;
        type PeerConnectionState;
        type IceConnectionState;

        type IceCandidateInterface;
        type Candidate;
        type CandidatePairChangeEvent;
        type CandidatePair;

        // todo migrate.
        //type RtpReceiverInterface;
        //type MediaStreamTrackInterface;

=======
>>>>>>> f7a56a92

        /// Creates a default [`RTCConfiguration`].
        pub fn create_default_rtc_configuration()
            -> UniquePtr<RTCConfiguration>;

        /// Creates a new [`PeerConnectionInterface`].
        ///
        /// If creation fails then an error will be written to the provided
        /// `error` and the returned [`UniquePtr`] will be `null`.
        pub fn create_peer_connection_or_error(
            peer_connection_factory: Pin<&mut PeerConnectionFactoryInterface>,
            conf: &RTCConfiguration,
            deps: UniquePtr<PeerConnectionDependencies>,
            error: &mut String,
        ) -> UniquePtr<PeerConnectionInterface>;

        /// Creates a new [`PeerConnectionObserver`].
        pub fn create_peer_connection_observer(
<<<<<<< HEAD
            cb: Box<DynPeerConnectionOnEvent>,
=======
>>>>>>> f7a56a92
        ) -> UniquePtr<PeerConnectionObserver>;

        /// Creates a [`PeerConnectionDependencies`] from the provided
        /// [`PeerConnectionObserver`].
        pub fn create_peer_connection_dependencies(
<<<<<<< HEAD
            observer: &UniquePtr<PeerConnectionObserver>,
=======
            observer: UniquePtr<PeerConnectionObserver>,
>>>>>>> f7a56a92
        ) -> UniquePtr<PeerConnectionDependencies>;

        /// Creates a default [`RTCOfferAnswerOptions`].
        pub fn create_default_rtc_offer_answer_options(
        ) -> UniquePtr<RTCOfferAnswerOptions>;

        /// Creates a new [`RTCOfferAnswerOptions`] from the provided options.
        pub fn create_rtc_offer_answer_options(
            offer_to_receive_video: i32,
            offer_to_receive_audio: i32,
            voice_activity_detection: bool,
            ice_restart: bool,
            use_rtp_mux: bool,
        ) -> UniquePtr<RTCOfferAnswerOptions>;

        /// Creates a new [`CreateSessionDescriptionObserver`] from the
        /// provided [`DynCreateSdpCallback`].
        pub fn create_create_session_observer(
            cb: Box<DynCreateSdpCallback>,
        ) -> UniquePtr<CreateSessionDescriptionObserver>;

        /// Creates a new [`SetLocalDescriptionObserver`] from the provided
        /// [`DynSetDescriptionCallback`].
        pub fn create_set_local_description_observer(
            cb: Box<DynSetDescriptionCallback>,
        ) -> UniquePtr<SetLocalDescriptionObserver>;

        /// Creates a new [`SetRemoteDescriptionObserver`] from the provided
        /// [`DynSetDescriptionCallback`].
        pub fn create_set_remote_description_observer(
            cb: Box<DynSetDescriptionCallback>,
        ) -> UniquePtr<SetRemoteDescriptionObserver>;

<<<<<<< HEAD
        /// Calls the [`RTCPeerConnection::createOffer()`][1] on the provided
        /// [`PeerConnectionInterface`].
        ///
        /// [1]: https://w3.org/TR/webrtc/#dom-rtcpeerconnection-createoffer
=======
        /// Calls the [RTCPeerConnection.createOffer()][1] on the provided
        /// [`PeerConnectionInterface`].
        ///
        /// [1]: https://w3.org/TR/webrtc#dom-rtcpeerconnection-createoffer
>>>>>>> f7a56a92
        pub fn create_offer(
            peer: Pin<&mut PeerConnectionInterface>,
            options: &RTCOfferAnswerOptions,
            obs: UniquePtr<CreateSessionDescriptionObserver>,
        );

<<<<<<< HEAD
        /// Calls the [`RTCPeerConnection::createAnswer()`][1] on the provided
        /// [`PeerConnectionInterface`].
        ///
        /// [1]: https://w3.org/TR/webrtc/#dom-rtcpeerconnection-createanswer
=======
        /// Calls the [RTCPeerConnection.createAnswer()][1] on the provided
        /// [`PeerConnectionInterface`].
        ///
        /// [1]: https://w3.org/TR/webrtc#dom-rtcpeerconnection-createanswer
>>>>>>> f7a56a92
        pub fn create_answer(
            peer: Pin<&mut PeerConnectionInterface>,
            options: &RTCOfferAnswerOptions,
            obs: UniquePtr<CreateSessionDescriptionObserver>,
        );

<<<<<<< HEAD
        /// Calls the [`RTCPeerConnection::setLocalDescription()`][1] on the
        /// provided [`PeerConnectionInterface`].
        ///
        /// [1]: https://w3.org/TR/webrtc/#dom-peerconnection-setlocaldescription
=======
        /// Calls the [RTCPeerConnection.setLocalDescription()][1] on the
        /// provided [`PeerConnectionInterface`].
        ///
        /// [1]: https://w3.org/TR/webrtc#dom-peerconnection-setlocaldescription
>>>>>>> f7a56a92
        pub fn set_local_description(
            peer: Pin<&mut PeerConnectionInterface>,
            desc: UniquePtr<SessionDescriptionInterface>,
            obs: UniquePtr<SetLocalDescriptionObserver>,
        );

<<<<<<< HEAD
        /// Calls the [`RTCPeerConnection::setRemoteDescription()`][1] on the
        /// provided [`PeerConnectionInterface`].
        ///
        /// [1]: https://w3.org/TR/webrtc/#dom-peerconnection-setremotedescription
=======
        /// Calls the [RTCPeerConnection.setRemoteDescription()][1] on the
        /// provided [`PeerConnectionInterface`].
        ///
        /// [1]: https://w3.org/TR/webrtc#dom-peerconnection-setremotedescription
>>>>>>> f7a56a92
        pub fn set_remote_description(
            peer: Pin<&mut PeerConnectionInterface>,
            desc: UniquePtr<SessionDescriptionInterface>,
            obs: UniquePtr<SetRemoteDescriptionObserver>,
        );

        /// Creates a new [`SessionDescriptionInterface`].
        #[namespace = "webrtc"]
        #[cxx_name = "CreateSessionDescription"]
        pub fn create_session_description(
            kind: SdpType,
            sdp: &CxxString,
        ) -> UniquePtr<SessionDescriptionInterface>;
<<<<<<< HEAD

        /// Converts [`IceCandidateInterface`] to [`UniquePtr<CxxString>`]
        /// # Safety
        /// get `*const IceCandidateInterface` from 
        /// `PeerConnectionObserver`->`OnIceCandidate`.
        #[must_use]
        pub unsafe fn ice_candidate_interface_to_string(
            candidate: *const IceCandidateInterface
        ) -> UniquePtr<CxxString>;

        /// Converts [`Candidate`] to [`UniquePtr<CxxString>`]
        #[must_use]
        pub fn candidate_to_string(candidate: &Candidate) -> UniquePtr<CxxString>;
=======
>>>>>>> f7a56a92
    }

    unsafe extern "C++" {
        type AudioSourceInterface;
        type AudioTrackInterface;
        type MediaStreamInterface;
        type VideoTrackInterface;
        type VideoTrackSourceInterface;
        #[namespace = "webrtc"]
        type VideoFrame;
        type VideoSinkInterface;
        type VideoRotation;

        /// Creates a new [`VideoTrackSourceInterface`].
        pub fn create_video_source(
            worker_thread: Pin<&mut Thread>,
            signaling_thread: Pin<&mut Thread>,
            width: usize,
            height: usize,
            fps: usize,
            device_index: u32,
        ) -> UniquePtr<VideoTrackSourceInterface>;

        /// Creates a new [`AudioSourceInterface`].
        pub fn create_audio_source(
            peer_connection_factory: &PeerConnectionFactoryInterface,
        ) -> UniquePtr<AudioSourceInterface>;

        /// Creates a new [`VideoTrackInterface`].
        pub fn create_video_track(
            peer_connection_factory: &PeerConnectionFactoryInterface,
            id: String,
            video_source: &VideoTrackSourceInterface,
        ) -> UniquePtr<VideoTrackInterface>;

        /// Creates a new [`AudioTrackInterface`].
        pub fn create_audio_track(
            peer_connection_factory: &PeerConnectionFactoryInterface,
            id: String,
            audio_source: &AudioSourceInterface,
        ) -> UniquePtr<AudioTrackInterface>;

        /// Creates a new [`MediaStreamInterface`].
        pub fn create_local_media_stream(
            peer_connection_factory: &PeerConnectionFactoryInterface,
            id: String,
        ) -> UniquePtr<MediaStreamInterface>;

        /// Adds the [`VideoTrackInterface`] to the [`MediaStreamInterface`].
        pub fn add_video_track(
            peer_connection_factory: &MediaStreamInterface,
            track: &VideoTrackInterface,
        ) -> bool;

        /// Adds the [`AudioTrackInterface`] to the [`MediaStreamInterface`].
        pub fn add_audio_track(
            peer_connection_factory: &MediaStreamInterface,
            track: &AudioTrackInterface,
        ) -> bool;

        /// Removes the [`VideoTrackInterface`] from the
        /// [`MediaStreamInterface`].
        pub fn remove_video_track(
            media_stream: &MediaStreamInterface,
            track: &VideoTrackInterface,
        ) -> bool;

        /// Removes the [`AudioTrackInterface`] from the
        /// [`MediaStreamInterface`].
        pub fn remove_audio_track(
            media_stream: &MediaStreamInterface,
            track: &AudioTrackInterface,
        ) -> bool;

<<<<<<< HEAD
        #[must_use]
        pub fn get_candidate_pair(
            event: &CandidatePairChangeEvent,
        ) -> &CandidatePair;

        #[must_use]
        pub fn get_last_data_received_ms(
            event: &CandidatePairChangeEvent,
        ) -> i64;

        #[must_use]
        pub fn get_reason(
            event: &CandidatePairChangeEvent,
        ) -> UniquePtr<CxxString>;

        #[must_use]
        pub fn get_estimated_disconnected_time_ms(
            event: &CandidatePairChangeEvent,
        ) -> i64;

        #[must_use]
        pub fn get_local_candidate(pair: &CandidatePair) -> &Candidate;

        #[must_use]
        pub fn get_remote_candidate(pair: &CandidatePair) -> &Candidate;
    }

    // This will trigger cxx to generate UniquePtrTarget trait for the
    // mentioned types.
    // todo migrate. PR
    // extern "Rust" {
    //     fn _touch_rtp_receiver_interface(i: UniquePtr<RtpReceiverInterface>);
    // }

    extern "Rust" {
        type DynSetDescriptionCallback;
        type DynCreateSdpCallback;
        type DynPeerConnectionOnEvent;

        /// Successfully completes the provided [`DynSetDescriptionCallback`].
        pub fn create_sdp_success(
            cb: Box<DynCreateSdpCallback>,
            sdp: &CxxString,
            kind: SdpType,
        );

        /// Completes the provided [`DynCreateSdpCallback`] with an error.
        pub fn create_sdp_fail(
            cb: Box<DynCreateSdpCallback>,
            error: &CxxString,
        );

        /// Successfully completes the provided [`DynSetDescriptionCallback`].
        pub fn set_description_success(cb: Box<DynSetDescriptionCallback>);

        /// Completes the provided [`DynSetDescriptionCallback`] with an error.
        pub fn set_description_fail(
            cb: Box<DynSetDescriptionCallback>,
            error: &CxxString,
        );

        /// Completes the provided [`DynPeerConnectionOnEvent`].
        pub fn call_peer_connection_on_signaling_change(
            cb: &mut DynPeerConnectionOnEvent,
            state: SignalingState,
        );

        /// Completes the provided [`DynPeerConnectionOnEvent`].
        pub fn call_peer_connection_on_standardized_ice_connection_change(
            cb: &mut DynPeerConnectionOnEvent,
            new_state: IceConnectionState,
        );

        /// Completes the provided [`DynPeerConnectionOnEvent`].
        pub fn call_peer_connection_on_connection_change(
            cb: &mut DynPeerConnectionOnEvent,
            new_state: PeerConnectionState,
        );

        /// Completes the provided [`DynPeerConnectionOnEvent`].
        pub fn call_peer_connection_on_ice_gathering_change(
            cb: &mut DynPeerConnectionOnEvent,
            new_state: IceGatheringState,
        );

        /// Completes the provided [`DynPeerConnectionOnEvent`].
        pub fn call_peer_connection_on_negotiation_needed_event(
            cb: &mut DynPeerConnectionOnEvent,
            event_id: u32,
        );

        /// Completes the provided [`DynPeerConnectionOnEvent`].
        pub fn call_peer_connection_on_ice_candidate_error(
            cb: &mut DynPeerConnectionOnEvent,
            host_candidate: &CxxString,
            url: &CxxString,
            error_code: i32,
            error_text: &CxxString,
        );

        /// Completes the provided [`DynPeerConnectionOnEvent`].
        pub fn call_peer_connection_on_ice_candidate_address_port_error(
            cb: &mut DynPeerConnectionOnEvent,
            address: &CxxString,
            port: i32,
            url: &CxxString,
            error_code: i32,
            error_text: &CxxString,
        );

        /// Completes the provided [`DynPeerConnectionOnEvent`].
        pub fn call_peer_connection_on_ice_connection_receiving_change(
            cb: &mut DynPeerConnectionOnEvent,
            receiving: bool,
        );

        /// Completes the provided [`DynPeerConnectionOnEvent`].
        pub fn call_peer_connection_on_interesting_usage(
            cb: &mut DynPeerConnectionOnEvent,
            usage_pattern: i32,
        );

        /// Completes the provided [`DynPeerConnectionOnEvent`].
        pub unsafe fn call_peer_connection_on_ice_candidate(
            cb: &mut DynPeerConnectionOnEvent,
            candidate: *const IceCandidateInterface,
        );

        /// Completes the provided [`DynPeerConnectionOnEvent`].
        pub fn call_peer_connection_on_ice_candidates_removed(
            cb: &mut DynPeerConnectionOnEvent,
            candidates: Vec<CandidateWrap>,
        );

        /// Completes the provided [`DynPeerConnectionOnEvent`].
        pub fn call_on_ice_selected_candidate_pair_changed(
            cb: &mut DynPeerConnectionOnEvent,
            event: &CandidatePairChangeEvent,
        );

        /// Creates [`CandidateWrap`].
        pub fn create_candidate_wrapp(
            candidate: UniquePtr<Candidate>,
        ) -> CandidateWrap;

    }
}

/// Successfully completes the provided [`DynSetDescriptionCallback`].
#[allow(clippy::boxed_local)]
pub fn create_sdp_success(
    mut cb: Box<DynCreateSdpCallback>,
    sdp: &CxxString,
    kind: webrtc::SdpType,
) {
    cb.success(sdp, kind);
}

/// Completes the provided [`DynCreateSdpCallback`] with an error.
#[allow(clippy::boxed_local)]
pub fn create_sdp_fail(mut cb: Box<DynCreateSdpCallback>, error: &CxxString) {
    cb.fail(error);
}

/// Successfully completes the provided [`DynSetDescriptionCallback`].
#[allow(clippy::boxed_local)]
pub fn set_description_success(mut cb: Box<DynSetDescriptionCallback>) {
    cb.success();
}

/// Completes the provided [`DynSetDescriptionCallback`] with an error.
#[allow(clippy::boxed_local)]
pub fn set_description_fail(
    mut cb: Box<DynSetDescriptionCallback>,
    error: &CxxString,
) {
    cb.fail(error);
}

/// Completes the provided [`DynPeerConnectionOnEvent`].
pub fn call_peer_connection_on_signaling_change(
    cb: &mut DynPeerConnectionOnEvent,
    state: webrtc::SignalingState,
) {
    cb.on_signaling_change(state);
}

/// Completes the provided [`DynPeerConnectionOnEvent`].
pub fn call_peer_connection_on_standardized_ice_connection_change(
    cb: &mut DynPeerConnectionOnEvent,
    new_state: webrtc::IceConnectionState,
) {
    cb.on_standardized_ice_connection_change(new_state);
}

/// Completes the provided [`DynPeerConnectionOnEvent`].
pub fn call_peer_connection_on_connection_change(
    cb: &mut DynPeerConnectionOnEvent,
    new_state: webrtc::PeerConnectionState,
) {
    cb.on_connection_change(new_state);
}

/// Completes the provided [`DynPeerConnectionOnEvent`].
pub fn call_peer_connection_on_ice_gathering_change(
    cb: &mut DynPeerConnectionOnEvent,
    new_state: webrtc::IceGatheringState,
) {
    cb.on_ice_gathering_change(new_state);
}

/// Completes the provided [`DynPeerConnectionOnEvent`].
pub fn call_peer_connection_on_negotiation_needed_event(
    cb: &mut DynPeerConnectionOnEvent,
    event_id: u32,
) {
    cb.on_negotiation_needed_event(event_id);
}

/// Completes the provided [`DynPeerConnectionOnEvent`].
pub fn call_peer_connection_on_ice_candidate_error(
    cb: &mut DynPeerConnectionOnEvent,
    host_candidate: &CxxString,
    url: &CxxString,
    error_code: i32,
    error_text: &CxxString,
) {
    cb.on_ice_candidate_error(host_candidate, url, error_code, error_text);
}

/// Completes the provided [`DynPeerConnectionOnEvent`].
pub fn call_peer_connection_on_ice_candidate_address_port_error(
    cb: &mut DynPeerConnectionOnEvent,
    address: &CxxString,
    port: i32,
    url: &CxxString,
    error_code: i32,
    error_text: &CxxString,
) {
    cb.on_ice_candidate_address_port_error(
        address, port, url, error_code, error_text,
    );
}

/// Completes the provided [`DynPeerConnectionOnEvent`].
pub fn call_peer_connection_on_ice_connection_receiving_change(
    cb: &mut DynPeerConnectionOnEvent,
    receiving: bool,
) {
    cb.on_ice_connection_receiving_change(receiving);
}

/// Completes the provided [`DynPeerConnectionOnEvent`].
pub fn call_peer_connection_on_interesting_usage(
    cb: &mut DynPeerConnectionOnEvent,
    usage_pattern: i32,
) {
    cb.on_interesting_usage(usage_pattern);
}

/// Completes the provided [`DynPeerConnectionOnEvent`].
pub fn call_peer_connection_on_ice_candidate(
    cb: &mut DynPeerConnectionOnEvent,
    candidate: *const webrtc::IceCandidateInterface,
) {
    cb.on_ice_candidate(candidate);
}

/// Completes the provided [`DynPeerConnectionOnEvent`].
pub fn call_peer_connection_on_ice_candidates_removed(
    cb: &mut DynPeerConnectionOnEvent,
    candidates: Vec<webrtc::CandidateWrap>,
) {
    cb.on_ice_candidates_removed(candidates);
}

/// Completes the provided [`DynPeerConnectionOnEvent`].
pub fn call_on_ice_selected_candidate_pair_changed(
    cb: &mut DynPeerConnectionOnEvent,
    event: &webrtc::CandidatePairChangeEvent,
) {
    cb.on_ice_selected_candidate_pair_changed(event);
}

impl TryFrom<&str> for webrtc::SdpType {
    type Error = anyhow::Error;

    fn try_from(value: &str) -> Result<Self, Self::Error> {
        match value {
            "offer" => Ok(webrtc::SdpType::kOffer),
            "answer" => Ok(webrtc::SdpType::kAnswer),
            "pranswer" => Ok(webrtc::SdpType::kPrAnswer),
            "rollback" => Ok(webrtc::SdpType::kRollback),
            _ => Err(anyhow!("Invalid SdpType `{}`", value)),
        }
    }
}

impl fmt::Display for webrtc::SdpType {
    fn fmt(&self, f: &mut fmt::Formatter<'_>) -> fmt::Result {
        match *self {
            webrtc::SdpType::kOffer => write!(f, "offer"),
            webrtc::SdpType::kAnswer => write!(f, "answer"),
            webrtc::SdpType::kPrAnswer => write!(f, "pranswer"),
            webrtc::SdpType::kRollback => write!(f, "rollback"),
            _ => unreachable!(),
        }
    }
}

impl ToString for webrtc::SignalingState {
    fn to_string(&self) -> String {
        match *self {
            webrtc::SignalingState::kStable => "stable".to_owned(),
            webrtc::SignalingState::kHaveLocalOffer => {
                "have-local-offer".to_owned()
            }
            webrtc::SignalingState::kHaveLocalPrAnswer => {
                "have-local-pranswer".to_owned()
            }
            webrtc::SignalingState::kHaveRemoteOffer => {
                "have-remote-offer".to_owned()
            }
            webrtc::SignalingState::kHaveRemotePrAnswer => {
                "have-remote-pranswer".to_owned()
            }
            webrtc::SignalingState::kClosed => "closed".to_owned(),
            _ => unreachable!(),
        }
    }
}

impl ToString for webrtc::IceGatheringState {
    fn to_string(&self) -> String {
        match *self {
            webrtc::IceGatheringState::kIceGatheringNew => "new".to_owned(),
            webrtc::IceGatheringState::kIceGatheringGathering => {
                "gathering".to_owned()
            }
            webrtc::IceGatheringState::kIceGatheringComplete => {
                "complete".to_owned()
            }
            _ => unreachable!(),
        }
    }
}

impl ToString for webrtc::IceConnectionState {
    fn to_string(&self) -> String {
        match *self {
            webrtc::IceConnectionState::kIceConnectionNew => "new".to_owned(),
            webrtc::IceConnectionState::kIceConnectionChecking => {
                "checking".to_owned()
            }
            webrtc::IceConnectionState::kIceConnectionConnected => {
                "connected".to_owned()
            }
            webrtc::IceConnectionState::kIceConnectionCompleted => {
                "completed".to_owned()
            }
            webrtc::IceConnectionState::kIceConnectionFailed => {
                "failed".to_owned()
            }
            webrtc::IceConnectionState::kIceConnectionDisconnected => {
                "disconnected".to_owned()
            }
            webrtc::IceConnectionState::kIceConnectionClosed => {
                "closed".to_owned()
            }
            _ => unreachable!(),
        }
    }
}

impl ToString for webrtc::PeerConnectionState {
    fn to_string(&self) -> String {
        match *self {
            webrtc::PeerConnectionState::kNew => "new".to_owned(),
            webrtc::PeerConnectionState::kConnecting => "connecting".to_owned(),
            webrtc::PeerConnectionState::kConnected => "connected".to_owned(),
            webrtc::PeerConnectionState::kDisconnected => {
                "disconnected".to_owned()
            }
            webrtc::PeerConnectionState::kFailed => "failed".to_owned(),
            webrtc::PeerConnectionState::kClosed => "closed".to_owned(),
=======
        /// Registers the provided [`VideoSinkInterface`] for the given
        /// [`VideoTrackInterface`].
        ///
        /// Used to connect the given [`VideoTrackInterface`] to the underlying
        /// video engine.
        pub fn add_or_update_video_sink(
            track: &VideoTrackInterface,
            sink: Pin<&mut VideoSinkInterface>,
        );

        /// Detaches the provided [`VideoSinkInterface`] from the given
        /// [`VideoTrackInterface`].
        pub fn remove_video_sink(
            track: &VideoTrackInterface,
            sink: Pin<&mut VideoSinkInterface>,
        );

        /// Creates a new forwarding [`VideoSinkInterface`] backed by the
        /// provided [`DynOnFrameCallback`].
        pub fn create_forwarding_video_sink(
            handler: Box<DynOnFrameCallback>,
        ) -> UniquePtr<VideoSinkInterface>;

        /// Returns a width of this [`VideoFrame`].
        #[must_use]
        pub fn width(self: &VideoFrame) -> i32;

        /// Returns a height of this [`VideoFrame`].
        #[must_use]
        pub fn height(self: &VideoFrame) -> i32;

        /// Returns a [`VideoRotation`] of this [`VideoFrame`].
        #[must_use]
        pub fn rotation(self: &VideoFrame) -> VideoRotation;

        /// Converts the provided [`webrtc::VideoFrame`] pixels to the `ABGR`
        /// scheme and writes the result to the provided `buffer`.
        pub unsafe fn video_frame_to_abgr(frame: &VideoFrame, buffer: *mut u8);
    }

    extern "Rust" {
        type DynOnFrameCallback;

        /// Forwards the given [`webrtc::VideoFrame`] the the provided
        /// [`DynOnFrameCallback`].
        pub fn on_frame(
            cb: &mut DynOnFrameCallback,
            frame: UniquePtr<VideoFrame>,
        );
    }

    extern "Rust" {
        type DynSetDescriptionCallback;
        type DynCreateSdpCallback;

        /// Successfully completes the provided [`DynSetDescriptionCallback`].
        pub fn create_sdp_success(
            cb: Box<DynCreateSdpCallback>,
            sdp: &CxxString,
            kind: SdpType,
        );

        /// Completes the provided [`DynCreateSdpCallback`] with an error.
        pub fn create_sdp_fail(
            cb: Box<DynCreateSdpCallback>,
            error: &CxxString,
        );

        /// Successfully completes the provided [`DynSetDescriptionCallback`].
        pub fn set_description_success(cb: Box<DynSetDescriptionCallback>);

        /// Completes the provided [`DynSetDescriptionCallback`] with an error.
        pub fn set_description_fail(
            cb: Box<DynSetDescriptionCallback>,
            error: &CxxString,
        );

    }
}

/// Successfully completes the provided [`DynSetDescriptionCallback`].
#[allow(clippy::boxed_local)]
pub fn create_sdp_success(
    mut cb: Box<DynCreateSdpCallback>,
    sdp: &CxxString,
    kind: webrtc::SdpType,
) {
    cb.success(sdp, kind);
}

/// Completes the provided [`DynCreateSdpCallback`] with an error.
#[allow(clippy::boxed_local)]
pub fn create_sdp_fail(mut cb: Box<DynCreateSdpCallback>, error: &CxxString) {
    cb.fail(error);
}

/// Successfully completes the provided [`DynSetDescriptionCallback`].
#[allow(clippy::boxed_local)]
pub fn set_description_success(mut cb: Box<DynSetDescriptionCallback>) {
    cb.success();
}

/// Completes the provided [`DynSetDescriptionCallback`] with the given `error`.
#[allow(clippy::boxed_local)]
pub fn set_description_fail(
    mut cb: Box<DynSetDescriptionCallback>,
    error: &CxxString,
) {
    cb.fail(error);
}

impl TryFrom<&str> for webrtc::SdpType {
    type Error = anyhow::Error;

    fn try_from(val: &str) -> Result<Self, Self::Error> {
        match val {
            "offer" => Ok(Self::kOffer),
            "answer" => Ok(Self::kAnswer),
            "pranswer" => Ok(Self::kPrAnswer),
            "rollback" => Ok(Self::kRollback),
            v => Err(anyhow!("Invalid `SdpType`: {v}")),
        }
    }
}

impl fmt::Display for webrtc::SdpType {
    fn fmt(&self, f: &mut fmt::Formatter<'_>) -> fmt::Result {
        match *self {
            webrtc::SdpType::kOffer => write!(f, "offer"),
            webrtc::SdpType::kAnswer => write!(f, "answer"),
            webrtc::SdpType::kPrAnswer => write!(f, "pranswer"),
            webrtc::SdpType::kRollback => write!(f, "rollback"),
>>>>>>> f7a56a92
            _ => unreachable!(),
        }
    }
}

<<<<<<< HEAD
// migrate to new PR.
// fn _touch_rtp_receiver_interface(_: UniquePtr<webrtc::RtpReceiverInterface>) {}
/// Creates [`MediaStreamTrackInterfaceWrap`].
// fn create_media_stream_track_interface_wrap(
//     media_stream_track: UniquePtr<MediaStreamTrackInterface>,
// ) -> webrtc::MediaStreamTrackInterfaceWrap {
//     webrtc::MediaStreamTrackInterfaceWrap {
//         m: media_stream_track,
//     }
// }

/// Creates [`CandidateWrap`].
fn create_candidate_wrapp(
    candidate: UniquePtr<Candidate>,
) -> webrtc::CandidateWrap {
    webrtc::CandidateWrap { c: candidate }
=======
/// Forwards the given [`webrtc::VideoFrame`] the the provided
/// [`DynOnFrameCallback`].
fn on_frame(cb: &mut DynOnFrameCallback, frame: UniquePtr<webrtc::VideoFrame>) {
    cb.on_frame(frame);
>>>>>>> f7a56a92
}<|MERGE_RESOLUTION|>--- conflicted
+++ resolved
@@ -3,31 +3,21 @@
 use anyhow::anyhow;
 use cxx::{CxxString, UniquePtr};
 
-<<<<<<< HEAD
 use crate::{
-    Candidate, CreateSdpCallback, PeerConnectionOnEvent, SetDescriptionCallback,
+    Candidate, CreateSdpCallback, PeerConnectionOnEvent, SetDescriptionCallback, OnFrameCallback
 };
 
-/// [`CreateSdpCallback`] that can be transferred to the CXX side.
+/// [`CreateSdpCallback`] transferable to the C++ side.
 type DynCreateSdpCallback = Box<dyn CreateSdpCallback>;
 
-/// [`SetDescriptionCallback`] that can be transferred to the CXX side.
+/// [`SetDescriptionCallback`] transferable to the C++ side.
 type DynSetDescriptionCallback = Box<dyn SetDescriptionCallback>;
+
+/// [`OnFrameCallback`] transferable to the C++ side.
+type DynOnFrameCallback = Box<dyn OnFrameCallback>;
 
 /// [`PeerConnectionOnEvent`] that can be transferred to the CXX side.
 type DynPeerConnectionOnEvent = Box<dyn PeerConnectionOnEvent>;
-=======
-use crate::{CreateSdpCallback, OnFrameCallback, SetDescriptionCallback};
-
-/// [`CreateSdpCallback`] transferable to the C++ side.
-type DynCreateSdpCallback = Box<dyn CreateSdpCallback>;
-
-/// [`SetDescriptionCallback`] transferable to the C++ side.
-type DynSetDescriptionCallback = Box<dyn SetDescriptionCallback>;
-
-/// [`OnFrameCallback`] transferable to the C++ side.
-type DynOnFrameCallback = Box<dyn OnFrameCallback>;
->>>>>>> f7a56a92
 
 #[allow(clippy::expl_impl_clone_on_copy, clippy::items_after_statements)]
 #[cxx::bridge(namespace = "bridge")]
@@ -38,13 +28,6 @@
     pub struct CandidateWrap {
         c: UniquePtr<Candidate>,
     }
-
-    // todo migrate.
-    /// [`MediaStreamTrackInterface`] wrapper
-    /// for using in extern Rust [`Vec`].
-    // pub struct MediaStreamTrackInterfaceWrap {
-    //     m: UniquePtr<MediaStreamTrackInterface>,
-    // }
 
     /// Possible kinds of audio devices implementation.
     #[repr(i32)]
@@ -65,190 +48,66 @@
 
     /// [RTCSdpType] representation.
     ///
-<<<<<<< HEAD
-    /// [RTCSdpType]: https://www.w3.org/TR/webrtc/#dom-rtcsdptype
-=======
     /// [RTCSdpType]: https://w3.org/TR/webrtc#dom-rtcsdptype
->>>>>>> f7a56a92
     #[repr(i32)]
     #[derive(Debug, Eq, Hash, PartialEq)]
     pub enum SdpType {
         /// [RTCSdpType.offer][1] representation.
         ///
-<<<<<<< HEAD
-        /// [1]: https://www.w3.org/TR/webrtc/#dom-rtcsdptype-offer
-=======
         /// [1]: https://w3.org/TR/webrtc#dom-rtcsdptype-offer
->>>>>>> f7a56a92
         kOffer,
 
         /// [RTCSdpType.pranswer][1] representation.
         ///
-<<<<<<< HEAD
-        /// [1]: https://www.w3.org/TR/webrtc/#dom-rtcsdptype-pranswer
-=======
         /// [1]: https://w3.org/TR/webrtc#dom-rtcsdptype-pranswer
->>>>>>> f7a56a92
         kPrAnswer,
 
         /// [RTCSdpType.answer][1] representation.
         ///
-<<<<<<< HEAD
-        /// [1]: https://www.w3.org/TR/webrtc/#dom-rtcsdptype-answer
-=======
         /// [1]: https://w3.org/TR/webrtc#dom-rtcsdptype-answer
->>>>>>> f7a56a92
         kAnswer,
 
         /// [RTCSdpType.rollback][1] representation.
         ///
-<<<<<<< HEAD
-        /// [1]: https://www.w3.org/TR/webrtc/#dom-rtcsdptype-rollback
+        /// [1]: https://w3.org/TR/webrtc/#dom-rtcsdptype-rollback
         kRollback,
     }
 
     /// [RTCSignalingState] representation.
     ///
-    /// [RTCSignalingState]: https://www.w3.org/TR/webrtc/#state-definitions
+    /// [RTCSignalingState]: https://w3.org/TR/webrtc/#state-definitions
     #[repr(i32)]
     #[derive(Debug, Eq, Hash, PartialEq)]
     pub enum SignalingState {
         /// [RTCSignalingState.stable][1] representation.
         ///
-        /// [1]: https://www.w3.org/TR/webrtc/#dom-rtcsignalingstate-stable
+        /// [1]: https://w3.org/TR/webrtc/#dom-rtcsignalingstate-stable
         kStable,
 
         /// [RTCSignalingState.have-local-offer][1] representation.
         ///
-        /// [1]: https://www.w3.org/TR/webrtc/#dom-rtcsignalingstate-have-local-offer
+        /// [1]: https://w3.org/TR/webrtc/#dom-rtcsignalingstate-have-local-offer
         kHaveLocalOffer,
 
         /// [RTCSignalingState.have-local-pranswer][1] representation.
         ///
-        /// [1]: https://www.w3.org/TR/webrtc/#dom-rtcsignalingstate-have-local-pranswer
+        /// [1]: https://w3.org/TR/webrtc/#dom-rtcsignalingstate-have-local-pranswer
         kHaveLocalPrAnswer,
 
         /// [RTCSignalingState.have-remote-offer][1] representation.
         ///
-        /// [1]: https://www.w3.org/TR/webrtc/#dom-rtcsignalingstate-have-remote-offer
+        /// [1]: https://w3.org/TR/webrtc/#dom-rtcsignalingstate-have-remote-offer
         kHaveRemoteOffer,
 
         /// [RTCSignalingState.have-remote-pranswer][1] representation.
         ///
-        /// [1]: https://www.w3.org/TR/webrtc/#dom-rtcsignalingstate-have-remote-pranswer
+        /// [1]: https://w3.org/TR/webrtc/#dom-rtcsignalingstate-have-remote-pranswer
         kHaveRemotePrAnswer,
 
         /// [RTCSignalingState.closed][1] representation.
         ///
-        /// [1]: https://www.w3.org/TR/webrtc/#dom-rtcsignalingstate-closed
+        /// [1]: https://w3.org/TR/webrtc/#dom-rtcsignalingstate-closed
         kClosed,
-    }
-
-    /// [RTCIceGatheringState] representation.
-    ///
-    /// [RTCIceGatheringState]: https://www.w3.org/TR/webrtc/#dom-rtcicegatheringstate
-    #[repr(i32)]
-    #[derive(Debug, Eq, Hash, PartialEq)]
-    pub enum IceGatheringState {
-        /// [RTCIceGatheringState.new][1] representation.
-        ///
-        /// [1]: https://www.w3.org/TR/webrtc/#dom-rtcicegatheringstate-new
-        kIceGatheringNew,
-
-        /// [RTCIceGatheringState.gathering][1] representation.
-        ///
-        /// [1]: https://www.w3.org/TR/webrtc/#dom-rtcicegatheringstate-gathering
-        kIceGatheringGathering,
-
-        /// [RTCIceGatheringState.complete][1] representation.
-        ///
-        /// [1]: https://www.w3.org/TR/webrtc/#dom-rtcicegatheringstate-complete
-        kIceGatheringComplete,
-    }
-
-    /// [RTCPeerConnectionState] representation.
-    ///
-    /// [RTCPeerConnectionState]: https://www.w3.org/TR/webrtc/#dom-rtcpeerconnectionstate
-    #[repr(i32)]
-    #[derive(Debug, Eq, Hash, PartialEq)]
-    enum PeerConnectionState {
-        /// [RTCPeerConnectionState.new][1] representation.
-        ///
-        /// [1]: https://www.w3.org/TR/webrtc/#dom-rtcpeerconnectionstate-new
-        kNew,
-
-        /// [RTCPeerConnectionState.connecting][1] representation.
-        ///
-        /// [1]: https://www.w3.org/TR/webrtc/#dom-rtcpeerconnectionstate-connecting
-        kConnecting,
-
-        /// [RTCPeerConnectionState.connected][1] representation.
-        ///
-        /// [1]: https://www.w3.org/TR/webrtc/#dom-rtcpeerconnectionstate-connected
-        kConnected,
-
-        /// [RTCPeerConnectionState.disconnected][1] representation.
-        ///
-        /// [1]: https://www.w3.org/TR/webrtc/#dom-rtcpeerconnectionstate-disconnected
-        kDisconnected,
-
-        /// [RTCPeerConnectionState.failed][1] representation.
-        ///
-        /// [1]: https://www.w3.org/TR/webrtc/#dom-rtcpeerconnectionstate-failed
-        kFailed,
-
-        /// [RTCPeerConnectionState.closed][1] representation.
-        ///
-        /// [1]: https://www.w3.org/TR/webrtc/#dom-rtcpeerconnectionstate-closed
-        kClosed,
-    }
-
-    /// [RTCIceConnectionState] representation.
-    ///
-    /// [RTCIceConnectionState]: https://www.w3.org/TR/webrtc/#dom-rtciceconnectionstate
-    #[repr(i32)]
-    #[derive(Debug, Eq, Hash, PartialEq)]
-    enum IceConnectionState {
-        /// [RTCIceConnectionState.new][1] representation.
-        ///
-        /// [1]: https://www.w3.org/TR/webrtc/#dom-rtciceconnectionstate-new
-        kIceConnectionNew,
-
-        /// [RTCIceConnectionState.checking][1] representation.
-        ///
-        /// [1]: https://www.w3.org/TR/webrtc/#dom-rtciceconnectionstate-checking
-        kIceConnectionChecking,
-
-        /// [RTCIceConnectionState.connected][1] representation.
-        ///
-        /// [1]: https://www.w3.org/TR/webrtc/#dom-rtciceconnectionstate-connected
-        kIceConnectionConnected,
-
-        /// [RTCIceConnectionState.completed][1] representation.
-        ///
-        /// [1]: https://www.w3.org/TR/webrtc/#dom-rtciceconnectionstate-completed
-        kIceConnectionCompleted,
-
-        /// [RTCIceConnectionState.failed][1] representation.
-        ///
-        /// [1]: https://www.w3.org/TR/webrtc/#dom-rtciceconnectionstate-failed
-        kIceConnectionFailed,
-
-        /// [RTCIceConnectionState.disconnected][1] representation.
-        ///
-        /// [1]: https://www.w3.org/TR/webrtc/#dom-rtciceconnectionstate-disconnected
-        kIceConnectionDisconnected,
-
-        /// [RTCIceConnectionState.closed][1] representation.
-        ///
-        /// [1]: https://www.w3.org/TR/webrtc/#dom-rtciceconnectionstate-closed
-        kIceConnectionClosed,
-
-        /// Unreachable.
-        kIceConnectionMax,
-=======
-        /// [1]: https://w3.org/TR/webrtc#dom-rtcsdptype-rollback
-        kRollback,
     }
 
     /// Possible variants of a [`VideoFrame`]'s rotation.
@@ -259,7 +118,110 @@
         kVideoRotation_90 = 90,
         kVideoRotation_180 = 180,
         kVideoRotation_270 = 270,
->>>>>>> f7a56a92
+    }
+
+    /// [RTCIceGatheringState] representation.
+    ///
+    /// [RTCIceGatheringState]: https://w3.org/TR/webrtc/#dom-rtcicegatheringstate
+    #[repr(i32)]
+    #[derive(Debug, Eq, Hash, PartialEq)]
+    pub enum IceGatheringState {
+        /// [RTCIceGatheringState.new][1] representation.
+        ///
+        /// [1]: https://w3.org/TR/webrtc/#dom-rtcicegatheringstate-new
+        kIceGatheringNew,
+
+        /// [RTCIceGatheringState.gathering][1] representation.
+        ///
+        /// [1]: https://w3.org/TR/webrtc/#dom-rtcicegatheringstate-gathering
+        kIceGatheringGathering,
+
+        /// [RTCIceGatheringState.complete][1] representation.
+        ///
+        /// [1]: https://w3.org/TR/webrtc/#dom-rtcicegatheringstate-complete
+        kIceGatheringComplete,
+    }
+
+    /// [RTCPeerConnectionState] representation.
+    ///
+    /// [RTCPeerConnectionState]: https://w3.org/TR/webrtc/#dom-rtcpeerconnectionstate
+    #[repr(i32)]
+    #[derive(Debug, Eq, Hash, PartialEq)]
+    enum PeerConnectionState {
+        /// [RTCPeerConnectionState.new][1] representation.
+        ///
+        /// [1]: https://w3.org/TR/webrtc/#dom-rtcpeerconnectionstate-new
+        kNew,
+
+        /// [RTCPeerConnectionState.connecting][1] representation.
+        ///
+        /// [1]: https://w3.org/TR/webrtc/#dom-rtcpeerconnectionstate-connecting
+        kConnecting,
+
+        /// [RTCPeerConnectionState.connected][1] representation.
+        ///
+        /// [1]: https://w3.org/TR/webrtc/#dom-rtcpeerconnectionstate-connected
+        kConnected,
+
+        /// [RTCPeerConnectionState.disconnected][1] representation.
+        ///
+        /// [1]: https://w3.org/TR/webrtc/#dom-rtcpeerconnectionstate-disconnected
+        kDisconnected,
+
+        /// [RTCPeerConnectionState.failed][1] representation.
+        ///
+        /// [1]: https://w3.org/TR/webrtc/#dom-rtcpeerconnectionstate-failed
+        kFailed,
+
+        /// [RTCPeerConnectionState.closed][1] representation.
+        ///
+        /// [1]: https://w3.org/TR/webrtc/#dom-rtcpeerconnectionstate-closed
+        kClosed,
+    }
+
+    /// [RTCIceConnectionState] representation.
+    ///
+    /// [RTCIceConnectionState]: https://w3.org/TR/webrtc/#dom-rtciceconnectionstate
+    #[repr(i32)]
+    #[derive(Debug, Eq, Hash, PartialEq)]
+    enum IceConnectionState {
+        /// [RTCIceConnectionState.new][1] representation.
+        ///
+        /// [1]: https://w3.org/TR/webrtc/#dom-rtciceconnectionstate-new
+        kIceConnectionNew,
+
+        /// [RTCIceConnectionState.checking][1] representation.
+        ///
+        /// [1]: https://w3.org/TR/webrtc/#dom-rtciceconnectionstate-checking
+        kIceConnectionChecking,
+
+        /// [RTCIceConnectionState.connected][1] representation.
+        ///
+        /// [1]: https://w3.org/TR/webrtc/#dom-rtciceconnectionstate-connected
+        kIceConnectionConnected,
+
+        /// [RTCIceConnectionState.completed][1] representation.
+        ///
+        /// [1]: https://w3.org/TR/webrtc/#dom-rtciceconnectionstate-completed
+        kIceConnectionCompleted,
+
+        /// [RTCIceConnectionState.failed][1] representation.
+        ///
+        /// [1]: https://w3.org/TR/webrtc/#dom-rtciceconnectionstate-failed
+        kIceConnectionFailed,
+
+        /// [RTCIceConnectionState.disconnected][1] representation.
+        ///
+        /// [1]: https://w3.org/TR/webrtc/#dom-rtciceconnectionstate-disconnected
+        kIceConnectionDisconnected,
+
+        /// [RTCIceConnectionState.closed][1] representation.
+        ///
+        /// [1]: https://w3.org/TR/webrtc/#dom-rtciceconnectionstate-closed
+        kIceConnectionClosed,
+
+        /// Unreachable.
+        kIceConnectionMax,
     }
 
     #[rustfmt::skip]
@@ -376,7 +338,6 @@
         type SessionDescriptionInterface;
         type SetLocalDescriptionObserver;
         type SetRemoteDescriptionObserver;
-<<<<<<< HEAD
         type SignalingState;
         type IceGatheringState;
         type PeerConnectionState;
@@ -387,12 +348,6 @@
         type CandidatePairChangeEvent;
         type CandidatePair;
 
-        // todo migrate.
-        //type RtpReceiverInterface;
-        //type MediaStreamTrackInterface;
-
-=======
->>>>>>> f7a56a92
 
         /// Creates a default [`RTCConfiguration`].
         pub fn create_default_rtc_configuration()
@@ -411,20 +366,13 @@
 
         /// Creates a new [`PeerConnectionObserver`].
         pub fn create_peer_connection_observer(
-<<<<<<< HEAD
             cb: Box<DynPeerConnectionOnEvent>,
-=======
->>>>>>> f7a56a92
         ) -> UniquePtr<PeerConnectionObserver>;
 
         /// Creates a [`PeerConnectionDependencies`] from the provided
         /// [`PeerConnectionObserver`].
         pub fn create_peer_connection_dependencies(
-<<<<<<< HEAD
             observer: &UniquePtr<PeerConnectionObserver>,
-=======
-            observer: UniquePtr<PeerConnectionObserver>,
->>>>>>> f7a56a92
         ) -> UniquePtr<PeerConnectionDependencies>;
 
         /// Creates a default [`RTCOfferAnswerOptions`].
@@ -458,68 +406,40 @@
             cb: Box<DynSetDescriptionCallback>,
         ) -> UniquePtr<SetRemoteDescriptionObserver>;
 
-<<<<<<< HEAD
-        /// Calls the [`RTCPeerConnection::createOffer()`][1] on the provided
-        /// [`PeerConnectionInterface`].
-        ///
-        /// [1]: https://w3.org/TR/webrtc/#dom-rtcpeerconnection-createoffer
-=======
         /// Calls the [RTCPeerConnection.createOffer()][1] on the provided
         /// [`PeerConnectionInterface`].
         ///
         /// [1]: https://w3.org/TR/webrtc#dom-rtcpeerconnection-createoffer
->>>>>>> f7a56a92
         pub fn create_offer(
             peer: Pin<&mut PeerConnectionInterface>,
             options: &RTCOfferAnswerOptions,
             obs: UniquePtr<CreateSessionDescriptionObserver>,
         );
 
-<<<<<<< HEAD
-        /// Calls the [`RTCPeerConnection::createAnswer()`][1] on the provided
-        /// [`PeerConnectionInterface`].
-        ///
-        /// [1]: https://w3.org/TR/webrtc/#dom-rtcpeerconnection-createanswer
-=======
         /// Calls the [RTCPeerConnection.createAnswer()][1] on the provided
         /// [`PeerConnectionInterface`].
         ///
         /// [1]: https://w3.org/TR/webrtc#dom-rtcpeerconnection-createanswer
->>>>>>> f7a56a92
         pub fn create_answer(
             peer: Pin<&mut PeerConnectionInterface>,
             options: &RTCOfferAnswerOptions,
             obs: UniquePtr<CreateSessionDescriptionObserver>,
         );
 
-<<<<<<< HEAD
-        /// Calls the [`RTCPeerConnection::setLocalDescription()`][1] on the
-        /// provided [`PeerConnectionInterface`].
-        ///
-        /// [1]: https://w3.org/TR/webrtc/#dom-peerconnection-setlocaldescription
-=======
         /// Calls the [RTCPeerConnection.setLocalDescription()][1] on the
         /// provided [`PeerConnectionInterface`].
         ///
         /// [1]: https://w3.org/TR/webrtc#dom-peerconnection-setlocaldescription
->>>>>>> f7a56a92
         pub fn set_local_description(
             peer: Pin<&mut PeerConnectionInterface>,
             desc: UniquePtr<SessionDescriptionInterface>,
             obs: UniquePtr<SetLocalDescriptionObserver>,
         );
 
-<<<<<<< HEAD
-        /// Calls the [`RTCPeerConnection::setRemoteDescription()`][1] on the
-        /// provided [`PeerConnectionInterface`].
-        ///
-        /// [1]: https://w3.org/TR/webrtc/#dom-peerconnection-setremotedescription
-=======
         /// Calls the [RTCPeerConnection.setRemoteDescription()][1] on the
         /// provided [`PeerConnectionInterface`].
         ///
         /// [1]: https://w3.org/TR/webrtc#dom-peerconnection-setremotedescription
->>>>>>> f7a56a92
         pub fn set_remote_description(
             peer: Pin<&mut PeerConnectionInterface>,
             desc: UniquePtr<SessionDescriptionInterface>,
@@ -533,7 +453,6 @@
             kind: SdpType,
             sdp: &CxxString,
         ) -> UniquePtr<SessionDescriptionInterface>;
-<<<<<<< HEAD
 
         /// Converts [`IceCandidateInterface`] to [`UniquePtr<CxxString>`]
         /// # Safety
@@ -547,8 +466,6 @@
         /// Converts [`Candidate`] to [`UniquePtr<CxxString>`]
         #[must_use]
         pub fn candidate_to_string(candidate: &Candidate) -> UniquePtr<CxxString>;
-=======
->>>>>>> f7a56a92
     }
 
     unsafe extern "C++" {
@@ -623,7 +540,45 @@
             track: &AudioTrackInterface,
         ) -> bool;
 
-<<<<<<< HEAD
+        /// Registers the provided [`VideoSinkInterface`] for the given
+        /// [`VideoTrackInterface`].
+        ///
+        /// Used to connect the given [`VideoTrackInterface`] to the underlying
+        /// video engine.
+        pub fn add_or_update_video_sink(
+            track: &VideoTrackInterface,
+            sink: Pin<&mut VideoSinkInterface>,
+        );
+
+        /// Detaches the provided [`VideoSinkInterface`] from the given
+        /// [`VideoTrackInterface`].
+        pub fn remove_video_sink(
+            track: &VideoTrackInterface,
+            sink: Pin<&mut VideoSinkInterface>,
+        );
+
+        /// Creates a new forwarding [`VideoSinkInterface`] backed by the
+        /// provided [`DynOnFrameCallback`].
+        pub fn create_forwarding_video_sink(
+            handler: Box<DynOnFrameCallback>,
+        ) -> UniquePtr<VideoSinkInterface>;
+
+        /// Returns a width of this [`VideoFrame`].
+        #[must_use]
+        pub fn width(self: &VideoFrame) -> i32;
+
+        /// Returns a height of this [`VideoFrame`].
+        #[must_use]
+        pub fn height(self: &VideoFrame) -> i32;
+
+        /// Returns a [`VideoRotation`] of this [`VideoFrame`].
+        #[must_use]
+        pub fn rotation(self: &VideoFrame) -> VideoRotation;
+
+        /// Converts the provided [`webrtc::VideoFrame`] pixels to the `ABGR`
+        /// scheme and writes the result to the provided `buffer`.
+        pub unsafe fn video_frame_to_abgr(frame: &VideoFrame, buffer: *mut u8);
+
         #[must_use]
         pub fn get_candidate_pair(
             event: &CandidatePairChangeEvent,
@@ -651,12 +606,16 @@
         pub fn get_remote_candidate(pair: &CandidatePair) -> &Candidate;
     }
 
-    // This will trigger cxx to generate UniquePtrTarget trait for the
-    // mentioned types.
-    // todo migrate. PR
-    // extern "Rust" {
-    //     fn _touch_rtp_receiver_interface(i: UniquePtr<RtpReceiverInterface>);
-    // }
+    extern "Rust" {
+        type DynOnFrameCallback;
+
+        /// Forwards the given [`webrtc::VideoFrame`] the the provided
+        /// [`DynOnFrameCallback`].
+        pub fn on_frame(
+            cb: &mut DynOnFrameCallback,
+            frame: UniquePtr<VideoFrame>,
+        );
+    }
 
     extern "Rust" {
         type DynSetDescriptionCallback;
@@ -794,7 +753,7 @@
     cb.success();
 }
 
-/// Completes the provided [`DynSetDescriptionCallback`] with an error.
+/// Completes the provided [`DynSetDescriptionCallback`] with the given `error`.
 #[allow(clippy::boxed_local)]
 pub fn set_description_fail(
     mut cb: Box<DynSetDescriptionCallback>,
@@ -911,16 +870,17 @@
 impl TryFrom<&str> for webrtc::SdpType {
     type Error = anyhow::Error;
 
-    fn try_from(value: &str) -> Result<Self, Self::Error> {
-        match value {
-            "offer" => Ok(webrtc::SdpType::kOffer),
-            "answer" => Ok(webrtc::SdpType::kAnswer),
-            "pranswer" => Ok(webrtc::SdpType::kPrAnswer),
-            "rollback" => Ok(webrtc::SdpType::kRollback),
-            _ => Err(anyhow!("Invalid SdpType `{}`", value)),
+    fn try_from(val: &str) -> Result<Self, Self::Error> {
+        match val {
+            "offer" => Ok(Self::kOffer),
+            "answer" => Ok(Self::kAnswer),
+            "pranswer" => Ok(Self::kPrAnswer),
+            "rollback" => Ok(Self::kRollback),
+            v => Err(anyhow!("Invalid `SdpType`: {v}")),
         }
     }
 }
+
 
 impl fmt::Display for webrtc::SdpType {
     fn fmt(&self, f: &mut fmt::Formatter<'_>) -> fmt::Result {
@@ -1009,146 +969,11 @@
             }
             webrtc::PeerConnectionState::kFailed => "failed".to_owned(),
             webrtc::PeerConnectionState::kClosed => "closed".to_owned(),
-=======
-        /// Registers the provided [`VideoSinkInterface`] for the given
-        /// [`VideoTrackInterface`].
-        ///
-        /// Used to connect the given [`VideoTrackInterface`] to the underlying
-        /// video engine.
-        pub fn add_or_update_video_sink(
-            track: &VideoTrackInterface,
-            sink: Pin<&mut VideoSinkInterface>,
-        );
-
-        /// Detaches the provided [`VideoSinkInterface`] from the given
-        /// [`VideoTrackInterface`].
-        pub fn remove_video_sink(
-            track: &VideoTrackInterface,
-            sink: Pin<&mut VideoSinkInterface>,
-        );
-
-        /// Creates a new forwarding [`VideoSinkInterface`] backed by the
-        /// provided [`DynOnFrameCallback`].
-        pub fn create_forwarding_video_sink(
-            handler: Box<DynOnFrameCallback>,
-        ) -> UniquePtr<VideoSinkInterface>;
-
-        /// Returns a width of this [`VideoFrame`].
-        #[must_use]
-        pub fn width(self: &VideoFrame) -> i32;
-
-        /// Returns a height of this [`VideoFrame`].
-        #[must_use]
-        pub fn height(self: &VideoFrame) -> i32;
-
-        /// Returns a [`VideoRotation`] of this [`VideoFrame`].
-        #[must_use]
-        pub fn rotation(self: &VideoFrame) -> VideoRotation;
-
-        /// Converts the provided [`webrtc::VideoFrame`] pixels to the `ABGR`
-        /// scheme and writes the result to the provided `buffer`.
-        pub unsafe fn video_frame_to_abgr(frame: &VideoFrame, buffer: *mut u8);
-    }
-
-    extern "Rust" {
-        type DynOnFrameCallback;
-
-        /// Forwards the given [`webrtc::VideoFrame`] the the provided
-        /// [`DynOnFrameCallback`].
-        pub fn on_frame(
-            cb: &mut DynOnFrameCallback,
-            frame: UniquePtr<VideoFrame>,
-        );
-    }
-
-    extern "Rust" {
-        type DynSetDescriptionCallback;
-        type DynCreateSdpCallback;
-
-        /// Successfully completes the provided [`DynSetDescriptionCallback`].
-        pub fn create_sdp_success(
-            cb: Box<DynCreateSdpCallback>,
-            sdp: &CxxString,
-            kind: SdpType,
-        );
-
-        /// Completes the provided [`DynCreateSdpCallback`] with an error.
-        pub fn create_sdp_fail(
-            cb: Box<DynCreateSdpCallback>,
-            error: &CxxString,
-        );
-
-        /// Successfully completes the provided [`DynSetDescriptionCallback`].
-        pub fn set_description_success(cb: Box<DynSetDescriptionCallback>);
-
-        /// Completes the provided [`DynSetDescriptionCallback`] with an error.
-        pub fn set_description_fail(
-            cb: Box<DynSetDescriptionCallback>,
-            error: &CxxString,
-        );
-
-    }
-}
-
-/// Successfully completes the provided [`DynSetDescriptionCallback`].
-#[allow(clippy::boxed_local)]
-pub fn create_sdp_success(
-    mut cb: Box<DynCreateSdpCallback>,
-    sdp: &CxxString,
-    kind: webrtc::SdpType,
-) {
-    cb.success(sdp, kind);
-}
-
-/// Completes the provided [`DynCreateSdpCallback`] with an error.
-#[allow(clippy::boxed_local)]
-pub fn create_sdp_fail(mut cb: Box<DynCreateSdpCallback>, error: &CxxString) {
-    cb.fail(error);
-}
-
-/// Successfully completes the provided [`DynSetDescriptionCallback`].
-#[allow(clippy::boxed_local)]
-pub fn set_description_success(mut cb: Box<DynSetDescriptionCallback>) {
-    cb.success();
-}
-
-/// Completes the provided [`DynSetDescriptionCallback`] with the given `error`.
-#[allow(clippy::boxed_local)]
-pub fn set_description_fail(
-    mut cb: Box<DynSetDescriptionCallback>,
-    error: &CxxString,
-) {
-    cb.fail(error);
-}
-
-impl TryFrom<&str> for webrtc::SdpType {
-    type Error = anyhow::Error;
-
-    fn try_from(val: &str) -> Result<Self, Self::Error> {
-        match val {
-            "offer" => Ok(Self::kOffer),
-            "answer" => Ok(Self::kAnswer),
-            "pranswer" => Ok(Self::kPrAnswer),
-            "rollback" => Ok(Self::kRollback),
-            v => Err(anyhow!("Invalid `SdpType`: {v}")),
-        }
-    }
-}
-
-impl fmt::Display for webrtc::SdpType {
-    fn fmt(&self, f: &mut fmt::Formatter<'_>) -> fmt::Result {
-        match *self {
-            webrtc::SdpType::kOffer => write!(f, "offer"),
-            webrtc::SdpType::kAnswer => write!(f, "answer"),
-            webrtc::SdpType::kPrAnswer => write!(f, "pranswer"),
-            webrtc::SdpType::kRollback => write!(f, "rollback"),
->>>>>>> f7a56a92
             _ => unreachable!(),
         }
     }
 }
 
-<<<<<<< HEAD
 // migrate to new PR.
 // fn _touch_rtp_receiver_interface(_: UniquePtr<webrtc::RtpReceiverInterface>) {}
 /// Creates [`MediaStreamTrackInterfaceWrap`].
@@ -1165,10 +990,10 @@
     candidate: UniquePtr<Candidate>,
 ) -> webrtc::CandidateWrap {
     webrtc::CandidateWrap { c: candidate }
-=======
+}
+
 /// Forwards the given [`webrtc::VideoFrame`] the the provided
 /// [`DynOnFrameCallback`].
 fn on_frame(cb: &mut DynOnFrameCallback, frame: UniquePtr<webrtc::VideoFrame>) {
     cb.on_frame(frame);
->>>>>>> f7a56a92
 }