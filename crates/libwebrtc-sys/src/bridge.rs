--- conflicted
+++ resolved
@@ -1,8 +1,5 @@
 use cxx::CxxString;
-<<<<<<< HEAD
-=======
-
->>>>>>> e3a7b7d0
+
 #[allow(clippy::expl_impl_clone_on_copy, clippy::items_after_statements)]
 #[cxx::bridge(namespace = "bridge")]
 pub(crate) mod webrtc {
@@ -67,7 +64,7 @@
 
         /// Creates a default [`TaskQueueFactory`] based on the current
         /// platform.
-        #[namespace = "webrtc"]   
+        #[namespace = "webrtc"]
         #[cxx_name = "CreateDefaultTaskQueueFactory"]
         pub fn create_default_task_queue_factory()
             -> UniquePtr<TaskQueueFactory>;
@@ -153,42 +150,17 @@
     extern "Rust" {
         type SetLocalRemoteDescriptionCallBack;
         type CreateOfferAnswerCallback;
-<<<<<<< HEAD
-        type PeerConnectionEventsCallBack;
-
-        pub fn peer_connection_events_call_back_on_event(
-            cb: &mut PeerConnectionEventsCallBack,
-            event: &CxxString,
-        );
-=======
->>>>>>> e3a7b7d0
 
         /// Calling in `CreateSessionDescriptionObserver`,
         /// when `CreateOffer/Answer` is success.
         pub fn success_sdp(
-<<<<<<< HEAD
-            cb: &CreateOfferAnswerCallback,
-=======
             cb: &mut CreateOfferAnswerCallback,
->>>>>>> e3a7b7d0
             sdp: &CxxString,
             type_: &CxxString,
         );
 
         /// Calling in `CreateSessionDescriptionObserver`,
         /// when `CreateOffer/Answer` is fail.
-<<<<<<< HEAD
-        pub fn fail_sdp(cb: &CreateOfferAnswerCallback, error: &CxxString);
-
-        /// Calling in `SetLocalDescriptionObserverInterface`,
-        /// when SetLocalRemoteDescription` is success.
-        pub fn success_set_description(cb: &SetLocalRemoteDescriptionCallBack);
-
-        /// Calling in `SetRemoteDescriptionObserverInterface`,
-        /// when SetLocalRemoteDescription` is success.
-        pub fn fail_set_description(
-            cb: &SetLocalRemoteDescriptionCallBack,
-=======
         pub fn fail_sdp(cb: &mut CreateOfferAnswerCallback, error: &CxxString);
 
         /// Calling in `SetLocal/RemoteDescriptionObserver`,
@@ -201,7 +173,6 @@
         /// when `SetLocal/RemoteDescription` is success.
         pub fn fail_set_description(
             cb: &mut SetLocalRemoteDescriptionCallBack,
->>>>>>> e3a7b7d0
             error: &CxxString,
         );
 
@@ -223,13 +194,8 @@
         type RTCOfferAnswerOptions;
         type SdpType;
         type SessionDescriptionInterface;
-<<<<<<< HEAD
-        type SetLocalDescriptionObserverInterface;
-        type SetRemoteDescriptionObserverInterface;
-=======
         type SetLocalDescriptionObserver;
         type SetRemoteDescriptionObserver;
->>>>>>> e3a7b7d0
         type VideoDecoderFactory;
         type VideoEncoderFactory;
 
@@ -291,7 +257,6 @@
 
         /// Creates a [`PeerConnectionObserver`].
         pub fn create_peer_connection_observer(
-            cb: Box<PeerConnectionEventsCallBack>,
         ) -> UniquePtr<PeerConnectionObserver>;
 
         /// Creates a [`PeerConnectionDependencies`].
@@ -317,17 +282,6 @@
             cb: Box<CreateOfferAnswerCallback>,
         ) -> UniquePtr<CreateSessionDescriptionObserver>;
 
-<<<<<<< HEAD
-        /// Creates a [`SetLocalDescriptionObserverInterface`].
-        pub fn create_set_local_description_observer_interface(
-            cb: Box<SetLocalRemoteDescriptionCallBack>,
-        ) -> UniquePtr<SetLocalDescriptionObserverInterface>;
-
-        /// Creates a [`SetRemoteDescriptionObserverInterface`].
-        pub fn create_set_remote_description_observer_interface(
-            cb: Box<SetLocalRemoteDescriptionCallBack>,
-        ) -> UniquePtr<SetRemoteDescriptionObserverInterface>;
-=======
         /// Creates a [`SetLocalDescriptionObserver`].
         pub fn create_set_local_description_observer(
             cb: Box<SetLocalRemoteDescriptionCallBack>,
@@ -337,7 +291,6 @@
         pub fn create_set_remote_description_observer(
             cb: Box<SetLocalRemoteDescriptionCallBack>,
         ) -> UniquePtr<SetRemoteDescriptionObserver>;
->>>>>>> e3a7b7d0
 
         /// Calls `peer_connection_interface`->CreateOffer.
         pub fn create_offer(
@@ -448,40 +401,21 @@
 
 /// Trait for `CreateSessionDescriptionObserver` callbacks.
 pub trait CreateSdpCallback {
-<<<<<<< HEAD
-    fn success(&self, sdp: &CxxString, type_: &CxxString);
-    fn fail(&self, error: &CxxString);
-=======
     fn success(&mut self, sdp: &CxxString, type_: &CxxString);
     fn fail(&mut self, error: &CxxString);
->>>>>>> e3a7b7d0
 }
 /// `CreateOfferAnswerCallback` used for double box, for extern Rust.
 pub type CreateOfferAnswerCallback = Box<dyn CreateSdpCallback>;
 
 /// Calls when `CreateOffer/Answer` is success.
 pub fn success_sdp(
-<<<<<<< HEAD
-    cb: &CreateOfferAnswerCallback,
-=======
     cb: &mut CreateOfferAnswerCallback,
->>>>>>> e3a7b7d0
     sdp: &CxxString,
     type_: &CxxString,
 ) {
     cb.success(sdp, type_);
 }
 /// Calls when `CreateOffer/Answer` is fail.
-<<<<<<< HEAD
-pub fn fail_sdp(cb: &CreateOfferAnswerCallback, error: &CxxString) {
-    cb.fail(error);
-}
-
-/// Trait for `SetLocalDescriptionObserverInterface` callbacks.
-pub trait SetDescriptionCallback {
-    fn success(&self);
-    fn fail(&self, error: &CxxString);
-=======
 pub fn fail_sdp(cb: &mut CreateOfferAnswerCallback, error: &CxxString) {
     cb.fail(error);
 }
@@ -490,54 +424,27 @@
 pub trait SetDescriptionCallback {
     fn success(&mut self);
     fn fail(&mut self, error: &CxxString);
->>>>>>> e3a7b7d0
 }
 /// `SetLocalRemoteDescriptionCallBack` used for double box, for extern Rust.
 pub type SetLocalRemoteDescriptionCallBack = Box<dyn SetDescriptionCallback>;
 /// Calls in `OnSetLocalDescriptionComplete`
 /// when `SetLocalRemoteDescription` is success.
-<<<<<<< HEAD
-pub fn success_set_description(cb: &SetLocalRemoteDescriptionCallBack) {
-=======
 pub fn success_set_description(cb: &mut SetLocalRemoteDescriptionCallBack) {
->>>>>>> e3a7b7d0
     cb.success();
 }
 /// Calls in `OnSetLocalDescriptionComplete`
 /// when `SetLocalRemoteDescription` is fail.
 pub fn fail_set_description(
-<<<<<<< HEAD
-    cb: &SetLocalRemoteDescriptionCallBack,
-=======
     cb: &mut SetLocalRemoteDescriptionCallBack,
->>>>>>> e3a7b7d0
     error: &CxxString,
 ) {
     cb.fail(error);
 }
 
-<<<<<<< HEAD
-pub trait PeerEventCallBack {
-    fn on_event(&mut self, event: &CxxString);
-}
-pub type PeerConnectionEventsCallBack = Box<dyn PeerEventCallBack>;
-pub fn peer_connection_events_call_back_on_event(
-    cb: &mut PeerConnectionEventsCallBack,
-    event: &CxxString,
-) {
-    cb.on_event(event);
-}
-
 impl TryFrom<&str> for webrtc::SdpType {
     type Error = anyhow::Error;
 
-    /// Implement TryFrom<&str>.
-=======
-impl TryFrom<&str> for webrtc::SdpType {
-    type Error = anyhow::Error;
-
     /// Implement TryFrom<&str> for `SdpType`.
->>>>>>> e3a7b7d0
     fn try_from(value: &str) -> Result<Self, Self::Error> {
         match value {
             "offer" => Ok(webrtc::SdpType::kOffer),
