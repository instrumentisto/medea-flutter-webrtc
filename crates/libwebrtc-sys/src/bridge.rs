use std::fmt;

use anyhow::anyhow;
use cxx::{CxxString, CxxVector, UniquePtr};

use crate::{
    CreateSdpCallback, OnFrameCallback, PeerConnectionEventsHandler,
    SetDescriptionCallback,
};

/// [`CreateSdpCallback`] transferable to the C++ side.
type DynCreateSdpCallback = Box<dyn CreateSdpCallback>;

/// [`SetDescriptionCallback`] transferable to the C++ side.
type DynSetDescriptionCallback = Box<dyn SetDescriptionCallback>;

/// [`OnFrameCallback`] transferable to the C++ side.
type DynOnFrameCallback = Box<dyn OnFrameCallback>;

/// [`PeerConnectionEventsHandler`] transferable to the C++ side.
type DynPeerConnectionEventsHandler = Box<dyn PeerConnectionEventsHandler>;

#[allow(
    clippy::expl_impl_clone_on_copy,
    clippy::items_after_statements,
    clippy::ptr_as_ptr
)]
#[cxx::bridge(namespace = "bridge")]
pub(crate) mod webrtc {
    /// Possible kinds of audio devices implementation.
    #[derive(Debug, Eq, Hash, PartialEq)]
    #[repr(i32)]
    pub enum AudioLayer {
        kPlatformDefaultAudio = 0,
        kWindowsCoreAudio,
        kWindowsCoreAudio2,
        kLinuxAlsaAudio,
        kLinuxPulseAudio,
        kAndroidJavaAudio,
        kAndroidOpenSLESAudio,
        kAndroidJavaInputAndOpenSLESOutputAudio,
        kAndroidAAudioAudio,
        kAndroidJavaInputAndAAudioOutputAudio,
        kDummyAudio,
    }

    /// [RTCSdpType] representation.
    ///
    /// [RTCSdpType]: https://w3.org/TR/webrtc#dom-rtcsdptype
    #[derive(Debug, Eq, Hash, PartialEq)]
    #[repr(i32)]
    pub enum SdpType {
        /// [RTCSdpType.offer][1] representation.
        ///
        /// [1]: https://w3.org/TR/webrtc#dom-rtcsdptype-offer
        kOffer,

        /// [RTCSdpType.pranswer][1] representation.
        ///
        /// [1]: https://w3.org/TR/webrtc#dom-rtcsdptype-pranswer
        kPrAnswer,

        /// [RTCSdpType.answer][1] representation.
        ///
        /// [1]: https://w3.org/TR/webrtc#dom-rtcsdptype-answer
        kAnswer,

        /// [RTCSdpType.rollback][1] representation.
        ///
        /// [1]: https://w3.org/TR/webrtc#dom-rtcsdptype-rollback
        kRollback,
    }

    /// Possible variants of a [`RtpTransceiverInterface`] `media type`.
    #[repr(i32)]
    #[derive(Debug, Eq, Hash, PartialEq)]
    pub enum MediaType {
        MEDIA_TYPE_AUDIO = 0,
        MEDIA_TYPE_VIDEO,
        MEDIA_TYPE_DATA,
        MEDIA_TYPE_UNSUPPORTED,
    }

    /// Possible variants of a [`RtpTransceiverInterface`]'s `direction`.
    #[repr(i32)]
    #[derive(Debug, Eq, Hash, PartialEq)]
    pub enum RtpTransceiverDirection {
        kSendRecv = 0,
        kSendOnly,
        kRecvOnly,
        kInactive,
        kStopped,
    }

    /// Possible variants of a [`VideoFrame`]'s rotation.
    #[derive(Clone, Copy, Debug, Eq, Hash, PartialEq)]
    #[repr(i32)]
    pub enum VideoRotation {
        kVideoRotation_0 = 0,
        kVideoRotation_90 = 90,
        kVideoRotation_180 = 180,
        kVideoRotation_270 = 270,
    }

    pub struct TransceiverWrapper {
        pub ptr: UniquePtr<RtpTransceiverInterface>,
    }

    /// [RTCSignalingState] representation.
    ///
    /// [RTCSignalingState]: https://w3.org/TR/webrtc#state-definitions
    #[derive(Debug, Eq, Hash, PartialEq)]
    #[repr(i32)]
    pub enum SignalingState {
        /// [RTCSignalingState.stable][1] representation.
        ///
        /// [1]: https://w3.org/TR/webrtc#dom-rtcsignalingstate-stable
        kStable,

        /// [RTCSignalingState.have-local-offer][1] representation.
        ///
        /// [1]: https://w3.org/TR/webrtc#dom-rtcsignalingstate-have-local-offer
        kHaveLocalOffer,

        /// [RTCSignalingState.have-local-pranswer][1] representation.
        ///
        /// [1]: https://tinyurl.com/have-local-pranswer
        kHaveLocalPrAnswer,

        /// [RTCSignalingState.have-remote-offer][1] representation.
        ///
        /// [1]: https://tinyurl.com/have-remote-offer
        kHaveRemoteOffer,

        /// [RTCSignalingState.have-remote-pranswer][1] representation.
        ///
        /// [1]: https://tinyurl.com/have-remote-pranswer
        kHaveRemotePrAnswer,

        /// [RTCSignalingState.closed][1] representation.
        ///
        /// [1]: https://w3.org/TR/webrtc#dom-rtcsignalingstate-closed
        kClosed,
    }

    /// [RTCIceGatheringState][1] representation.
    ///
    /// [1]: https://w3.org/TR/webrtc#dom-rtcicegatheringstate
    #[derive(Debug, Eq, Hash, PartialEq)]
    #[repr(i32)]
    pub enum IceGatheringState {
        /// [RTCIceGatheringState.new][1] representation.
        ///
        /// [1]: https://w3.org/TR/webrtc#dom-rtcicegatheringstate-new
        kIceGatheringNew,

        /// [RTCIceGatheringState.gathering][1] representation.
        ///
        /// [1]: https://w3.org/TR/webrtc#dom-rtcicegatheringstate-gathering
        kIceGatheringGathering,

        /// [RTCIceGatheringState.complete][1] representation.
        ///
        /// [1]: https://w3.org/TR/webrtc#dom-rtcicegatheringstate-complete
        kIceGatheringComplete,
    }

    /// [RTCPeerConnectionState][1] representation.
    ///
    /// [1]: https://w3.org/TR/webrtc#dom-rtcpeerconnectionstate
    #[derive(Debug, Eq, Hash, PartialEq)]
    #[repr(i32)]
    pub enum PeerConnectionState {
        /// [RTCPeerConnectionState.new][1] representation.
        ///
        /// [1]: https://w3.org/TR/webrtc#dom-rtcpeerconnectionstate-new
        kNew,

        /// [RTCPeerConnectionState.connecting][1] representation.
        ///
        /// [1]: https://w3.org/TR/webrtc#dom-rtcpeerconnectionstate-connecting
        kConnecting,

        /// [RTCPeerConnectionState.connected][1] representation.
        ///
        /// [1]: https://w3.org/TR/webrtc#dom-rtcpeerconnectionstate-connected
        kConnected,

        /// [RTCPeerConnectionState.disconnected][1] representation.
        ///
        /// [1]: https://tinyurl.com/connectionstate-disconnected
        kDisconnected,

        /// [RTCPeerConnectionState.failed][1] representation.
        ///
        /// [1]: https://w3.org/TR/webrtc#dom-rtcpeerconnectionstate-failed
        kFailed,

        /// [RTCPeerConnectionState.closed][1] representation.
        ///
        /// [1]: https://w3.org/TR/webrtc#dom-rtcpeerconnectionstate-closed
        kClosed,
    }

    /// [RTCIceConnectionState][1] representation.
    ///
    /// [1]: https://w3.org/TR/webrtc#dom-rtciceconnectionstate
    #[derive(Debug, Eq, Hash, PartialEq)]
    #[repr(i32)]
    pub enum IceConnectionState {
        /// [RTCIceConnectionState.new][1] representation.
        ///
        /// [1]: https://w3.org/TR/webrtc#dom-rtciceconnectionstate-new
        kIceConnectionNew,

        /// [RTCIceConnectionState.checking][1] representation.
        ///
        /// [1]: https://w3.org/TR/webrtc#dom-rtciceconnectionstate-checking
        kIceConnectionChecking,

        /// [RTCIceConnectionState.connected][1] representation.
        ///
        /// [1]: https://w3.org/TR/webrtc#dom-rtciceconnectionstate-connected
        kIceConnectionConnected,

        /// [RTCIceConnectionState.completed][1] representation.
        ///
        /// [1]: https://w3.org/TR/webrtc#dom-rtciceconnectionstate-completed
        kIceConnectionCompleted,

        /// [RTCIceConnectionState.failed][1] representation.
        ///
        /// [1]: https://w3.org/TR/webrtc#dom-rtciceconnectionstate-failed
        kIceConnectionFailed,

        /// [RTCIceConnectionState.disconnected][1] representation.
        ///
        /// [1]: https://w3.org/TR/webrtc#dom-rtciceconnectionstate-disconnected
        kIceConnectionDisconnected,

        /// [RTCIceConnectionState.closed][1] representation.
        ///
        /// [1]: https://w3.org/TR/webrtc#dom-rtciceconnectionstate-closed
        kIceConnectionClosed,

        /// Non-spec-compliant variant.
        ///
        /// [`libwertc` states that it's unreachable][1].
        ///
        /// [1]: https://tinyurl.com/kIceConnectionMax-unreachable
        kIceConnectionMax,
    }

    #[rustfmt::skip]
    unsafe extern "C++" {
        include!("libwebrtc-sys/include/bridge.h");

        type PeerConnectionFactoryInterface;
        type TaskQueueFactory;
        type Thread;

        /// Creates a default [`TaskQueueFactory`] based on the current
        /// platform.
        #[namespace = "webrtc"]
        #[cxx_name = "CreateDefaultTaskQueueFactory"]
        pub fn create_default_task_queue_factory()
            -> UniquePtr<TaskQueueFactory>;

        /// Creates a new [`Thread`].
        pub fn create_thread() -> UniquePtr<Thread>;

        /// Starts the current [`Thread`].
        #[cxx_name = "Start"]
        pub fn start_thread(self: Pin<&mut Thread>) -> bool;

        /// Creates a new [`PeerConnectionFactoryInterface`].
        pub fn create_peer_connection_factory(
            network_thread: &UniquePtr<Thread>,
            worker_thread: &UniquePtr<Thread>,
            signaling_thread: &UniquePtr<Thread>,
            default_adm: &UniquePtr<AudioDeviceModule>,
        ) -> UniquePtr<PeerConnectionFactoryInterface>;
    }

    unsafe extern "C++" {
        type AudioDeviceModule;
        type AudioLayer;

        /// Creates a new [`AudioDeviceModule`] for the given [`AudioLayer`].
        pub fn create_audio_device_module(
            audio_layer: AudioLayer,
            task_queue_factory: Pin<&mut TaskQueueFactory>,
        ) -> UniquePtr<AudioDeviceModule>;

        /// Initializes the given [`AudioDeviceModule`].
        pub fn init_audio_device_module(
            audio_device_module: &AudioDeviceModule,
        ) -> i32;

        /// Returns count of available audio playout devices.
        pub fn playout_devices(audio_device_module: &AudioDeviceModule) -> i16;

        /// Returns count of available audio recording devices.
        pub fn recording_devices(
            audio_device_module: &AudioDeviceModule,
        ) -> i16;

        /// Writes device info to the provided `name` and `id` for the given
        /// audio playout device `index`.
        pub fn playout_device_name(
            audio_device_module: &AudioDeviceModule,
            index: i16,
            name: &mut String,
            id: &mut String,
        ) -> i32;

        /// Writes device info to the provided `name` and `id` for the given
        /// audio recording device `index`.
        pub fn recording_device_name(
            audio_device_module: &AudioDeviceModule,
            index: i16,
            name: &mut String,
            id: &mut String,
        ) -> i32;

        /// Specifies which microphone to use for recording audio using an
        /// index retrieved by the corresponding enumeration method which is
        /// [`AudiDeviceModule::RecordingDeviceName`].
        pub fn set_audio_recording_device(
            audio_device_module: &AudioDeviceModule,
            index: u16,
        ) -> i32;
    }

    unsafe extern "C++" {
        type VideoDeviceInfo;

        /// Creates a new [`VideoDeviceInfo`].
        pub fn create_video_device_info() -> UniquePtr<VideoDeviceInfo>;

        /// Returns count of a video recording devices.
        #[namespace = "webrtc"]
        #[cxx_name = "NumberOfDevices"]
        pub fn number_of_video_devices(self: Pin<&mut VideoDeviceInfo>) -> u32;

        /// Writes device info to the provided `name` and `id` for the given
        /// video device `index`.
        pub fn video_device_name(
            device_info: Pin<&mut VideoDeviceInfo>,
            index: u32,
            name: &mut String,
            id: &mut String,
        ) -> i32;
    }

    #[rustfmt::skip]
    unsafe extern "C++" {
        #[namespace = "cricket"]
        pub type Candidate;
        #[namespace = "cricket"]
        pub type CandidatePairChangeEvent;
        pub type IceCandidateInterface;
        #[namespace = "cricket"]
        type CandidatePair;
        type CreateSessionDescriptionObserver;
        type IceConnectionState;
        type IceGatheringState;
        type PeerConnectionDependencies;
        type PeerConnectionInterface;
        type PeerConnectionObserver;
        type PeerConnectionState;
        type RTCConfiguration;
        type RTCOfferAnswerOptions;
        type SdpType;
        type SessionDescriptionInterface;
        type SetLocalDescriptionObserver;
        type SetRemoteDescriptionObserver;
        type SignalingState;

        type MediaType;
        type RtpTransceiverDirection;
        type RtpTransceiverInterface;
        type RtpSenderInterface;

        /// Creates a default [`RTCConfiguration`].
        pub fn create_default_rtc_configuration()
            -> UniquePtr<RTCConfiguration>;

        /// Creates a new [`PeerConnectionInterface`].
        ///
        /// If creation fails then an error will be written to the provided
        /// `error` and the returned [`UniquePtr`] will be `null`.
        pub fn create_peer_connection_or_error(
            peer_connection_factory: Pin<&mut PeerConnectionFactoryInterface>,
            conf: &RTCConfiguration,
            deps: UniquePtr<PeerConnectionDependencies>,
            error: &mut String,
        ) -> UniquePtr<PeerConnectionInterface>;

        /// Creates a new [`PeerConnectionObserver`].
        pub fn create_peer_connection_observer(
            cb: Box<DynPeerConnectionEventsHandler>,
        ) -> UniquePtr<PeerConnectionObserver>;

        /// Creates a [`PeerConnectionDependencies`] from the provided
        /// [`PeerConnectionObserver`].
        pub fn create_peer_connection_dependencies(
            observer: &UniquePtr<PeerConnectionObserver>,
        ) -> UniquePtr<PeerConnectionDependencies>;

        /// Creates a default [`RTCOfferAnswerOptions`].
        pub fn create_default_rtc_offer_answer_options(
        ) -> UniquePtr<RTCOfferAnswerOptions>;

        /// Creates a new [`RTCOfferAnswerOptions`] from the provided options.
        pub fn create_rtc_offer_answer_options(
            offer_to_receive_video: i32,
            offer_to_receive_audio: i32,
            voice_activity_detection: bool,
            ice_restart: bool,
            use_rtp_mux: bool,
        ) -> UniquePtr<RTCOfferAnswerOptions>;

        /// Creates a new [`CreateSessionDescriptionObserver`] from the
        /// provided [`DynCreateSdpCallback`].
        pub fn create_create_session_observer(
            cb: Box<DynCreateSdpCallback>,
        ) -> UniquePtr<CreateSessionDescriptionObserver>;

        /// Creates a new [`SetLocalDescriptionObserver`] from the provided
        /// [`DynSetDescriptionCallback`].
        pub fn create_set_local_description_observer(
            cb: Box<DynSetDescriptionCallback>,
        ) -> UniquePtr<SetLocalDescriptionObserver>;

        /// Creates a new [`SetRemoteDescriptionObserver`] from the provided
        /// [`DynSetDescriptionCallback`].
        pub fn create_set_remote_description_observer(
            cb: Box<DynSetDescriptionCallback>,
        ) -> UniquePtr<SetRemoteDescriptionObserver>;

        /// Calls the [RTCPeerConnection.createOffer()][1] on the provided
        /// [`PeerConnectionInterface`].
        ///
        /// [1]: https://w3.org/TR/webrtc#dom-rtcpeerconnection-createoffer
        pub fn create_offer(
            peer: Pin<&mut PeerConnectionInterface>,
            options: &RTCOfferAnswerOptions,
            obs: UniquePtr<CreateSessionDescriptionObserver>,
        );

        /// Calls the [RTCPeerConnection.createAnswer()][1] on the provided
        /// [`PeerConnectionInterface`].
        ///
        /// [1]: https://w3.org/TR/webrtc#dom-rtcpeerconnection-createanswer
        pub fn create_answer(
            peer: Pin<&mut PeerConnectionInterface>,
            options: &RTCOfferAnswerOptions,
            obs: UniquePtr<CreateSessionDescriptionObserver>,
        );

        /// Calls the [RTCPeerConnection.setLocalDescription()][1] on the
        /// provided [`PeerConnectionInterface`].
        ///
        /// [1]: https://w3.org/TR/webrtc#dom-peerconnection-setlocaldescription
        pub fn set_local_description(
            peer: Pin<&mut PeerConnectionInterface>,
            desc: UniquePtr<SessionDescriptionInterface>,
            obs: UniquePtr<SetLocalDescriptionObserver>,
        );

        /// Calls the [RTCPeerConnection.setRemoteDescription()][1] on the
        /// provided [`PeerConnectionInterface`].
        ///
        /// [1]: https://w3.org/TR/webrtc#dom-peerconnection-setremotedescription
        pub fn set_remote_description(
            peer: Pin<&mut PeerConnectionInterface>,
            desc: UniquePtr<SessionDescriptionInterface>,
            obs: UniquePtr<SetRemoteDescriptionObserver>,
        );

        /// Creates a new [`SessionDescriptionInterface`].
        #[namespace = "webrtc"]
        #[cxx_name = "CreateSessionDescription"]
        pub fn create_session_description(
            kind: SdpType,
            sdp: &CxxString,
        ) -> UniquePtr<SessionDescriptionInterface>;

        /// Returns the spec-compliant string representation of the provided
        /// [`IceCandidateInterface`].
        ///
        /// # Safety
        ///
        /// `candidate` must be a valid [`IceCandidateInterface`] pointer.
        #[must_use]
        pub unsafe fn ice_candidate_interface_to_string(
            candidate: *const IceCandidateInterface
        ) -> UniquePtr<CxxString>;

        /// Returns the spec-compliant string representation of the provided
        /// [`Candidate`].
        #[must_use]
        pub fn candidate_to_string(candidate: &Candidate) -> UniquePtr<CxxString>;

        /// Adds a new [`RTCRtpTransceiver`][1] to some [`PeerConnectionInterface`]. The [`RTCRtpTransceiver`][1]
        /// interface represents a combination of a [`RTCRtpSender`][2] and
        /// a [`RTCRtpReceiver`][3].
        ///
        /// [1]: https://tinyurl.com/2p88ajym
        /// [2]: https://tinyurl.com/mr37vbjy
        /// [3]: https://tinyurl.com/zfmc7ph3
        pub fn add_transceiver(
            peer_connection_interface: Pin<&mut PeerConnectionInterface>,
            media_type: MediaType,
            direction: RtpTransceiverDirection
        ) -> UniquePtr<RtpTransceiverInterface>;

        /// Gets information about [`PeerConnectionInterface`]'s [`RTCRtpTransceiver`][1]s.
        ///
        /// [1]: https://tinyurl.com/2p88ajym
        pub fn get_transceivers(peer_connection_interface: &PeerConnectionInterface) -> Vec<TransceiverWrapper>;

        /// Gets [`Transceiver`]'s `mid`.
        pub fn get_transceiver_mid(transceiver: &RtpTransceiverInterface) -> String;

<<<<<<< HEAD
        pub fn get_stransceiver_type(transceiver: &RtpTransceiverInterface) -> MediaType;

        /// Gets the [`Transceiver`]'s `pointer` as `usize`, used to compare [`Transceiver`]s.
        pub fn get_transceiver_ptr(transceiver: &RtpTransceiverInterface) -> usize;

=======
>>>>>>> 7be128b2
        /// Gets the [`Transceiver`]'s [`RtpTransceiverDirection`].
        pub fn get_transceiver_direction(transceiver: &RtpTransceiverInterface) -> RtpTransceiverDirection;

        /// Sets some [`RtpTransceiverDirection`] to the [`Transceiver`].
        pub fn set_transceiver_direction(transceiver: &RtpTransceiverInterface, new_direction: RtpTransceiverDirection, error: &mut String);

        /// Stops the [`Transceiver`].
        pub fn stop_transceiver(transceiver: &RtpTransceiverInterface, error: &mut String);

        pub fn get_sender(transceiver: &RtpTransceiverInterface) -> UniquePtr<RtpSenderInterface>;

        pub fn set_sender_video_track(transceiver: &RtpSenderInterface, track: &VideoTrackInterface) -> bool;

        pub fn set_sender_audio_track(transceiver: &RtpSenderInterface, track: &AudioTrackInterface) -> bool;
    }

    unsafe extern "C++" {
        type AudioSourceInterface;
        type AudioTrackInterface;
        type MediaStreamInterface;
        type VideoTrackInterface;
        type VideoTrackSourceInterface;
        #[namespace = "webrtc"]
        pub type VideoFrame;
        type VideoSinkInterface;
        type VideoRotation;

        /// Creates a new [`VideoTrackSourceInterface`] sourced by a video input
        /// device with provided `device_index`.
        pub fn create_device_video_source(
            worker_thread: Pin<&mut Thread>,
            signaling_thread: Pin<&mut Thread>,
            width: usize,
            height: usize,
            fps: usize,
            device_index: u32,
        ) -> UniquePtr<VideoTrackSourceInterface>;

        /// Creates a new [`VideoTrackSourceInterface`] sourced by a screen
        /// capturing.
        pub fn create_display_video_source(
            worker_thread: Pin<&mut Thread>,
            signaling_thread: Pin<&mut Thread>,
            width: usize,
            height: usize,
            fps: usize,
        ) -> UniquePtr<VideoTrackSourceInterface>;

        /// Creates a new [`AudioSourceInterface`].
        pub fn create_audio_source(
            peer_connection_factory: &PeerConnectionFactoryInterface,
        ) -> UniquePtr<AudioSourceInterface>;

        /// Creates a new [`VideoTrackInterface`].
        pub fn create_video_track(
            peer_connection_factory: &PeerConnectionFactoryInterface,
            id: String,
            video_source: &VideoTrackSourceInterface,
        ) -> UniquePtr<VideoTrackInterface>;

        /// Creates a new [`AudioTrackInterface`].
        pub fn create_audio_track(
            peer_connection_factory: &PeerConnectionFactoryInterface,
            id: String,
            audio_source: &AudioSourceInterface,
        ) -> UniquePtr<AudioTrackInterface>;

        /// Creates a new [`MediaStreamInterface`].
        pub fn create_local_media_stream(
            peer_connection_factory: &PeerConnectionFactoryInterface,
            id: String,
        ) -> UniquePtr<MediaStreamInterface>;

        /// Adds the [`VideoTrackInterface`] to the [`MediaStreamInterface`].
        pub fn add_video_track(
            peer_connection_factory: &MediaStreamInterface,
            track: &VideoTrackInterface,
        ) -> bool;

        /// Adds the [`AudioTrackInterface`] to the [`MediaStreamInterface`].
        pub fn add_audio_track(
            peer_connection_factory: &MediaStreamInterface,
            track: &AudioTrackInterface,
        ) -> bool;

        /// Removes the [`VideoTrackInterface`] from the
        /// [`MediaStreamInterface`].
        pub fn remove_video_track(
            media_stream: &MediaStreamInterface,
            track: &VideoTrackInterface,
        ) -> bool;

        /// Removes the [`AudioTrackInterface`] from the
        /// [`MediaStreamInterface`].
        pub fn remove_audio_track(
            media_stream: &MediaStreamInterface,
            track: &AudioTrackInterface,
        ) -> bool;

        /// Changes the [enabled][1] property of the specified
        /// [`VideoTrackInterface`].
        ///
        /// [1]: https://w3.org/TR/mediacapture-streams#track-enabled
        pub fn set_video_track_enabled(
            track: &VideoTrackInterface,
            enabled: bool,
        );

        /// Changes the [enabled][1] property of the specified
        /// [`AudioTrackInterface`].
        ///
        /// [1]: https://w3.org/TR/mediacapture-streams#track-enabled
        pub fn set_audio_track_enabled(
            track: &AudioTrackInterface,
            enabled: bool,
        );

        /// Registers the provided [`VideoSinkInterface`] for the given
        /// [`VideoTrackInterface`].
        ///
        /// Used to connect the given [`VideoTrackInterface`] to the underlying
        /// video engine.
        pub fn add_or_update_video_sink(
            track: &VideoTrackInterface,
            sink: Pin<&mut VideoSinkInterface>,
        );

        /// Detaches the provided [`VideoSinkInterface`] from the given
        /// [`VideoTrackInterface`].
        pub fn remove_video_sink(
            track: &VideoTrackInterface,
            sink: Pin<&mut VideoSinkInterface>,
        );

        /// Creates a new forwarding [`VideoSinkInterface`] backed by the
        /// provided [`DynOnFrameCallback`].
        pub fn create_forwarding_video_sink(
            handler: Box<DynOnFrameCallback>,
        ) -> UniquePtr<VideoSinkInterface>;

        /// Returns a width of this [`VideoFrame`].
        #[must_use]
        pub fn width(self: &VideoFrame) -> i32;

        /// Returns a height of this [`VideoFrame`].
        #[must_use]
        pub fn height(self: &VideoFrame) -> i32;

        /// Returns a [`VideoRotation`] of this [`VideoFrame`].
        #[must_use]
        pub fn rotation(self: &VideoFrame) -> VideoRotation;

        /// Converts the provided [`webrtc::VideoFrame`] pixels to the `ABGR`
        /// scheme and writes the result to the provided `buffer`.
        pub unsafe fn video_frame_to_abgr(frame: &VideoFrame, buffer: *mut u8);

<<<<<<< HEAD
        pub fn asd();
=======
        /// Returns the timestamp of when the last data was received from the
        /// provided [`CandidatePairChangeEvent`].
        #[must_use]
        pub fn get_last_data_received_ms(
            event: &CandidatePairChangeEvent,
        ) -> i64;

        /// Returns the reason causing the provided
        /// [`CandidatePairChangeEvent`].
        #[must_use]
        pub fn get_reason(
            event: &CandidatePairChangeEvent,
        ) -> UniquePtr<CxxString>;

        /// Returns the estimated disconnect time in milliseconds from the
        /// provided [`CandidatePairChangeEvent`].
        #[must_use]
        pub fn get_estimated_disconnected_time_ms(
            event: &CandidatePairChangeEvent,
        ) -> i64;

        /// Returns the [`CandidatePair`] from the provided
        /// [`CandidatePairChangeEvent`].
        #[must_use]
        pub fn get_candidate_pair(
            event: &CandidatePairChangeEvent,
        ) -> &CandidatePair;

        /// Returns the local [`Candidate`] of the provided [`CandidatePair`].
        #[must_use]
        pub fn local_candidate(self: &CandidatePair) -> &Candidate;

        /// Returns the remote [`Candidate`] of the provided [`CandidatePair`].
        #[must_use]
        pub fn remote_candidate(self: &CandidatePair) -> &Candidate;
>>>>>>> 7be128b2
    }

    extern "Rust" {
        type DynOnFrameCallback;

        /// Forwards the given [`webrtc::VideoFrame`] the the provided
        /// [`DynOnFrameCallback`].
        pub fn on_frame(
            cb: &mut DynOnFrameCallback,
            frame: UniquePtr<VideoFrame>,
        );
    }

    extern "Rust" {
        type DynSetDescriptionCallback;
        type DynCreateSdpCallback;
        type DynPeerConnectionEventsHandler;

        /// Successfully completes the provided [`DynSetDescriptionCallback`].
        pub fn create_sdp_success(
            cb: Box<DynCreateSdpCallback>,
            sdp: &CxxString,
            kind: SdpType,
        );

        /// Completes the provided [`DynCreateSdpCallback`] with an error.
        pub fn create_sdp_fail(
            cb: Box<DynCreateSdpCallback>,
            error: &CxxString,
        );

        /// Successfully completes the provided [`DynSetDescriptionCallback`].
        pub fn set_description_success(cb: Box<DynSetDescriptionCallback>);

        /// Completes the provided [`DynSetDescriptionCallback`] with an error.
        pub fn set_description_fail(
            cb: Box<DynSetDescriptionCallback>,
            error: &CxxString,
        );

        /// Forwards the new [`SignalingState`] to the provided
        /// [`DynPeerConnectionEventsHandler`] when a
        /// [`signalingstatechange`][1] event occurs in the attached
        /// [`PeerConnectionInterface`].
        ///
        /// [1]: https://w3.org/TR/webrtc#event-signalingstatechange
        pub fn on_signaling_change(
            cb: &mut DynPeerConnectionEventsHandler,
            state: SignalingState,
        );

        /// Forwards the new [`IceConnectionState`] to the provided
        /// [`DynPeerConnectionEventsHandler`] when an
        /// [`iceconnectionstatechange`][1] event occurs in the attached
        /// [`PeerConnectionInterface`].
        ///
        /// [1]: https://w3.org/TR/webrtc#event-iceconnectionstatechange
        pub fn on_standardized_ice_connection_change(
            cb: &mut DynPeerConnectionEventsHandler,
            new_state: IceConnectionState,
        );

        /// Forwards the new [`PeerConnectionState`] to the provided
        /// [`DynPeerConnectionEventsHandler`] when a
        /// [`connectionstatechange`][1] event occurs in the attached
        /// [`PeerConnectionInterface`].
        ///
        /// [1]: https://w3.org/TR/webrtc#event-connectionstatechange
        pub fn on_connection_change(
            cb: &mut DynPeerConnectionEventsHandler,
            new_state: PeerConnectionState,
        );

        /// Forwards the new [`IceGatheringState`] to the provided
        /// [`DynPeerConnectionEventsHandler`] when an
        /// [`icegatheringstatechange`][1] event occurs in the attached
        /// [`PeerConnectionInterface`].
        ///
        /// [1]: https://w3.org/TR/webrtc#event-icegatheringstatechange
        pub fn on_ice_gathering_change(
            cb: &mut DynPeerConnectionEventsHandler,
            new_state: IceGatheringState,
        );

        /// Forwards a [`negotiation`][1] event to the provided
        /// [`DynPeerConnectionEventsHandler`] when it occurs in the attached
        /// [`PeerConnectionInterface`].
        ///
        /// [1]: https://w3.org/TR/webrtc#event-negotiation
        pub fn on_negotiation_needed_event(
            cb: &mut DynPeerConnectionEventsHandler,
            event_id: u32,
        );

        /// Forwards an [`icecandidateerror`][1] event's error information to
        /// the provided [`DynPeerConnectionEventsHandler`] when it occurs in
        /// the attached [`PeerConnectionInterface`].
        ///
        /// [1]: https://w3.org/TR/webrtc#event-icecandidateerror
        pub fn on_ice_candidate_error(
            cb: &mut DynPeerConnectionEventsHandler,
            address: &CxxString,
            port: i32,
            url: &CxxString,
            error_code: i32,
            error_text: &CxxString,
        );

        /// Forwards the new `receiving` status to the provided
        /// [`DynPeerConnectionEventsHandler`] when an ICE connection receiving
        /// status changes in the attached [`PeerConnectionInterface`].
        pub fn on_ice_connection_receiving_change(
            cb: &mut DynPeerConnectionEventsHandler,
            receiving: bool,
        );

        /// Forwards the discovered [`IceCandidateInterface`] to the provided
        /// [`DynPeerConnectionEventsHandler`] when an [`icecandidate`][1] event
        /// occurs in the attached [`PeerConnectionInterface`].
        ///
        /// [1]: https://w3.org/TR/webrtc#event-icecandidate
        pub unsafe fn on_ice_candidate(
            cb: &mut DynPeerConnectionEventsHandler,
            candidate: *const IceCandidateInterface,
        );

        /// Forwards the removed [`Candidate`]s to the given
        /// [`DynPeerConnectionEventsHandler`] when some ICE candidates have
        /// been removed.
        pub fn on_ice_candidates_removed(
            cb: &mut DynPeerConnectionEventsHandler,
            candidates: &CxxVector<Candidate>,
        );

        /// Forwards the selected [`CandidatePairChangeEvent`] to the provided
        /// [`DynPeerConnectionEventsHandler`] when a
        /// [`selectedcandidatepairchange`][1] event occurs in the attached
        /// [`PeerConnectionInterface`].
        ///
        /// [1]: https://tinyurl.com/w3-selectedcandidatepairchange
        pub fn on_ice_selected_candidate_pair_changed(
            cb: &mut DynPeerConnectionEventsHandler,
            event: &CandidatePairChangeEvent,
        );
    }
}

/// Successfully completes the provided [`DynSetDescriptionCallback`].
#[allow(clippy::boxed_local)]
pub fn create_sdp_success(
    mut cb: Box<DynCreateSdpCallback>,
    sdp: &CxxString,
    kind: webrtc::SdpType,
) {
    cb.success(sdp, kind);
}

/// Completes the provided [`DynCreateSdpCallback`] with an error.
#[allow(clippy::boxed_local)]
pub fn create_sdp_fail(mut cb: Box<DynCreateSdpCallback>, error: &CxxString) {
    cb.fail(error);
}

/// Successfully completes the provided [`DynSetDescriptionCallback`].
#[allow(clippy::boxed_local)]
pub fn set_description_success(mut cb: Box<DynSetDescriptionCallback>) {
    cb.success();
}

/// Completes the provided [`DynSetDescriptionCallback`] with the given `error`.
#[allow(clippy::boxed_local)]
pub fn set_description_fail(
    mut cb: Box<DynSetDescriptionCallback>,
    error: &CxxString,
) {
    cb.fail(error);
}

/// Forwards the given [`webrtc::VideoFrame`] the the provided
/// [`DynOnFrameCallback`].
fn on_frame(cb: &mut DynOnFrameCallback, frame: UniquePtr<webrtc::VideoFrame>) {
    cb.on_frame(frame);
}

/// Forwards the new [`SignalingState`] to the provided
/// [`DynPeerConnectionEventsHandler`] when a [`signalingstatechange`][1] event
/// occurs in the attached [`PeerConnectionInterface`].
///
/// [`PeerConnectionInterface`]: webrtc::PeerConnectionInterface
/// [`SignalingState`]: webrtc::SignalingState
/// [1]: https://w3.org/TR/webrtc#event-signalingstatechange
pub fn on_signaling_change(
    cb: &mut DynPeerConnectionEventsHandler,
    state: webrtc::SignalingState,
) {
    cb.on_signaling_change(state);
}

/// Forwards the new [`IceConnectionState`] to the provided
/// [`DynPeerConnectionEventsHandler`] when an [`iceconnectionstatechange`][1]
/// event occurs in the attached [`PeerConnectionInterface`].
///
/// [`PeerConnectionInterface`]: webrtc::PeerConnectionInterface
/// [`IceConnectionState`]: webrtc::IceConnectionState
/// [1]: https://w3.org/TR/webrtc#event-iceconnectionstatechange
pub fn on_standardized_ice_connection_change(
    cb: &mut DynPeerConnectionEventsHandler,
    new_state: webrtc::IceConnectionState,
) {
    cb.on_standardized_ice_connection_change(new_state);
}

/// Forwards the new [`PeerConnectionState`] to the provided
/// [`DynPeerConnectionEventsHandler`] when a [`connectionstatechange`][1] event
/// occurs in the attached [`PeerConnectionInterface`].
///
/// [`PeerConnectionInterface`]: webrtc::PeerConnectionInterface
/// [`PeerConnectionState`]: webrtc::PeerConnectionState
/// [1]: https://w3.org/TR/webrtc#event-connectionstatechange
pub fn on_connection_change(
    cb: &mut DynPeerConnectionEventsHandler,
    new_state: webrtc::PeerConnectionState,
) {
    cb.on_connection_change(new_state);
}

/// Forwards the new [`IceGatheringState`] to the provided
/// [`DynPeerConnectionEventsHandler`] when an [`icegatheringstatechange`][1]
/// event occurs in the attached [`PeerConnectionInterface`].
///
/// [`PeerConnectionInterface`]: webrtc::PeerConnectionInterface
/// [`IceGatheringState`]: webrtc::IceGatheringState
/// [1]: https://w3.org/TR/webrtc#event-icegatheringstatechange
pub fn on_ice_gathering_change(
    cb: &mut DynPeerConnectionEventsHandler,
    new_state: webrtc::IceGatheringState,
) {
    cb.on_ice_gathering_change(new_state);
}

/// Forwards a [`negotiation`][1] event to the provided
/// [`DynPeerConnectionEventsHandler`] when it occurs in the attached
/// [`PeerConnectionInterface`].
///
/// [`PeerConnectionInterface`]: webrtc::PeerConnectionInterface
/// [1]: https://w3.org/TR/webrtc#event-negotiation
pub fn on_negotiation_needed_event(
    cb: &mut DynPeerConnectionEventsHandler,
    event_id: u32,
) {
    cb.on_negotiation_needed_event(event_id);
}

/// Forwards an [`icecandidateerror`][1] event's error information to the
/// provided [`DynPeerConnectionEventsHandler`] when it occurs in the attached
/// [`PeerConnectionInterface`].
///
/// [`PeerConnectionInterface`]: webrtc::PeerConnectionInterface
/// [1]: https://w3.org/TR/webrtc#event-icecandidateerror
pub fn on_ice_candidate_error(
    cb: &mut DynPeerConnectionEventsHandler,
    address: &CxxString,
    port: i32,
    url: &CxxString,
    error_code: i32,
    error_text: &CxxString,
) {
    cb.on_ice_candidate_error(address, port, url, error_code, error_text);
}

/// Forwards the new `receiving` status to the provided
/// [`DynPeerConnectionEventsHandler`] when an ICE connection receiving status
/// changes in the attached [`PeerConnectionInterface`].
///
/// [`PeerConnectionInterface`]: webrtc::PeerConnectionInterface
pub fn on_ice_connection_receiving_change(
    cb: &mut DynPeerConnectionEventsHandler,
    receiving: bool,
) {
    cb.on_ice_connection_receiving_change(receiving);
}

/// Forwards the discovered [`IceCandidateInterface`] to the provided
/// [`DynPeerConnectionEventsHandler`] when an [`icecandidate`][1] event occurs
/// in the attached [`PeerConnectionInterface`].
///
/// [`PeerConnectionInterface`]: webrtc::PeerConnectionInterface
/// [`IceCandidateInterface`]: webrtc::IceCandidateInterface
/// [1]: https://w3.org/TR/webrtc#event-icecandidate
pub fn on_ice_candidate(
    cb: &mut DynPeerConnectionEventsHandler,
    candidate: *const webrtc::IceCandidateInterface,
) {
    cb.on_ice_candidate(candidate);
}

/// Forwards the removed [`Candidate`]s to the given
/// [`DynPeerConnectionEventsHandler`] when some ICE candidates have been
/// removed.
///
/// [`Candidate`]: webrtc::Candidate
pub fn on_ice_candidates_removed(
    cb: &mut DynPeerConnectionEventsHandler,
    candidates: &CxxVector<webrtc::Candidate>,
) {
    cb.on_ice_candidates_removed(candidates);
}

/// Called when a [`selectedcandidatepairchange`][1] event occurs in the
/// attached [`PeerConnectionInterface`]. Forwards the selected
/// [`CandidatePairChangeEvent`] to the given
/// [`DynPeerConnectionEventsHandler`].
///
/// Forwards the selected [`CandidatePairChangeEvent`] to the provided
/// [`DynPeerConnectionEventsHandler`] when a [`selectedcandidatepairchange`][1]
/// event occurs in the attached [`PeerConnectionInterface`].
///
/// [`PeerConnectionInterface`]: webrtc::PeerConnectionInterface
/// [`CandidatePairChangeEvent`]: webrtc::CandidatePairChangeEvent
/// [1]: https://tinyurl.com/w3-selectedcandidatepairchange
pub fn on_ice_selected_candidate_pair_changed(
    cb: &mut DynPeerConnectionEventsHandler,
    event: &webrtc::CandidatePairChangeEvent,
) {
    cb.on_ice_selected_candidate_pair_changed(event);
}

impl TryFrom<&str> for webrtc::SdpType {
    type Error = anyhow::Error;

    fn try_from(val: &str) -> Result<Self, Self::Error> {
        match val {
            "offer" => Ok(Self::kOffer),
            "answer" => Ok(Self::kAnswer),
            "pranswer" => Ok(Self::kPrAnswer),
            "rollback" => Ok(Self::kRollback),
            v => Err(anyhow!("Invalid `SdpType`: {v}")),
        }
    }
}

impl TryFrom<&str> for webrtc::MediaType {
    type Error = anyhow::Error;

    fn try_from(val: &str) -> Result<Self, Self::Error> {
        match val {
            "audio" => Ok(Self::MEDIA_TYPE_AUDIO),
            "video" => Ok(Self::MEDIA_TYPE_VIDEO),
            "data" => Ok(Self::MEDIA_TYPE_DATA),
            "unsupported" => Ok(Self::MEDIA_TYPE_UNSUPPORTED),
            v => Err(anyhow!("Invalid `MediaType`: {v}")),
        }
    }
}

impl TryFrom<&str> for webrtc::RtpTransceiverDirection {
    type Error = anyhow::Error;

    fn try_from(val: &str) -> Result<Self, Self::Error> {
        match val {
            "sendrecv" => Ok(Self::kSendRecv),
            "sendonly" => Ok(Self::kSendOnly),
            "recvonly" => Ok(Self::kRecvOnly),
            "stopped" => Ok(Self::kStopped),
            "inactive" => Ok(Self::kInactive),
            v => Err(anyhow!("Invalid `RtpTransceiverDirection`: {v}")),
        }
    }
}

impl fmt::Display for webrtc::SdpType {
    fn fmt(&self, f: &mut fmt::Formatter<'_>) -> fmt::Result {
        match *self {
            webrtc::SdpType::kOffer => write!(f, "offer"),
            webrtc::SdpType::kAnswer => write!(f, "answer"),
            webrtc::SdpType::kPrAnswer => write!(f, "pranswer"),
            webrtc::SdpType::kRollback => write!(f, "rollback"),
            _ => unreachable!(),
        }
    }
}

impl fmt::Display for webrtc::RtpTransceiverDirection {
    fn fmt(&self, f: &mut fmt::Formatter<'_>) -> fmt::Result {
        match *self {
            webrtc::RtpTransceiverDirection::kSendRecv => write!(f, "sendrecv"),
            webrtc::RtpTransceiverDirection::kSendOnly => write!(f, "sendonly"),
            webrtc::RtpTransceiverDirection::kRecvOnly => write!(f, "recvonly"),
            webrtc::RtpTransceiverDirection::kInactive => write!(f, "inactive"),
            webrtc::RtpTransceiverDirection::kStopped => write!(f, "stopped"),
            _ => unreachable!(),
        }
    }
}

impl fmt::Display for webrtc::SignalingState {
    fn fmt(&self, f: &mut fmt::Formatter<'_>) -> fmt::Result {
        use webrtc::SignalingState as S;

        match *self {
            S::kStable => write!(f, "stable"),
            S::kHaveLocalOffer => write!(f, "have-local-offer"),
            S::kHaveLocalPrAnswer => write!(f, "have-local-pranswer"),
            S::kHaveRemoteOffer => write!(f, "have-remote-offer"),
            S::kHaveRemotePrAnswer => write!(f, "have-remote-pranswer"),
            S::kClosed => write!(f, "closed"),
            _ => unreachable!(),
        }
    }
}

impl fmt::Display for webrtc::IceGatheringState {
    fn fmt(&self, f: &mut fmt::Formatter<'_>) -> fmt::Result {
        use webrtc::IceGatheringState as S;

        match *self {
            S::kIceGatheringNew => write!(f, "new"),
            S::kIceGatheringGathering => write!(f, "gathering"),
            S::kIceGatheringComplete => write!(f, "complete"),
            _ => unreachable!(),
        }
    }
}

impl fmt::Display for webrtc::IceConnectionState {
    fn fmt(&self, f: &mut fmt::Formatter<'_>) -> fmt::Result {
        use webrtc::IceConnectionState as S;

        match *self {
            S::kIceConnectionNew => write!(f, "new"),
            S::kIceConnectionChecking => write!(f, "checking"),
            S::kIceConnectionConnected => write!(f, "connected"),
            S::kIceConnectionCompleted => write!(f, "completed"),
            S::kIceConnectionFailed => write!(f, "failed"),
            S::kIceConnectionDisconnected => write!(f, "disconnected"),
            S::kIceConnectionClosed => write!(f, "closed"),
            _ => unreachable!(),
        }
    }
}

impl fmt::Display for webrtc::PeerConnectionState {
    fn fmt(&self, f: &mut fmt::Formatter<'_>) -> fmt::Result {
        use webrtc::PeerConnectionState as S;

        match *self {
            S::kNew => write!(f, "new"),
            S::kConnecting => write!(f, "connecting"),
            S::kConnected => write!(f, "connected"),
            S::kDisconnected => write!(f, "disconnected"),
            S::kFailed => write!(f, "failed"),
            S::kClosed => write!(f, "closed"),
            _ => unreachable!(),
        }
    }
}<|MERGE_RESOLUTION|>--- conflicted
+++ resolved
@@ -524,14 +524,8 @@
         /// Gets [`Transceiver`]'s `mid`.
         pub fn get_transceiver_mid(transceiver: &RtpTransceiverInterface) -> String;
 
-<<<<<<< HEAD
-        pub fn get_stransceiver_type(transceiver: &RtpTransceiverInterface) -> MediaType;
-
-        /// Gets the [`Transceiver`]'s `pointer` as `usize`, used to compare [`Transceiver`]s.
-        pub fn get_transceiver_ptr(transceiver: &RtpTransceiverInterface) -> usize;
-
-=======
->>>>>>> 7be128b2
+        pub fn get_transceiver_type(transceiver: &RtpTransceiverInterface) -> MediaType;
+
         /// Gets the [`Transceiver`]'s [`RtpTransceiverDirection`].
         pub fn get_transceiver_direction(transceiver: &RtpTransceiverInterface) -> RtpTransceiverDirection;
 
@@ -543,9 +537,11 @@
 
         pub fn get_sender(transceiver: &RtpTransceiverInterface) -> UniquePtr<RtpSenderInterface>;
 
-        pub fn set_sender_video_track(transceiver: &RtpSenderInterface, track: &VideoTrackInterface) -> bool;
-
-        pub fn set_sender_audio_track(transceiver: &RtpSenderInterface, track: &AudioTrackInterface) -> bool;
+        pub fn set_sender_video_track(sender: &RtpSenderInterface, track: &VideoTrackInterface) -> bool;
+
+        pub fn set_sender_audio_track(sender: &RtpSenderInterface, track: &AudioTrackInterface) -> bool;
+
+        pub fn is_track_in_sender(sender: &RtpSenderInterface) -> bool;
     }
 
     unsafe extern "C++" {
@@ -688,9 +684,6 @@
         /// scheme and writes the result to the provided `buffer`.
         pub unsafe fn video_frame_to_abgr(frame: &VideoFrame, buffer: *mut u8);
 
-<<<<<<< HEAD
-        pub fn asd();
-=======
         /// Returns the timestamp of when the last data was received from the
         /// provided [`CandidatePairChangeEvent`].
         #[must_use]
@@ -726,7 +719,6 @@
         /// Returns the remote [`Candidate`] of the provided [`CandidatePair`].
         #[must_use]
         pub fn remote_candidate(self: &CandidatePair) -> &Candidate;
->>>>>>> 7be128b2
     }
 
     extern "Rust" {
