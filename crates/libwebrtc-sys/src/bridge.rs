use std::fmt;

use anyhow::anyhow;
use cxx::{CxxString, CxxVector, UniquePtr};
use derive_more::{Deref, DerefMut};

use crate::{
    AddIceCandidateCallback, CreateSdpCallback, IceCandidateInterface,
    OnFrameCallback, PeerConnectionEventsHandler, RTCStatsCollectorCallback,
    RtpReceiverInterface, RtpTransceiverInterface, SetDescriptionCallback,
    TrackEventCallback,
};

/// [`CreateSdpCallback`] transferable to the C++ side.
type DynCreateSdpCallback = Box<dyn CreateSdpCallback>;

/// [`SetDescriptionCallback`] transferable to the C++ side.
type DynSetDescriptionCallback = Box<dyn SetDescriptionCallback>;

/// [`OnFrameCallback`] transferable to the C++ side.
type DynOnFrameCallback = Box<dyn OnFrameCallback>;

/// [`PeerConnectionEventsHandler`] transferable to the C++ side.
type DynPeerConnectionEventsHandler = Box<dyn PeerConnectionEventsHandler>;

/// [`AddIceCandidateCallback`] transferable to the C++ side.
type DynAddIceCandidateCallback = Box<dyn AddIceCandidateCallback>;

/// [`RTCStatsCollectorCallback`] transferable to the C++ side.
type DynRTCStatsCollectorCallback = Box<dyn RTCStatsCollectorCallback>;

/// [`TrackEventCallback`] transferable to the C++ side.
type DynTrackEventCallback = Box<dyn TrackEventCallback>;

/// [`Option`]`<`[`i32`]`>` transferable to the C++ side.
#[derive(Deref, DerefMut)]
pub struct OptionI32(Option<i32>);

impl OptionI32 {
    /// Sets this [`Option`]`<`[`i32`]`>` to [`Some`]`(value)`.
    fn set_value(&mut self, value: i32) {
        self.0 = Some(value);
    }
}

/// Creates an empty Rust [`Option`]`<`[`i32`]`>`.
pub fn init_option_i32() -> Box<OptionI32> {
    Box::new(OptionI32(None))
}

/// [`Option`]`<`[`String`]`>` transferable to the C++ side.
#[derive(Deref, DerefMut)]
pub struct OptionString(Option<String>);

impl OptionString {
    /// Sets this [`Option`]`<`[`String`]`>` to [`Some`]`(value)`.
    fn set_value(&mut self, value: String) {
        self.0 = Some(value);
    }
}

/// Creates an empty Rust [`Option`]`<`[`String`]`>`.
pub fn init_option_string() -> Box<OptionString> {
    Box::new(OptionString(None))
}

/// [`Option`]`<`[`f64`]`>` transferable to the C++ side.
#[derive(Deref, DerefMut)]
pub struct OptionF64(Option<f64>);

impl OptionF64 {
    /// Sets this [`Option`]`<`[`f64`]`>` to [`Some`]`(value)`.
    fn set_value(&mut self, value: f64) {
        self.0 = Some(value);
    }
}

/// Creates an empty Rust [`Option`]`<`[`f64`]`>`.
pub fn init_option_f64() -> Box<OptionF64> {
    Box::new(OptionF64(None))
}

/// [`Option`]`<`[`u32`]`>` transferable to the C++ side.
#[derive(Deref, DerefMut)]
pub struct OptionU32(Option<u32>);

impl OptionU32 {
    /// Sets this [`Option`]`<`[`u32`]`>` to [`Some`]`(value)`.
    fn set_value(&mut self, value: u32) {
        self.0 = Some(value);
    }
}

/// Creates an empty Rust [`Option`]`<`[`u32`]`>`.
pub fn init_option_u32() -> Box<OptionU32> {
    Box::new(OptionU32(None))
}

/// [`Option`]`<`[`u64`]`>` transferable to the C++ side.
#[derive(Deref, DerefMut)]
pub struct OptionU64(Option<u64>);

impl OptionU64 {
    /// Sets this [`Option`]`<`[`u64`]`>` to [`Some`]`(value)`.
    fn set_value(&mut self, value: u64) {
        self.0 = Some(value);
    }
}

/// Creates an empty Rust [`Option`]`<`[`u64`]`>`.
pub fn init_option_u64() -> Box<OptionU64> {
    Box::new(OptionU64(None))
}

/// [`Option`]`<`[`bool`]`>` transferable to the C++ side.
#[derive(Deref, DerefMut)]
pub struct OptionBool(Option<bool>);

impl OptionBool {
    /// Sets this [`Option`]`<`[`bool`]`>` to [`Some`]`(value)`.
    fn set_value(&mut self, value: bool) {
        self.0 = Some(value);
    }
}

/// Creates an empty Rust [`Option`]`<`[`bool`]`>`.
pub fn init_option_bool() -> Box<OptionBool> {
    Box::new(OptionBool(None))
}

#[allow(
    clippy::expl_impl_clone_on_copy,
    clippy::items_after_statements,
    clippy::let_underscore_drop,
    clippy::ptr_as_ptr,
    clippy::trait_duplication_in_bounds
)]
#[cxx::bridge(namespace = "bridge")]
pub(crate) mod webrtc {
    /// Wrapper for a `(String, String)` tuple transferable via FFI boundaries.
    pub struct StringPair {
        first: String,
        second: String,
    }
    // TODO: Remove once `cxx` crate allows using pointers to opaque types in
    //       vectors: https://github.com/dtolnay/cxx/issues/741
    /// Wrapper for an [`RtpEncodingParameters`] usable in Rust/C++ vectors.
    pub struct RtpEncodingParametersContainer {
        ptr: UniquePtr<RtpEncodingParameters>,
    }

    // TODO: Remove once `cxx` crate allows using pointers to opaque types in
    //       vectors: https://github.com/dtolnay/cxx/issues/741
    /// Wrapper for an [`RtpExtension`] usable in Rust/C++ vectors.
    pub struct RtpExtensionContainer {
        ptr: UniquePtr<RtpExtension>,
    }

    // TODO: Remove once `cxx` crate allows using pointers to opaque types in
    //       vectors: https://github.com/dtolnay/cxx/issues/741
    /// Wrapper for an [`RtpCodecParameters`] usable in Rust/C++ vectors.
    pub struct RtpCodecParametersContainer {
        ptr: UniquePtr<RtpCodecParameters>,
    }

    /// Wrapper for C++ [`RTCMediaSourceStats`].
    pub struct RTCMediaSourceStatsWrap {
        /// Value of the [MediaStreamTrack][1]'s ID attribute.
        ///
        /// [1]: https://w3.org/TR/mediacapture-streams#mediastreamtrack
        pub track_identifier: Box<OptionString>,

        /// Kind of these [`RTCMediaSourceStats`].
        pub kind: MediaKind,

        /// Actual [`RTCMediaSourceStats`].
        pub stats: UniquePtr<RTCMediaSourceStats>,
    }

    /// Wrapper for C++ [`RTCVideoSourceStats`].
    pub struct RTCVideoSourceStatsWrap {
        /// Width of the last encoded frame.
        ///
        /// The resolution of the encoded frame may be lower than the media
        /// source (see [RTCVideoSourceStats.width][1]).
        ///
        /// Before the first frame is encoded this attribute is missing.
        ///
        /// [1]: https://w3.org/TR/webrtc-stats#dom-rtcvideosourcestats-width
        pub width: Box<OptionU32>,

        /// Height of the last encoded frame.
        ///
        /// The resolution of the encoded frame may be lower than the media
        /// source (see [RTCVideoSourceStats.height][1]).
        ///
        /// Before the first frame is encoded this attribute is missing.
        ///
        /// [1]: https://w3.org/TR/webrtc-stats#dom-rtcvideosourcestats-height
        pub height: Box<OptionU32>,

        /// Total number of frames originating from the media source.
        pub frames: Box<OptionU32>,

        /// Number of encoded frames during the last second.
        ///
        /// This may be lower than the media source frame rate (see
        /// [RTCVideoSourceStats.framesPerSecond][1]).
        ///
        /// [1]: https://tinyurl.com/rrmkrfk
        pub frames_per_second: Box<OptionF64>,
    }

    /// Wrapper for C++ [`RTCAudioSourceStats`].
    pub struct RTCAudioSourceStatsWrap {
        /// Audio level of the media source.
        pub audio_level: Box<OptionF64>,

        /// Audio energy of the media source.
        pub total_audio_energy: Box<OptionF64>,

        /// Audio duration of the media source.
        pub total_samples_duration: Box<OptionF64>,

<<<<<<< HEAD
        /// Only exists when the [`MediaStreamTrackInterface`] is sourced from a
        /// microphone where echo cancellation is applied.
        pub echo_return_loss: Box<OptionF64>,

        /// Only exists when the [`MediaStreamTrackInterface`] is sourced from a
        /// microphone where echo cancellation is applied.
=======
        /// Only exists when the [MediaStreamTrack][1] is sourced from a
        /// microphone where echo cancellation is applied.
        ///
        /// [1]: https://w3.org/TR/mediacapture-streams#mediastreamtrack
        pub echo_return_loss: Box<OptionF64>,

        /// Only exists when the [MediaStreamTrack][1] is sourced from a
        /// microphone where echo cancellation is applied.
        ///
        /// [1]: https://w3.org/TR/mediacapture-streams#mediastreamtrack
>>>>>>> 346b233a
        pub echo_return_loss_enhancement: Box<OptionF64>,
    }

    /// Wrapper for C++ [`RTCOutboundRTPStreamStats`].
    pub struct RTCOutboundRTPStreamStatsWrap {
        /// ID of the stats object representing the current track attachment to
        /// the sender of this stream.
        pub track_id: Box<OptionString>,

        /// [`MediaKind`] of these [`RTCOutboundRTPStreamStats`].
        pub kind: MediaKind,

        /// Width of the last encoded frame.
        ///
        /// The resolution of the encoded frame may be lower than the media
        /// source (see [RTCVideoSourceStats.width][1]).
        ///
        /// Before the first frame is encoded this attribute is missing.
        ///
        /// [1]: https://w3.org/TR/webrtc-stats#dom-rtcvideosourcestats-width
        pub frame_width: Box<OptionU32>,

        /// Height of the last encoded frame.
        ///
        /// The resolution of the encoded frame may be lower than the media
        /// source (see [RTCVideoSourceStats.height][1]).
        ///
        /// Before the first frame is encoded this attribute is missing.
        ///
        /// [1]: https://w3.org/TR/webrtc-stats#dom-rtcvideosourcestats-height
        pub frame_height: Box<OptionU32>,

        /// Number of encoded frames during the last second.
        ///
        /// This may be lower than the media source frame rate (see
        /// [RTCVideoSourceStats.framesPerSecond][1]).
        ///
        /// [1]: https://tinyurl.com/rrmkrfk
        pub frames_per_second: Box<OptionF64>,

<<<<<<< HEAD
        /// Total number of bytes sent for the SSRC.
        pub bytes_sent: Box<OptionU64>,

        /// Total number of RTP packets sent for the SSRC.
=======
        /// Total number of bytes sent for the [SSRC].
        ///
        /// [SSRC]: https://w3.org/TR/webrtc-stats#dfn-ssrc
        pub bytes_sent: Box<OptionU64>,

        /// Total number of RTP packets sent for the [SSRC].
        ///
        /// [SSRC]: https://w3.org/TR/webrtc-stats#dfn-ssrc
>>>>>>> 346b233a
        pub packets_sent: Box<OptionU32>,

        /// ID of the stats object representing the track currently attached to
        /// the sender of this stream.
        pub media_source_id: Box<OptionString>,
    }

    /// Wrapper for C++ [`RTCInboundRTPStreamStats`].
    pub struct RTCInboundRTPStreamStatsWrap {
        /// ID of the stats object representing the receiving track.
        pub remote_id: Box<OptionString>,

        /// [`MediaKind`] of these [`RTCInboundRTPStreamStats`].
        pub media_type: MediaKind,

        /// Total number of samples that have been received on the RTP stream.
<<<<<<< HEAD
        /// This includes [`concealedSamples`].
        ///
        /// [`concealedSamples`]: https://tinyurl.com/s6c4qe4
=======
        /// This includes [concealedSamples].
        ///
        /// [concealedSamples]: https://tinyurl.com/s6c4qe4
>>>>>>> 346b233a
        pub total_samples_received: Box<OptionU64>,

        /// Total number of samples that are concealed samples.
        ///
        /// A concealed sample is a sample that was replaced with synthesized
        /// samples generated locally before being played out.
        /// Examples of samples that have to be concealed are samples from lost
<<<<<<< HEAD
        /// packets (reported in [`packetsLost`]) or samples from packets that
        /// arrive too late to be played out (reported in
        /// [`packetsDiscarded`]).
        ///
        /// [`packetsLost`]: https://tinyurl.com/u2gq965
        /// [`packetsDiscarded`]: https://tinyurl.com/yx7qyox3
=======
        /// packets (reported in [packetsLost]) or samples from packets that
        /// arrive too late to be played out (reported in [packetsDiscarded]).
        ///
        /// [packetsLost]: https://tinyurl.com/u2gq965
        /// [packetsDiscarded]: https://tinyurl.com/yx7qyox3
>>>>>>> 346b233a
        pub concealed_samples: Box<OptionU64>,

        /// Total number of concealed samples inserted that are "silent".
        ///
        /// Playing out silent samples results in silence or comfort noise.
<<<<<<< HEAD
        /// This is a subset of [`concealedSamples`].
        ///
        /// [`concealedSamples`]: https://tinyurl.com/s6c4qe4
=======
        /// This is a subset of [concealedSamples].
        ///
        /// [concealedSamples]: https://tinyurl.com/s6c4qe4
>>>>>>> 346b233a
        pub silent_concealed_samples: Box<OptionU64>,

        /// Audio level of the receiving track.
        pub audio_level: Box<OptionF64>,

        /// Audio energy of the receiving track.
        pub total_audio_energy: Box<OptionF64>,

        /// Audio duration of the receiving track.
        ///
        /// For audio durations of tracks attached locally, see
        /// [RTCAudioSourceStats][1] instead.
        ///
        /// [1]: https://w3.org/TR/webrtc-stats#dom-rtcaudiosourcestats
        pub total_samples_duration: Box<OptionF64>,

        /// Total number of frames correctly decoded for the RTP stream, i.e.
        /// frames that would be displayed if no frames are dropped.
        pub frames_decoded: Box<OptionU32>,

        /// Total number of key frames, such as key frames in VP8 [RFC 6386] or
        /// IDR-frames in H.264 [RFC 6184], successfully decoded for this RTP
        /// media stream.
        ///
<<<<<<< HEAD
        /// This is a subset of [`framesDecoded`].
        /// [`framesDecoded`] - [`keyFramesDecoded`] gives you the number of
        /// delta frames decoded.
        ///
        /// [RFC 6386]: https://w3.org/TR/webrtc-stats#bib-rfc6386
        /// [RFC 6184]: https://w3.org/TR/webrtc-stats#bib-rfc6184
        /// [`framesDecoded`]: https://tinyurl.com/srfwrwt
        /// [`keyFramesDecoded`]: https://tinyurl.com/qtdmhtm
=======
        /// This is a subset of [framesDecoded].
        /// [framesDecoded] - [keyFramesDecoded] gives you the number of delta
        /// frames decoded.
        ///
        /// [RFC 6386]: https://w3.org/TR/webrtc-stats#bib-rfc6386
        /// [RFC 6184]: https://w3.org/TR/webrtc-stats#bib-rfc6184
        /// [framesDecoded]: https://tinyurl.com/srfwrwt
        /// [keyFramesDecoded]: https://tinyurl.com/qtdmhtm
>>>>>>> 346b233a
        pub key_frames_decoded: Box<OptionU32>,

        /// Width of the last decoded frame.
        ///
        /// Before the first frame is decoded this attribute is missing.
        pub frame_width: Box<OptionU32>,

        /// Height of the last decoded frame.
        ///
        /// Before the first frame is decoded this attribute is missing.
        pub frame_height: Box<OptionU32>,

        /// Sum of the interframe delays in seconds between consecutively
        /// decoded frames, recorded just after a frame has been decoded.
        pub total_inter_frame_delay: Box<OptionF64>,

        /// Number of decoded frames in the last second.
        pub frames_per_second: Box<OptionF64>,

        /// Bit depth per pixel of the last decoded frame.
        ///
        /// Typical values are 24, 30, or 36 bits. Before the first frame is
        /// decoded this attribute is missing.
        pub frame_bit_depth: Box<OptionU32>,

        /// Total number of Full Intra Request (FIR) packets sent by this
        /// receiver.
        pub fir_count: Box<OptionU32>,

        /// Total number of Picture Loss Indication (PLI) packets sent by this
        /// receiver.
        pub pli_count: Box<OptionU32>,

        /// Number of concealment events.
        ///
        /// This counter increases every time a concealed sample is synthesized
        /// after a non-concealed sample. That is, multiple consecutive
<<<<<<< HEAD
        /// concealed samples will increase the [`concealedSamples`] count
        /// multiple times but is a single concealment event.
        ///
        /// [`concealedSamples`]: https://tinyurl.com/s6c4qe4
=======
        /// concealed samples will increase the [concealedSamples] count
        /// multiple times but is a single concealment event.
        ///
        /// [concealedSamples]: https://tinyurl.com/s6c4qe4
>>>>>>> 346b233a
        pub concealment_events: Box<OptionU64>,

        /// Total number of complete frames received on the RTP stream.
        ///
        /// This metric is incremented when the complete frame is received.
        pub frames_received: Box<OptionI32>,

<<<<<<< HEAD
        /// Total number of bytes received for the SSRC.
        pub bytes_received: Box<OptionU64>,

        /// Total number of RTP data packets received for the SSRC.
        pub packets_received: Box<OptionU32>,

        /// Total number of seconds that have been spent decoding the
        /// [`framesDecoded`] frames of the stream.
        ///
        /// The average decode time can be calculated by dividing this value
        /// with [`framesDecoded`].
        /// The time it takes to decode one frame is the time passed between
        /// feeding the decoder a frame and the decoder returning decoded data
        /// for that frame.
        ///
        /// [`framesDecoded`]: https://tinyurl.com/srfwrwt
        pub total_decode_time: Box<OptionF64>,

        /// Total number of audio samples or video frames that have come out of
        /// the jitter buffer (increasing [`jitterBufferDelay`]).
        ///
        /// [`jitterBufferDelay`]: https://tinyurl.com/qvoojt5
=======
        /// Total number of bytes received for the [SSRC].
        ///
        /// [SSRC]: https://w3.org/TR/webrtc-stats#dfn-ssrc
        pub bytes_received: Box<OptionU64>,

        /// Total number of RTP data packets received for the [SSRC].
        ///
        /// [SSRC]: https://w3.org/TR/webrtc-stats#dfn-ssrc
        pub packets_received: Box<OptionU32>,

        /// Total number of seconds that have been spent decoding the
        /// [framesDecoded] frames of the stream.
        ///
        /// The average decode time can be calculated by dividing this value
        /// with [framesDecoded]. The time it takes to decode one frame is the
        /// time passed between feeding the decoder a frame and the decoder
        /// returning decoded data for that frame.
        ///
        /// [framesDecoded]: https://tinyurl.com/srfwrwt
        pub total_decode_time: Box<OptionF64>,

        /// Total number of audio samples or video frames that have come out of
        /// the jitter buffer (increasing [jitterBufferDelay]).
        ///
        /// [jitterBufferDelay]: https://tinyurl.com/qvoojt5
>>>>>>> 346b233a
        pub jitter_buffer_emitted_count: Box<OptionU64>,
    }

    /// Wrapper for C++ [`RTCIceCandidatePairStats`].
    pub struct RTCIceCandidatePairStatsWrap {
        /// State of the checklist for the local and remote candidates in a
        /// pair.
        pub state: RTCStatsIceCandidatePairState,

        /// Related to updating the nominated flag described in
        /// [Section 7.1.3.2.4 of RFC 5245][1].
        ///
        /// [1]: https://tools.ietf.org/html/rfc5245#section-7.1.3.2.4
        pub nominated: Box<OptionBool>,

        /// Total number of payload bytes sent on this candidate pair, i.e. not
        /// including headers or padding.
        pub bytes_sent: Box<OptionU64>,

        /// Total number of payload bytes received on this candidate pair, i.e.
        /// not including headers or padding.
        pub bytes_received: Box<OptionU64>,

        /// Sum of all round trip time measurements in seconds since the
        /// beginning of the session, based on STUN connectivity check
        /// [STUN-PATH-CHAR] responses (responsesReceived), including those that
        /// reply to requests that are sent in order to verify consent
        /// [RFC 7675].
        ///
        /// The average round trip time can be computed from
<<<<<<< HEAD
        /// [`totalRoundTripTime`][1] by dividing it by
        /// [`responsesReceived`][2].
=======
        /// [totalRoundTripTime][1] by dividing it by [responsesReceived][2].
>>>>>>> 346b233a
        ///
        /// [STUN-PATH-CHAR]: https://w3.org/TR/webrtc-stats#bib-stun-path-char
        /// [RFC 7675]: https://tools.ietf.org/html/rfc7675
        /// [1]: https://tinyurl.com/tgr543a
        /// [2]: https://tinyurl.com/r3zo2um
        pub total_round_trip_time: Box<OptionF64>,

        /// Latest round trip time measured in seconds, computed from both STUN
        /// connectivity checks [STUN-PATH-CHAR], including those that are sent
        /// for consent verification [RFC 7675].
        ///
        /// [STUN-PATH-CHAR]: https://w3.org/TR/webrtc-stats#bib-stun-path-char
        /// [RFC 7675]: https://tools.ietf.org/html/rfc7675
        pub current_round_trip_time: Box<OptionF64>,

        /// Calculated by the underlying congestion control by combining the
        /// available bitrate for all the outgoing RTP streams using this
        /// candidate pair.
        /// The bitrate measurement does not count the size of the IP or other
        /// transport layers like TCP or UDP. It is similar to the TIAS defined
        /// in [RFC 3890], i.e. it is measured in bits per second and the
        /// bitrate is calculated over a 1 second window.
        ///
        /// Implementations that do not calculate a sender-side estimate MUST
        /// leave this undefined. Additionally, the value MUST be undefined for
        /// candidate pairs that were never used.
        /// For pairs in use, the estimate is normally no lower than the bitrate
<<<<<<< HEAD
        /// for the packets sent at [`lastPacketSentTimestamp`][1], but might be
=======
        /// for the packets sent at [lastPacketSentTimestamp][1], but might be
>>>>>>> 346b233a
        /// higher.
        /// For candidate pairs that are not currently in use but were used
        /// before, implementations MUST return undefined.
        ///
        /// [RFC 3890]: https://tools.ietf.org/html/rfc3890
        /// [1]: https://tinyurl.com/rfc72eh
        pub available_outgoing_bitrate: Box<OptionF64>,
    }

    /// Wrapper for C++ [`RTCTransportStats`].
    pub struct RTCTransportStatsWrap {
        /// Total number of packets sent over this transport.
        pub packets_sent: Box<OptionU64>,

        /// Total number of packets received on this transport.
        pub packets_received: Box<OptionU64>,

        /// Total number of payload bytes sent on this [RTCPeerConnection], i.e.
        /// not including headers or padding.
        ///
        /// [RTCPeerConnection]: https://w3.org/TR/webrtc#dom-rtcpeerconnection
        pub bytes_sent: Box<OptionU64>,

        /// Total number of bytes received on this [RTCPeerConnection], i.e. not
        /// including headers or padding.
        ///
        /// [RTCPeerConnection]: https://w3.org/TR/webrtc#dom-rtcpeerconnection
        pub bytes_received: Box<OptionU64>,
    }

    /// Wrapper for C++ [`RTCRemoteInboundRtpStreamStats`].
    pub struct RTCRemoteInboundRtpStreamStatsWrap {
<<<<<<< HEAD
        /// [`localId`] is used for looking up the local
        /// [RTCOutboundRtpStreamStats] object for the same SSRC.
        ///
        /// [`localId`]: https://tinyurl.com/r8uhbo9
        /// [RTCOutBoundRtpStreamStats]: https://tinyurl.com/r6f5vqg
        pub local_id: Box<OptionString>,

        /// Estimated round trip time for this SSRC based on the RTCP timestamps
        /// in the RTCP Receiver Report (RR) and measured in seconds. Calculated
        /// as defined in [Section 6.4.1 of RFC 3550][1]. If no RTCP Receiver
        /// Report is received with a DLSR value other than 0, the round trip
        /// time is left undefined.
        ///
        /// [1]: https://tools.ietf.org/html/rfc3550#section-6.4.1
        pub round_trip_time: Box<OptionF64>,

        /// Fraction packet loss reported for the SSRC. Calculated as defined in
        /// [Section 6.4.1 of RFC 3550][1] and [Appendix A.3][2].
        ///
=======
        /// [localId] is used for looking up the local
        /// [RTCOutboundRtpStreamStats][1] object for the same [SSRC].
        ///
        /// [localId]: https://tinyurl.com/r8uhbo9
        /// [SSRC]: https://w3.org/TR/webrtc-stats#dfn-ssrc
        /// [1]: https://w3.org/TR/webrtc-stats#dom-rtcoutboundrtpstreamstats
        pub local_id: Box<OptionString>,

        /// Estimated round trip time for this [SSRC] based on the RTCP
        /// timestamps in the RTCP Receiver Report (RR) and measured in seconds.
        /// Calculated as defined in [Section 6.4.1 of RFC 3550][1]. If no RTCP
        /// Receiver Report is received with a DLSR value other than 0, the
        /// round trip time is left undefined.
        ///
        /// [SSRC]: https://w3.org/TR/webrtc-stats#dfn-ssrc
        /// [1]: https://tools.ietf.org/html/rfc3550#section-6.4.1
        pub round_trip_time: Box<OptionF64>,

        /// Fraction packet loss reported for the [SSRC]. Calculated as defined
        /// in [Section 6.4.1 of RFC 3550][1] and [Appendix A.3][2].
        ///
        /// [SSRC]: https://w3.org/TR/webrtc-stats#dfn-ssrc
>>>>>>> 346b233a
        /// [1]: https://tools.ietf.org/html/rfc3550#section-6.4.1
        /// [2]: https://tools.ietf.org/html/rfc3550#appendix-A.3
        pub fraction_lost: Box<OptionF64>,

<<<<<<< HEAD
        /// Total number of RTCP RR blocks received for this SSRC that contain a
        /// valid round trip time. This counter will increment if the
        /// [`roundTripTime`] is undefined.
        ///
        /// [`roundTripTime`]: https://tinyurl.com/ssg83hq
=======
        /// Total number of RTCP RR blocks received for this [SSRC] that contain
        /// a valid round trip time. This counter will increment if the
        /// [roundTripTime] is undefined.
        ///
        /// [roundTripTime]: https://tinyurl.com/ssg83hq
        /// [SSRC]: https://w3.org/TR/webrtc-stats#dfn-ssrc
>>>>>>> 346b233a
        pub round_trip_time_measurements: Box<OptionI32>,
    }

    /// Wrapper for C++ [`RTCRemoteOutboundRtpStreamStats`].
    pub struct RTCRemoteOutboundRtpStreamStatsWrap {
<<<<<<< HEAD
        /// [`localId`] is used for looking up the local
        /// [RTCInboundRtpStreamStats][1] object for the same SSRC.
        ///
        /// [`localId`]: https://tinyurl.com/vu9tb2e
        /// [1]: https://w3.org/TR/webrtc-stats#dom-rtcinboundrtpstreamstats
        pub local_id: Box<OptionString>,

        /// [`remoteTimestamp`] (as [HIGHRES-TIME]) is the remote timestamp at
        /// which these statistics were sent by the remote endpoint. This
        /// differs from timestamp, which represents the time at which the
        /// statistics were generated or received by the local endpoint. The
        /// [`remoteTimestamp`], if present, is derived from the NTP timestamp
        /// in an RTCP Sender Report (SR) block, which reflects the remote
        /// endpoint's clock. That clock may not be synchronized with the local
        /// clock.
        ///
        /// [`remoteTimestamp`]: https://tinyurl.com/rzlhs87
        /// [HIGRES-TIME]: https://w3.org/TR/webrtc-stats#bib-highres-time
        pub remote_timestamp: Box<OptionF64>,

        /// Total number of RTCP SR blocks sent for the SSRC.
=======
        /// [localId] is used for looking up the local
        /// [RTCInboundRtpStreamStats][1] object for the same [SSRC].
        ///
        /// [localId]: https://tinyurl.com/vu9tb2e
        /// [SSRC]: https://w3.org/TR/webrtc-stats#dfn-ssrc
        /// [1]: https://w3.org/TR/webrtc-stats#dom-rtcinboundrtpstreamstats
        pub local_id: Box<OptionString>,

        /// [remoteTimestamp] (as [HIGHRES-TIME]) is the remote timestamp at
        /// which these statistics were sent by the remote endpoint. This
        /// differs from timestamp, which represents the time at which the
        /// statistics were generated or received by the local endpoint. The
        /// [remoteTimestamp], if present, is derived from the NTP timestamp in
        /// an RTCP Sender Report (SR) block, which reflects the remote
        /// endpoint's clock. That clock may not be synchronized with the local
        /// clock.
        ///
        /// [remoteTimestamp]: https://tinyurl.com/rzlhs87
        /// [HIGRES-TIME]: https://w3.org/TR/webrtc-stats#bib-highres-time
        pub remote_timestamp: Box<OptionF64>,

        /// Total number of RTCP SR blocks sent for the [SSRC].
        ///
        /// [SSRC]: https://w3.org/TR/webrtc-stats#dfn-ssrc
>>>>>>> 346b233a
        pub reports_sent: Box<OptionU64>,
    }

    /// Wrapper for C++ [`RTCIceCandidateStats`].
    pub struct RTCIceCandidateStatsWrap {
        /// Protocol used by the endpoint to communicate with the TURN server.
        ///
        /// Only present for local candidates.
        pub is_remote: bool,

        /// Unique ID that is associated to the object that was inspected to
        /// produce the [RTCTransportStats][1] associated with this candidate.
        ///
        /// [1]: https://w3.org/TR/webrtc-stats#transportstats-dict%2A
        pub transport_id: Box<OptionString>,

        /// Address of the candidate, allowing for IPv4 addresses, IPv6
        /// addresses, and fully qualified domain names (FQDNs).
        pub address: Box<OptionString>,

        /// Port number of the candidate.
        pub port: Box<OptionI32>,

        /// Valid values for transport is one of `udp` and `tcp`.
        pub protocol: Box<OptionString>,

        /// Type of the ICE candidate.
        pub candidate_type: CandidateType,

        /// Calculated as defined in [Section 15.1 of RFC 5245][1].
        ///
        /// [1]: https://tools.ietf.org/html/rfc5245#section-15.1
        pub priority: Box<OptionI32>,

        /// For local candidates this is the URL of the ICE server from which
<<<<<<< HEAD
        /// the candidate was obtained. It is the same as the
        /// [`url` surfaced in the `RTCPeerConnectionIceEvent`][1].
=======
        /// the candidate was obtained. It is the same as the [url][2] surfaced
        /// in the [RTCPeerConnectionIceEvent][1].
>>>>>>> 346b233a
        ///
        /// [`None`] for remote candidates.
        ///
        /// [1]: https://w3.org/TR/webrtc#rtcpeerconnectioniceevent
<<<<<<< HEAD
=======
        /// [2]: https://w3.org/TR/webrtc#dom-rtcpeerconnectioniceevent-url
>>>>>>> 346b233a
        pub url: Box<OptionString>,
    }

    /// Wrapper for C++ [`RTCStats`].
    pub struct RTCStatsWrap {
        /// Unique ID associated with the object that was inspected to produce
        /// these [RTCStats].
        ///
        /// [RTCStats]: https://w3.org/TR/webrtc#dom-rtcstats
        id: String,

        /// Timestamp associated with this object.
        ///
        /// The time is relative to the UNIX epoch (Jan 1, 1970, UTC).
        ///
        /// For statistics that came from a remote source (e.g., from received
        /// RTCPpackets), timestamp represents the time at which the information
        /// arrived at the local endpoint. The remote timestamp can be found in
<<<<<<< HEAD
        /// an additional field in an [`RTCStats`]-derived dictionary, if
        /// applicable.
=======
        /// an additional field in an [RTCStats]-derived dictionary, if
        /// applicable.
        ///
        /// [RTCStats]: https://w3.org/TR/webrtc#dom-rtcstats
>>>>>>> 346b233a
        timestamp_us: i64,

        /// [`RTCStatsType`] of these [`RTCStats`].
        kind: RTCStatsType,

<<<<<<< HEAD
        /// Actual [`RTCStats`].
        ///
        /// All possible stats are described in the [`RTCStatsType`] enum.
=======
        /// Actual [RTCStats].
        ///
        /// All possible stats are described in the [`RTCStatsType`] enum.
        ///
        /// [RTCStats]: https://w3.org/TR/webrtc#dom-rtcstats
>>>>>>> 346b233a
        stats: UniquePtr<RTCStats>,
    }

    /// [MediaStreamTrackState][0] representation.
    ///
    /// [0]: https://w3.org/TR/mediacapture-streams#dom-mediastreamtrackstate
    #[rustfmt::skip]
    #[repr(i32)]
    #[derive(Debug, Eq, Hash, PartialEq)]
    pub enum TrackState {
        /// [MediaStreamTrackState.live][0] representation.
        ///
        /// [0]: https://tinyurl.com/w3mcs#idl-def-MediaStreamTrackState.live
        kLive,

        /// [MediaStreamTrackState.ended][0] representation.
        ///
        /// [0]: https://tinyurl.com/w3mcs#idl-def-MediaStreamTrackState.ended
        kEnded,
    }

    /// Possible kinds of audio devices implementation.
    #[derive(Debug, Eq, Hash, PartialEq)]
    #[repr(i32)]
    pub enum AudioLayer {
        kPlatformDefaultAudio = 0,
        kWindowsCoreAudio,
        kWindowsCoreAudio2,
        kLinuxAlsaAudio,
        kLinuxPulseAudio,
        kAndroidJavaAudio,
        kAndroidOpenSLESAudio,
        kAndroidJavaInputAndOpenSLESOutputAudio,
        kAndroidAAudioAudio,
        kAndroidJavaInputAndAAudioOutputAudio,
        kDummyAudio,
    }

    /// [RTCSdpType] representation.
    ///
    /// [RTCSdpType]: https://w3.org/TR/webrtc#dom-rtcsdptype
    #[derive(Debug, Eq, Hash, PartialEq)]
    #[repr(i32)]
    pub enum SdpType {
        /// [RTCSdpType.offer][1] representation.
        ///
        /// [1]: https://w3.org/TR/webrtc#dom-rtcsdptype-offer
        kOffer,

        /// [RTCSdpType.pranswer][1] representation.
        ///
        /// [1]: https://w3.org/TR/webrtc#dom-rtcsdptype-pranswer
        kPrAnswer,

        /// [RTCSdpType.answer][1] representation.
        ///
        /// [1]: https://w3.org/TR/webrtc#dom-rtcsdptype-answer
        kAnswer,

        /// [RTCSdpType.rollback][1] representation.
        ///
        /// [1]: https://w3.org/TR/webrtc#dom-rtcsdptype-rollback
        kRollback,
    }

    /// Possible kinds of an [`RtpTransceiverInterface`].
    #[derive(Debug, Eq, Hash, PartialEq)]
    #[repr(i32)]
    pub enum MediaType {
        MEDIA_TYPE_AUDIO = 0,
        MEDIA_TYPE_VIDEO,
        MEDIA_TYPE_DATA,
        MEDIA_TYPE_UNSUPPORTED,
    }

    /// [RTCIceCandidateType] represents the type of the ICE candidate, as
    /// defined in [Section 15.1 of RFC 5245][1].
    ///
    /// [RTCIceCandidateType]: https://w3.org/TR/webrtc#rtcicecandidatetype-enum
    /// [1]: https://tools.ietf.org/html/rfc5245#section-15.1
    #[derive(Debug, Eq, Hash, PartialEq)]
    #[repr(i32)]
    pub enum CandidateType {
        /// Host candidate, as defined in [Section 4.1.1.1 of RFC 5245][1].
        ///
        /// [1]: https://tools.ietf.org/html/rfc5245#section-4.1.1.1
        kHost = 0,

        /// Server reflexive candidate, as defined in
        /// [Section 4.1.1.2 of RFC 5245][1].
        ///
        /// [1]: https://tools.ietf.org/html/rfc5245#section-4.1.1.2
        kSrflx,

        /// Peer reflexive candidate, as defined in
        /// [Section 4.1.1.2 of RFC 5245][1].
        ///
        /// [1]: https://tools.ietf.org/html/rfc5245#section-4.1.1.2
        kPrflx,

        /// Relay candidate, as defined in [Section 7.1.3.2.1 of RFC 5245][1].
        ///
        /// [1]: https://tools.ietf.org/html/rfc5245#section-7.1.3.2.1
        kRelay,
    }

    /// Each candidate pair in the check list has a foundation and a state.
    /// The foundation is the combination of the foundations of the local and
    /// remote candidates in the pair. The state is assigned once the check
    /// list for each media stream has been computed. There are five potential
    /// values that the state can have.
    #[derive(Debug, Eq, Hash, PartialEq)]
    #[repr(i32)]
    pub enum RTCStatsIceCandidatePairState {
        /// Check for this pair hasn't been performed, and it can't yet be
        /// performed until some other check succeeds, allowing this pair to
<<<<<<< HEAD
        /// unfreeze and move into the [`KnownIceCandidatePairState::Waiting`]
        /// state.
=======
        /// unfreeze and move into the
        /// [`RTCStatsIceCandidatePairState::kWaiting`] state.
>>>>>>> 346b233a
        kFrozen = 0,

        /// Check has not been performed for this pair, and can be performed as
        /// soon as it is the highest-priority Waiting pair on the check list.
        kWaiting,

        /// Check has been sent for this pair, but the transaction is in
        /// progress.
        kInProgress,

        /// Check for this pair was already done and failed, either never
        /// producing any response or producing an unrecoverable failure
        /// response.
        kFailed,

        /// Check for this pair was already done and produced a successful
        /// result.
        kSucceeded,
    }

    /// [RTCRtpTransceiverDirection][1] representation.
    ///
    /// [1]: https://w3.org/TR/webrtc#dom-rtcrtptransceiverdirection
    #[derive(Debug, Eq, Hash, PartialEq)]
    #[repr(i32)]
    pub enum RtpTransceiverDirection {
        /// The [`RTCRtpTransceiver`]'s [RTCRtpSender] will offer to send RTP,
        /// and will send RTP if the remote peer accepts.
        /// The [`RTCRtpTransceiver`]'s [RTCRtpReceiver] will offer to receive
        /// RTP, and will receive RTP if the remote peer accepts.
        ///
        /// [RTCRtpSender]: https://w3.org/TR/webrtc#dom-rtcrtpsender
        /// [RTCRtpReceiver]: https://w3.org/TR/webrtc#dom-rtcrtpreceiver
        kSendRecv = 0,

        /// The [`RTCRtpTransceiver`]'s [RTCRtpSender] will offer to send RTP,
        /// and will send RTP if the remote peer accepts.
        /// The [`RTCRtpTransceiver`]'s [RTCRtpReceiver] will not offer
        /// to receive RTP, and will not receive RTP.
        ///
        /// [RTCRtpSender]: https://w3.org/TR/webrtc#dom-rtcrtpsender
        /// [RTCRtpReceiver]: https://w3.org/TR/webrtc#dom-rtcrtpreceiver
        kSendOnly,

        /// The [`RTCRtpTransceiver`]'s [RTCRtpSender] will not offer to send
        /// RTP, and will not send RTP. The [`RTCRtpTransceiver`]'s
        /// [RTCRtpReceiver] will offer to receive RTP, and will receive RTP
        /// if the remote peer accepts.
        ///
        /// [RTCRtpSender]: https://w3.org/TR/webrtc#dom-rtcrtpsender
        /// [RTCRtpReceiver]: https://w3.org/TR/webrtc#dom-rtcrtpreceiver
        kRecvOnly,

        /// The [`RTCRtpTransceiver`]'s [RTCRtpSender] will not offer to send
        /// RTP, and will not send RTP. The [`RTCRtpTransceiver`]'s
        /// [RTCRtpReceiver] will not offer to receive RTP, and will not
        /// receive RTP.
        ///
        /// [RTCRtpSender]: https://w3.org/TR/webrtc#dom-rtcrtpsender
        /// [RTCRtpReceiver]: https://w3.org/TR/webrtc#dom-rtcrtpreceiver
        kInactive,

        /// The [`RTCRtpTransceiver`] will neither send nor receive RTP. It will
        /// generate a zero port in the offer. In answers, its [RTCRtpSender]
        /// will not offer to send RTP, and its [RTCRtpReceiver] will not offer
        /// to receive RTP. This is a terminal state.
        ///
        /// [RTCRtpSender]: https://w3.org/TR/webrtc#dom-rtcrtpsender
        /// [RTCRtpReceiver]: https://w3.org/TR/webrtc#dom-rtcrtpreceiver
        kStopped,
    }

    /// Possible variants of a [`VideoFrame`]'s rotation.
    #[derive(Clone, Copy, Debug, Eq, Hash, PartialEq)]
    #[repr(i32)]
    pub enum VideoRotation {
        kVideoRotation_0 = 0,
        kVideoRotation_90 = 90,
        kVideoRotation_180 = 180,
        kVideoRotation_270 = 270,
    }

    /// All known types of [`RTCStats`].
    ///
    /// [List of all RTCStats types on W3C][1].
    ///
    /// [1]: https://w3.org/TR/webrtc-stats#rtctatstype-%2A
    #[derive(Debug, Eq, Hash, PartialEq)]
    #[repr(i32)]
    pub enum RTCStatsType {
        /// Statistics for the media produced by a [MediaStreamTrack][1] that
        /// is currently attached to an [RTCRtpSender]. This reflects the media
        /// that is fed to the encoder after [getUserMedia] constraints have
        /// been applied (i.e. not the raw media produced by the camera).
        ///
        /// [RTCRtpSender]: https://w3.org/TR/webrtc#rtcrtpsender-interface
        /// [getUserMedia]: https://tinyurl.com/sngpyr6
        /// [1]: https://w3.org/TR/mediacapture-streams#mediastreamtrack
        RTCMediaSourceStats = 0,

        /// ICE remote candidate statistics related to the [RTCIceTransport]
        /// objects.
        ///
        /// A remote candidate is [deleted][1] when the [RTCIceTransport] does
        /// an ICE restart, and the candidate is no longer a member of any
        /// non-deleted candidate pair.
        ///
        /// [RTCIceTransport]: https://w3.org/TR/webrtc#dom-rtcicetransport
<<<<<<< HEAD
        /// [1]: https://w3.org/TR/webrtc-stats/#dfn-deleted
=======
        /// [1]: https://w3.org/TR/webrtc-stats#dfn-deleted
>>>>>>> 346b233a
        RTCIceCandidateStats,

        /// Statistics for an outbound [RTP] stream that is currently sent with
        /// [RTCPeerConnection] object.
        ///
        /// When there are multiple [RTP] streams connected to the same sender,
        /// such as when using simulcast or RTX, there will be one
<<<<<<< HEAD
        /// [`RtcOutboundRtpStreamStats`] per RTP stream, with distinct values
        /// of the `ssrc` attribute, and all these senders will have a
        /// reference to the same "sender" object (of type
        /// [RTCAudioSenderStats][1] or [RTCVideoSenderStats][2]) and "track"
        /// object (of type [RTCSenderAudioTrackAttachmentStats][3] or
=======
        /// [RTCOutboundRtpStreamStats][5] per RTP stream, with distinct values
        /// of the [SSRC] attribute, and all these senders will have a reference
        /// to the same "sender" object (of type [RTCAudioSenderStats][1] or
        /// [RTCVideoSenderStats][2]) and "track" object (of type
        /// [RTCSenderAudioTrackAttachmentStats][3] or
>>>>>>> 346b233a
        /// [RTCSenderVideoTrackAttachmentStats][4]).
        ///
        /// [RTP]: https://en.wikipedia.org/wiki/Real-time_Transport_Protocol
        /// [RTCPeerConnection]: https://w3.org/TR/webrtc#dom-rtcpeerconnection
<<<<<<< HEAD
=======
        /// [SSRC]: https://w3.org/TR/webrtc-stats#dfn-ssrc
>>>>>>> 346b233a
        /// [1]: https://w3.org/TR/webrtc-stats#dom-rtcaudiosenderstats
        /// [2]: https://w3.org/TR/webrtc-stats#dom-rtcvideosenderstats
        /// [3]: https://tinyurl.com/sefa5z4
        /// [4]: https://tinyurl.com/rkuvpl4
<<<<<<< HEAD
=======
        /// [5]: https://w3.org/TR/webrtc-stats#dom-rtcoutboundrtpstreamstats
>>>>>>> 346b233a
        RTCOutboundRTPStreamStats,

        /// Statistics for an inbound [RTP] stream that is currently received
        /// with [RTCPeerConnection] object.
        ///
        /// [RTP]: https://en.wikipedia.org/wiki/Real-time_Transport_Protocol
        /// [RTCPeerConnection]: https://w3.org/TR/webrtc#dom-rtcpeerconnection
        RTCInboundRTPStreamStats,

        /// ICE candidate pair statistics related to the [RTCIceTransport]
        /// objects.
        ///
        /// A candidate pair that is not the current pair for a transport is
<<<<<<< HEAD
        /// [deleted][1] when the [RTCIceTransport] does an ICE restart, at the
        /// time the state changes to `new`.
        ///
        /// The candidate pair that is the current pair for a transport is
        /// deleted after an ICE restart when the [RTCIceTransport] switches to
        /// using a candidate pair generated from the new candidates; this time
        /// doesn't correspond to any other externally observable event.
        ///
        /// [RTCIceTransport]: https://w3.org/TR/webrtc#dom-rtcicetransport
        /// [1]: https://w3.org/TR/webrtc-stats#dfn-deleted
=======
        /// [deleted] when the [RTCIceTransport] does an ICE restart, at the
        /// time the state changes to [new].
        ///
        /// a candidate pair that is the current pair for a transport is
        /// [deleted] after an ICE restart when the [RTCIceTransport] switches
        /// to using a candidate pair generated from the new candidates; this
        /// time doesn't correspond to any other externally observable event.
        ///
        /// [deleted]: https://w3.org/TR/webrtc-stats#dfn-deleted
        /// [new]: https://w3.org/TR/webrtc#dom-rtcicetransportstate-new
        /// [RTCIceTransport]: https://w3.org/TR/webrtc#dom-rtcicetransport
>>>>>>> 346b233a
        RTCIceCandidatePairStats,

        /// Transport statistics related to the [RTCPeerConnection] object.
        ///
        /// [RTCPeerConnection]: https://w3.org/TR/webrtc#dom-rtcpeerconnection
        RTCTransportStats,

        /// Statistics for the remote endpoint's inbound [RTP] stream
        /// corresponding to an outbound stream that is currently sent with
        /// [RTCPeerConnection] object.
        ///
        /// It is measured at the remote endpoint and reported in a RTCP
        /// Receiver Report (RR) or RTCP Extended Report (XR).
        ///
        /// [RTP]: https://en.wikipedia.org/wiki/Real-time_Transport_Protocol
        /// [RTCPeerConnection]: https://w3.org/TR/webrtc#dom-rtcpeerconnection
        RTCRemoteInboundRtpStreamStats,

        /// Statistics for the remote endpoint's outbound [RTP] stream
        /// corresponding to an inbound stream that is currently received with
        /// [RTCPeerConnection] object.
        ///
        /// It is measured at the remote endpoint and reported in an RTCP
        /// Sender Report (SR).
        ///
        /// [RTP]: https://en.wikipedia.org/wiki/Real-time_Transport_Protocol
        /// [RTCPeerConnection]: https://w3.org/TR/webrtc#dom-rtcpeerconnection
        RTCRemoteOutboundRtpStreamStats,

        /// Unimplemented stats.
        Unimplemented,
    }

    /// Possible kinds of a media.
    #[derive(Debug, Eq, Hash, PartialEq)]
    #[repr(i32)]
    pub enum MediaKind {
        /// Video media.
        Video = 0,

        /// Audio media.
        Audio,
    }

    // TODO: Remove once `cxx` crate allows using pointers to opaque types in
    //       vectors: https://github.com/dtolnay/cxx/issues/741
    /// Wrapper for an [`RtpTransceiverInterface`] that can be used in Rust/C++
    /// vectors.
    struct TransceiverContainer {
        /// Wrapped [`RtpTransceiverInterface`].
        pub ptr: UniquePtr<RtpTransceiverInterface>,
    }

    // TODO: Remove once `cxx` crate allows using pointers to opaque types in
    //       vectors: https://github.com/dtolnay/cxx/issues/741
    /// Wrapper for a [`DisplaySource`] usable in Rust/C++ vectors.
    struct DisplaySourceContainer {
        /// Wrapped [`DisplaySource`].
        pub ptr: UniquePtr<DisplaySource>,
    }

    /// [RTCSignalingState] representation.
    ///
    /// [RTCSignalingState]: https://w3.org/TR/webrtc#state-definitions
    #[derive(Debug, Eq, Hash, PartialEq)]
    #[repr(i32)]
    pub enum SignalingState {
        /// [RTCSignalingState.stable][1] representation.
        ///
        /// [1]: https://w3.org/TR/webrtc#dom-rtcsignalingstate-stable
        kStable,

        /// [RTCSignalingState.have-local-offer][1] representation.
        ///
        /// [1]: https://w3.org/TR/webrtc#dom-rtcsignalingstate-have-local-offer
        kHaveLocalOffer,

        /// [RTCSignalingState.have-local-pranswer][1] representation.
        ///
        /// [1]: https://tinyurl.com/have-local-pranswer
        kHaveLocalPrAnswer,

        /// [RTCSignalingState.have-remote-offer][1] representation.
        ///
        /// [1]: https://tinyurl.com/have-remote-offer
        kHaveRemoteOffer,

        /// [RTCSignalingState.have-remote-pranswer][1] representation.
        ///
        /// [1]: https://tinyurl.com/have-remote-pranswer
        kHaveRemotePrAnswer,

        /// [RTCSignalingState.closed][1] representation.
        ///
        /// [1]: https://w3.org/TR/webrtc#dom-rtcsignalingstate-closed
        kClosed,
    }

    /// [RTCIceGatheringState][1] representation.
    ///
    /// [1]: https://w3.org/TR/webrtc#dom-rtcicegatheringstate
    #[derive(Debug, Eq, Hash, PartialEq)]
    #[repr(i32)]
    pub enum IceGatheringState {
        /// [RTCIceGatheringState.new][1] representation.
        ///
        /// [1]: https://w3.org/TR/webrtc#dom-rtcicegatheringstate-new
        kIceGatheringNew,

        /// [RTCIceGatheringState.gathering][1] representation.
        ///
        /// [1]: https://w3.org/TR/webrtc#dom-rtcicegatheringstate-gathering
        kIceGatheringGathering,

        /// [RTCIceGatheringState.complete][1] representation.
        ///
        /// [1]: https://w3.org/TR/webrtc#dom-rtcicegatheringstate-complete
        kIceGatheringComplete,
    }

    /// [RTCPeerConnectionState][1] representation.
    ///
    /// [1]: https://w3.org/TR/webrtc#dom-rtcpeerconnectionstate
    #[derive(Debug, Eq, Hash, PartialEq)]
    #[repr(i32)]
    pub enum PeerConnectionState {
        /// [RTCPeerConnectionState.new][1] representation.
        ///
        /// [1]: https://w3.org/TR/webrtc#dom-rtcpeerconnectionstate-new
        kNew,

        /// [RTCPeerConnectionState.connecting][1] representation.
        ///
        /// [1]: https://w3.org/TR/webrtc#dom-rtcpeerconnectionstate-connecting
        kConnecting,

        /// [RTCPeerConnectionState.connected][1] representation.
        ///
        /// [1]: https://w3.org/TR/webrtc#dom-rtcpeerconnectionstate-connected
        kConnected,

        /// [RTCPeerConnectionState.disconnected][1] representation.
        ///
        /// [1]: https://tinyurl.com/connectionstate-disconnected
        kDisconnected,

        /// [RTCPeerConnectionState.failed][1] representation.
        ///
        /// [1]: https://w3.org/TR/webrtc#dom-rtcpeerconnectionstate-failed
        kFailed,

        /// [RTCPeerConnectionState.closed][1] representation.
        ///
        /// [1]: https://w3.org/TR/webrtc#dom-rtcpeerconnectionstate-closed
        kClosed,
    }

    /// [RTCIceConnectionState][1] representation.
    ///
    /// [1]: https://w3.org/TR/webrtc#dom-rtciceconnectionstate
    #[derive(Debug, Eq, Hash, PartialEq)]
    #[repr(i32)]
    pub enum IceConnectionState {
        /// [RTCIceConnectionState.new][1] representation.
        ///
        /// [1]: https://w3.org/TR/webrtc#dom-rtciceconnectionstate-new
        kIceConnectionNew,

        /// [RTCIceConnectionState.checking][1] representation.
        ///
        /// [1]: https://w3.org/TR/webrtc#dom-rtciceconnectionstate-checking
        kIceConnectionChecking,

        /// [RTCIceConnectionState.connected][1] representation.
        ///
        /// [1]: https://w3.org/TR/webrtc#dom-rtciceconnectionstate-connected
        kIceConnectionConnected,

        /// [RTCIceConnectionState.completed][1] representation.
        ///
        /// [1]: https://w3.org/TR/webrtc#dom-rtciceconnectionstate-completed
        kIceConnectionCompleted,

        /// [RTCIceConnectionState.failed][1] representation.
        ///
        /// [1]: https://w3.org/TR/webrtc#dom-rtciceconnectionstate-failed
        kIceConnectionFailed,

        /// [RTCIceConnectionState.disconnected][1] representation.
        ///
        /// [1]: https://w3.org/TR/webrtc#dom-rtciceconnectionstate-disconnected
        kIceConnectionDisconnected,

        /// [RTCIceConnectionState.closed][1] representation.
        ///
        /// [1]: https://w3.org/TR/webrtc#dom-rtciceconnectionstate-closed
        kIceConnectionClosed,

        /// Non-spec-compliant variant.
        ///
        /// [`libwertc` states that it's unreachable][1].
        ///
        /// [1]: https://tinyurl.com/kIceConnectionMax-unreachable
        kIceConnectionMax,
    }

    /// [RTCIceTransportPolicy][1] representation.
    ///
    /// It defines an ICE candidate policy the [ICE Agent][2] uses to surface
    /// the permitted candidates to the application. Only these candidates will
    /// be used for connectivity checks.
    ///
    /// [1]: https://w3.org/TR/webrtc#dom-rtcicetransportpolicy
    /// [2]: https://w3.org/TR/webrtc#dfn-ice-agent
    #[derive(Debug, Eq, Hash, PartialEq)]
    #[repr(i32)]
    pub enum IceTransportsType {
        /// Non-spec-compliant variant.
        kNone,

        /// [RTCIceTransportPolicy.relay][1] representation.
        ///
        /// [1]: https://w3.org/TR/webrtc#dom-rtcicetransportpolicy-relay
        kRelay,

        /// ICE Agent can't use `typ host` candidates when this value is
        /// specified.
        ///
        /// Non-spec-compliant variant.
        kNoHost,

        /// [RTCIceTransportPolicy.all][1] representation.
        ///
        /// [1]: https://w3.org/TR/webrtc#dom-rtcicetransportpolicy-all
        kAll,
    }

    /// [RTCBundlePolicy][1] representation.
    ///
    /// Affects which media tracks are negotiated if the remote endpoint is not
    /// bundle-aware, and what ICE candidates are gathered. If the remote
    /// endpoint is bundle-aware, all media tracks and data channels are bundled
    /// onto the same transport.
    ///
    /// [1]: https://w3.org/TR/webrtc#dom-rtcbundlepolicy
    #[derive(Debug, Eq, Hash, PartialEq)]
    #[repr(i32)]
    pub enum BundlePolicy {
        /// [RTCBundlePolicy.balanced][1] representation.
        ///
        /// [1]: https://w3.org/TR/webrtc#dom-rtcbundlepolicy-balanced
        kBundlePolicyBalanced,

        /// [RTCBundlePolicy.max-bundle][1] representation.
        ///
        /// [1]: https://w3.org/TR/webrtc#dom-rtcbundlepolicy-max-bundle
        kBundlePolicyMaxBundle,

        /// [RTCBundlePolicy.max-compat][1] representation.
        ///
        /// [1]: https://w3.org/TR/webrtc#dom-rtcbundlepolicy-max-compat
        kBundlePolicyMaxCompat,
    }

    #[rustfmt::skip]
    unsafe extern "C++" {
        include!("libwebrtc-sys/include/bridge.h");

        pub type PeerConnectionFactoryInterface;
        pub type TaskQueueFactory;
        pub type Thread;

        /// Creates a default [`TaskQueueFactory`] based on the current
        /// platform.
        #[namespace = "webrtc"]
        #[cxx_name = "CreateDefaultTaskQueueFactory"]
        pub fn create_default_task_queue_factory()
            -> UniquePtr<TaskQueueFactory>;

        /// Creates a new [`Thread`].
        pub fn create_thread() -> UniquePtr<Thread>;

        /// Creates a new [`Thread`] with an attached socket server.
        pub fn create_thread_with_socket_server() -> UniquePtr<Thread>;

        /// Starts the current [`Thread`].
        #[cxx_name = "Start"]
        pub fn start_thread(self: Pin<&mut Thread>) -> bool;

        /// Creates a new [`PeerConnectionFactoryInterface`].
        pub fn create_peer_connection_factory(
            network_thread: &UniquePtr<Thread>,
            worker_thread: &UniquePtr<Thread>,
            signaling_thread: &UniquePtr<Thread>,
            default_adm: &UniquePtr<AudioDeviceModule>,
            ap: &UniquePtr<AudioProcessing>
        ) -> UniquePtr<PeerConnectionFactoryInterface>;
    }

    unsafe extern "C++" {
        pub type AudioDeviceModule;
        pub type AudioLayer;

        /// Creates a new [`AudioDeviceModule`] for the given [`AudioLayer`].
        pub fn create_audio_device_module(
            worker_thread: Pin<&mut Thread>,
            audio_layer: AudioLayer,
            task_queue_factory: Pin<&mut TaskQueueFactory>,
        ) -> UniquePtr<AudioDeviceModule>;

        /// Creates a new fake [`AudioDeviceModule`], that will not try to
        /// access real media devices, but will generate pulsed noise.
        pub fn create_fake_audio_device_module(
            task_queue_factory: Pin<&mut TaskQueueFactory>,
        ) -> UniquePtr<AudioDeviceModule>;

        /// Initializes the given [`AudioDeviceModule`].
        pub fn init_audio_device_module(
            audio_device_module: &AudioDeviceModule,
        ) -> i32;

        /// Initializes the microphone in the [`AudioDeviceModule`].
        pub fn init_microphone(audio_device_module: &AudioDeviceModule) -> i32;

        /// Indicates whether the microphone of the [`AudioDeviceModule`] is
        /// initialized.
        pub fn microphone_is_initialized(
            audio_device_module: &AudioDeviceModule,
        ) -> bool;

        /// Sets the volume of the initialized microphone.
        pub fn set_microphone_volume(
            audio_device_module: &AudioDeviceModule,
            volume: u32,
        ) -> i32;

        /// Indicates whether the microphone is available to set volume.
        pub fn microphone_volume_is_available(
            audio_device_module: &AudioDeviceModule,
            is_available: &mut bool,
        ) -> i32;

        /// Returns the lowest possible level of the microphone volume.
        pub fn min_microphone_volume(
            audio_device_module: &AudioDeviceModule,
            volume: &mut u32,
        ) -> i32;

        /// Returns the highest possible level of the microphone volume.
        pub fn max_microphone_volume(
            audio_device_module: &AudioDeviceModule,
            volume: &mut u32,
        ) -> i32;

        /// Returns the current level of the microphone volume.
        pub fn microphone_volume(
            audio_device_module: &AudioDeviceModule,
            volume: &mut u32,
        ) -> i32;

        /// Returns count of available audio playout devices.
        pub fn playout_devices(audio_device_module: &AudioDeviceModule) -> i16;

        /// Returns count of available audio recording devices.
        pub fn recording_devices(
            audio_device_module: &AudioDeviceModule,
        ) -> i16;

        /// Writes device info to the provided `name` and `id` for the given
        /// audio playout device `index`.
        pub fn playout_device_name(
            audio_device_module: &AudioDeviceModule,
            index: i16,
            name: &mut String,
            id: &mut String,
        ) -> i32;

        /// Writes device info to the provided `name` and `id` for the given
        /// audio recording device `index`.
        pub fn recording_device_name(
            audio_device_module: &AudioDeviceModule,
            index: i16,
            name: &mut String,
            id: &mut String,
        ) -> i32;

        /// Specifies which microphone to use for recording audio using an index
        /// retrieved by the corresponding enumeration method which is
        /// [`AudiDeviceModule::RecordingDeviceName`].
        pub fn set_audio_recording_device(
            audio_device_module: &AudioDeviceModule,
            index: u16,
        ) -> i32;

        /// Specifies which speaker to use for playing out audio using an index
        /// retrieved by the corresponding enumeration method
        /// [`AudiDeviceModule::PlayoutDeviceName`].
        pub fn set_audio_playout_device(
            audio_device_module: &AudioDeviceModule,
            index: u16,
        ) -> i32;
    }

    unsafe extern "C++" {
        pub type AudioProcessing;

        /// Creates a new [`AudioProcessing`].
        pub fn create_audio_processing() -> UniquePtr<AudioProcessing>;

        /// Indicates intent to mute the output of the provided
        /// [`AudioProcessing`].
        ///
        /// Set it to `true` when the output of the provided [`AudioProcessing`]
        /// will be muted or in some other way not used. This hints the
        /// underlying AGC, AEC, NS processors to halt.
        pub fn set_output_will_be_muted(ap: &AudioProcessing, muted: bool);
    }

    unsafe extern "C++" {
        pub type VideoDeviceInfo;

        /// Creates a new [`VideoDeviceInfo`].
        pub fn create_video_device_info() -> UniquePtr<VideoDeviceInfo>;

        /// Returns count of a video recording devices.
        #[namespace = "webrtc"]
        #[cxx_name = "NumberOfDevices"]
        pub fn number_of_video_devices(self: Pin<&mut VideoDeviceInfo>) -> u32;

        /// Writes device info to the provided `name` and `id` for the given
        /// video device `index`.
        pub fn video_device_name(
            device_info: Pin<&mut VideoDeviceInfo>,
            index: u32,
            name: &mut String,
            id: &mut String,
        ) -> i32;
    }

    unsafe extern "C++" {
        pub type DisplaySource;

        /// Returns a list of all available [`DisplaySource`]s.
        pub fn screen_capture_sources() -> Vec<DisplaySourceContainer>;

        /// Returns an `id` of the provided [`DisplaySource`].
        pub fn display_source_id(source: &DisplaySource) -> i64;

        /// Returns a `title` of the provided [`DisplaySource`].
        pub fn display_source_title(
            source: &DisplaySource,
        ) -> UniquePtr<CxxString>;
    }

    extern "Rust" {
        pub type DynAddIceCandidateCallback;

        /// Calls the success [`DynAddIceCandidateCallback`].
        pub fn add_ice_candidate_success(
            mut cb: Box<DynAddIceCandidateCallback>,
        );

        /// Calls the fail [`DynAddIceCandidateCallback`].
        pub fn add_ice_candidate_fail(
            mut cb: Box<DynAddIceCandidateCallback>,
            error: &CxxString,
        );
    }

    #[rustfmt::skip]
    unsafe extern "C++" {
        include!("libwebrtc-sys/include/media_stream_track_interface.h");

        pub type MediaStreamTrackInterface;

        /// Returns the `kind` of the provided [`MediaStreamTrackInterface`].
        #[must_use]
        pub fn media_stream_track_kind(
            track: &MediaStreamTrackInterface,
        ) -> UniquePtr<CxxString>;

        /// Returns the `id` of the provided [`MediaStreamTrackInterface`].
        #[must_use]
        pub fn media_stream_track_id(
            track: &MediaStreamTrackInterface,
        ) -> UniquePtr<CxxString>;

        /// Returns the `state` of the provided [`MediaStreamTrackInterface`].
        #[must_use]
        pub fn media_stream_track_state(
            track: &MediaStreamTrackInterface,
        ) -> TrackState;

        /// Returns the `enabled` property of the provided
        /// [`MediaStreamTrackInterface`].
        #[must_use]
        pub fn media_stream_track_enabled(
            track: &MediaStreamTrackInterface,
        ) -> bool;
    }

    #[rustfmt::skip]
    unsafe extern "C++" {
        include!("libwebrtc-sys/include/rtp_codec_parameters.h");

        #[namespace = "webrtc"]
        pub type RtpCodecParameters;

        /// Returns the `name` of the provided [`RtpCodecParameters`].
        #[must_use]
        pub fn rtp_codec_parameters_name(
            codec: &RtpCodecParameters,
        ) -> UniquePtr<CxxString>;

        /// Returns the `payload_type` of the provided [`RtpCodecParameters`].
        #[must_use]
        pub fn rtp_codec_parameters_payload_type(
            codec: &RtpCodecParameters,
        ) -> i32;

        /// Returns the `clock_rate` of the provided [`RtpCodecParameters`].
        ///
        /// [`Result::Err`] means [`None`].
        pub fn rtp_codec_parameters_clock_rate(
            codec: &RtpCodecParameters,
        ) -> Result<i32>;

        /// Returns the `num_channels` of the provided [`RtpCodecParameters`].
        ///
        /// [`Result::Err`] means [`None`].
        pub fn rtp_codec_parameters_num_channels(
            codec: &RtpCodecParameters,
        ) -> Result<i32>;

        /// Returns the `parameters` of the provided [`RtpCodecParameters`].
        #[must_use]
        pub fn rtp_codec_parameters_parameters(
            codec: &RtpCodecParameters,
        ) -> UniquePtr<CxxVector<StringPair>>;

        /// Returns the [`MediaType`] of the provided [`RtpCodecParameters`].
        #[must_use]
        pub fn rtp_codec_parameters_kind(
            codec: &RtpCodecParameters,
        ) -> MediaType;
    }

    #[rustfmt::skip]
    unsafe extern "C++" {
        include!("libwebrtc-sys/include/rtp_receiver_interface.h");

        pub type RtpReceiverInterface;

        /// Returns the [`MediaStreamTrackInterface`] of the provided
        /// [`RtpReceiverInterface`].
        #[must_use]
        pub fn rtp_receiver_track(
            receiver: &RtpReceiverInterface,
        ) -> UniquePtr<MediaStreamTrackInterface>;

        /// Returns the [`RtpParameters`] of the provided
        /// [`RtpReceiverInterface`].
        #[must_use]
        pub fn rtp_receiver_parameters(
            receiver: &RtpReceiverInterface,
        ) -> UniquePtr<RtpParameters>;
    }

    #[rustfmt::skip]
    unsafe extern "C++" {
        include!("libwebrtc-sys/include/rtp_sender_interface.h");

        pub type RtpSenderInterface;

        /// Replaces the track currently being used as the `sender`'s source
        /// with a new [`VideoTrackInterface`].
        pub fn replace_sender_video_track(
            sender: &RtpSenderInterface,
            track: &UniquePtr<VideoTrackInterface>
        ) -> bool;

        /// Replaces the track currently being used as the `sender`'s source
        /// with a new [`AudioTrackInterface`].
        pub fn replace_sender_audio_track(
            sender: &RtpSenderInterface,
            track: &UniquePtr<AudioTrackInterface>
        ) -> bool;
    }

    #[rustfmt::skip]
    unsafe extern "C++" {
        include!("libwebrtc-sys/include/rtp_encoding_parameters.h");

        #[namespace = "webrtc"]
        pub type RtpEncodingParameters;

        /// Returns the `active` of the provided [`RtpEncodingParameters`].
        #[must_use]
        pub fn rtp_encoding_parameters_active(
            encoding: &RtpEncodingParameters,
        ) -> bool;

        /// Returns the `maxBitrate` of the provided [`RtpEncodingParameters`].
        ///
        /// [`Result::Err`] means [`None`].
        pub fn rtp_encoding_parameters_maxBitrate(
            encoding: &RtpEncodingParameters,
        ) -> Result<i32>;

        /// Returns the `minBitrate` of the provided [`RtpEncodingParameters`].
        ///
        /// [`Result::Err`] means [`None`].
        pub fn rtp_encoding_parameters_minBitrate(
            encoding: &RtpEncodingParameters,
        ) -> Result<i32>;

        /// Returns the `maxFramerate` of the provided
        /// [`RtpEncodingParameters`].
        ///
        /// [`Result::Err`] means [`None`].
        pub fn rtp_encoding_parameters_maxFramerate(
            encoding: &RtpEncodingParameters,
        ) -> Result<f64>;

        /// Returns the `ssrc` of the provided [`RtpEncodingParameters`].
        ///
        /// [`Result::Err`] means [`None`].
        pub fn rtp_encoding_parameters_ssrc(
            encoding: &RtpEncodingParameters,
        ) -> Result<i64>;

        /// Returns the `scale_resolution_down_by` of the provided
        /// [`RtpEncodingParameters`].
        ///
        /// [`Result::Err`] means [`None`].
        pub fn rtp_encoding_parameters_scale_resolution_down_by(
            encoding: &RtpEncodingParameters,
        ) -> Result<f64>;
    }

    #[rustfmt::skip]
    unsafe extern "C++" {
        include!("libwebrtc-sys/include/rtp_parameters.h");

        #[namespace = "webrtc"]
        pub type RtpParameters;

        /// Returns the `transaction_id` of the provided [`RtpParameters`].
        #[must_use]
        pub fn rtp_parameters_transaction_id(
            parameters: &RtpParameters,
        ) -> UniquePtr<CxxString>;

        /// Returns the `mid` of the provided [`RtpParameters`].
        #[must_use]
        pub fn rtp_parameters_mid(
            parameters: &RtpParameters,
        ) -> UniquePtr<CxxString>;

        /// Returns the [`RtpCodecParameters`]s of the provided
        /// [`RtpParameters`].
        #[must_use]
        pub fn rtp_parameters_codecs(
            parameters: &RtpParameters,
        ) -> Vec<RtpCodecParametersContainer>;

        /// Returns the [`RtpExtension`]s of the provided [`RtpParameters`].
        #[must_use]
        pub fn rtp_parameters_header_extensions(
            parameters: &RtpParameters,
        ) -> Vec<RtpExtensionContainer>;

        /// Returns the [`RtpEncodingParameters`]s of the provided
        /// [`RtpParameters`].
        #[must_use]
        pub fn rtp_parameters_encodings(
            parameters: &RtpParameters,
        ) -> Vec<RtpEncodingParametersContainer>;

        /// Returns the [`RtcpParameters`] of the provided [`RtpParameters`].
        #[must_use]
        pub fn rtp_parameters_rtcp(
            parameters: &RtpParameters,
        ) -> UniquePtr<RtcpParameters>;
    }

    #[rustfmt::skip]
    unsafe extern "C++" {
        #[namespace = "cricket"]
        pub type Candidate;
        #[namespace = "cricket"]
        pub type CandidatePairChangeEvent;
        pub type IceCandidateInterface;
        pub type MediaType;
        pub type TrackState;
        #[namespace = "cricket"]
        pub type CandidatePair;
        pub type CreateSessionDescriptionObserver;
        pub type IceConnectionState;
        pub type IceGatheringState;
        pub type PeerConnectionDependencies;
        pub type PeerConnectionInterface;
        pub type PeerConnectionObserver;
        pub type PeerConnectionState;
        pub type RTCConfiguration;
        pub type IceTransportsType;
        pub type BundlePolicy;
        pub type IceServer;
        pub type RTCOfferAnswerOptions;
        pub type RtpTransceiverDirection;
        pub type RtpTransceiverInterface;
        pub type SdpType;
        pub type SessionDescriptionInterface;
        pub type SetLocalDescriptionObserver;
        pub type SetRemoteDescriptionObserver;
        pub type SignalingState;

        /// Creates a default [`RTCConfiguration`].
        pub fn create_default_rtc_configuration()
            -> UniquePtr<RTCConfiguration>;

        /// Changes the configured [`IceTransportsType`] of the provided
        /// [`RTCConfiguration`].
        pub fn set_rtc_configuration_ice_transport_type(
            config: Pin<&mut RTCConfiguration>,
            transport_type: IceTransportsType
        );

        /// Changes the configured [`BundlePolicy`] of the provided
        /// [`RTCConfiguration`].
        pub fn set_rtc_configuration_bundle_policy(
            config: Pin<&mut RTCConfiguration>,
            bundle_policy: BundlePolicy
        );

        /// Adds an [`IceServer`] to the provided [`RTCConfiguration`].
        pub fn add_rtc_configuration_server(
            config: Pin<&mut RTCConfiguration>,
            server: Pin<&mut IceServer>
        );

        /// Creates a new empty [`IceServer`].
        pub fn create_ice_server() -> UniquePtr<IceServer>;

        /// Adds the spcified `url` to the provided [`IceServer`].
        pub fn add_ice_server_url(
            server: Pin<&mut IceServer>,
            url: String
        );

        /// Sets the credentials for the provided [`IceServer`].
        pub fn set_ice_server_credentials(
            server: Pin<&mut IceServer>,
            username: String,
            password: String
        );

        /// Creates a new [`PeerConnectionInterface`].
        ///
        /// If creation fails then an error will be written to the provided
        /// `error` and the returned [`UniquePtr`] will be `null`.
        pub fn create_peer_connection_or_error(
            peer_connection_factory: Pin<&mut PeerConnectionFactoryInterface>,
            conf: &RTCConfiguration,
            deps: UniquePtr<PeerConnectionDependencies>,
            error: &mut String,
        ) -> UniquePtr<PeerConnectionInterface>;

        /// Creates a new [`PeerConnectionObserver`].
        pub fn create_peer_connection_observer(
            cb: Box<DynPeerConnectionEventsHandler>,
        ) -> UniquePtr<PeerConnectionObserver>;

        /// Creates a [`PeerConnectionDependencies`] from the provided
        /// [`PeerConnectionObserver`].
        pub fn create_peer_connection_dependencies(
            observer: &UniquePtr<PeerConnectionObserver>,
        ) -> UniquePtr<PeerConnectionDependencies>;

        /// Creates a default [`RTCOfferAnswerOptions`].
        pub fn create_default_rtc_offer_answer_options(
        ) -> UniquePtr<RTCOfferAnswerOptions>;

        /// Creates a new [`RTCOfferAnswerOptions`] from the provided options.
        pub fn create_rtc_offer_answer_options(
            offer_to_receive_video: i32,
            offer_to_receive_audio: i32,
            voice_activity_detection: bool,
            ice_restart: bool,
            use_rtp_mux: bool,
        ) -> UniquePtr<RTCOfferAnswerOptions>;

        /// Creates a new [`CreateSessionDescriptionObserver`] from the
        /// provided [`DynCreateSdpCallback`].
        pub fn create_create_session_observer(
            cb: Box<DynCreateSdpCallback>,
        ) -> UniquePtr<CreateSessionDescriptionObserver>;

        /// Creates a new [`SetLocalDescriptionObserver`] from the provided
        /// [`DynSetDescriptionCallback`].
        pub fn create_set_local_description_observer(
            cb: Box<DynSetDescriptionCallback>,
        ) -> UniquePtr<SetLocalDescriptionObserver>;

        /// Creates a new [`SetRemoteDescriptionObserver`] from the provided
        /// [`DynSetDescriptionCallback`].
        pub fn create_set_remote_description_observer(
            cb: Box<DynSetDescriptionCallback>,
        ) -> UniquePtr<SetRemoteDescriptionObserver>;

        /// Calls the [RTCPeerConnection.createOffer()][1] on the provided
        /// [`PeerConnectionInterface`].
        ///
        /// [1]: https://w3.org/TR/webrtc#dom-rtcpeerconnection-createoffer
        pub fn create_offer(
            peer: Pin<&mut PeerConnectionInterface>,
            options: &RTCOfferAnswerOptions,
            obs: UniquePtr<CreateSessionDescriptionObserver>,
        );

        /// Calls the [RTCPeerConnection.createAnswer()][1] on the provided
        /// [`PeerConnectionInterface`].
        ///
        /// [1]: https://w3.org/TR/webrtc#dom-rtcpeerconnection-createanswer
        pub fn create_answer(
            peer: Pin<&mut PeerConnectionInterface>,
            options: &RTCOfferAnswerOptions,
            obs: UniquePtr<CreateSessionDescriptionObserver>,
        );

        /// Calls the [RTCPeerConnection.setLocalDescription()][1] on the
        /// provided [`PeerConnectionInterface`].
        ///
        /// [1]: https://w3.org/TR/webrtc#dom-peerconnection-setlocaldescription
        pub fn set_local_description(
            peer: Pin<&mut PeerConnectionInterface>,
            desc: UniquePtr<SessionDescriptionInterface>,
            obs: UniquePtr<SetLocalDescriptionObserver>,
        );

        /// Calls the [RTCPeerConnection.setRemoteDescription()][1] on the
        /// provided [`PeerConnectionInterface`].
        ///
        /// [1]: https://w3.org/TR/webrtc#dom-peerconnection-setremotedescription
        pub fn set_remote_description(
            peer: Pin<&mut PeerConnectionInterface>,
            desc: UniquePtr<SessionDescriptionInterface>,
            obs: UniquePtr<SetRemoteDescriptionObserver>,
        );

        /// Creates a new [`SessionDescriptionInterface`].
        #[namespace = "webrtc"]
        #[cxx_name = "CreateSessionDescription"]
        pub fn create_session_description(
            kind: SdpType,
            sdp: &CxxString,
        ) -> UniquePtr<SessionDescriptionInterface>;

        /// Creates a new [`IceCandidateInterface`] from the provided data.
        pub fn create_ice_candidate(
            sdp_mid: &str,
            sdp_mline_index: i32,
            candidate: &str,
            error: &mut String
        ) -> UniquePtr<IceCandidateInterface>;

        /// Returns the spec-compliant string representation of the provided
        /// [`IceCandidateInterface`].
        ///
        /// # Safety
        ///
        /// `candidate` must be a valid [`IceCandidateInterface`] pointer.
        #[must_use]
        pub fn ice_candidate_interface_to_string(
            candidate: &IceCandidateInterface
        ) -> UniquePtr<CxxString>;

        /// Calls the [RTCPeerConnection.getStats()][1] on the provided
        /// [`PeerConnectionInterface`].
        ///
        /// [1]: https://tinyurl.com/2p84b6r4
        pub fn peer_connection_get_stats(
            peer: &PeerConnectionInterface,
            cb: Box<DynRTCStatsCollectorCallback>
        );
    }

    extern "Rust" {
        // TODO: Remove once `cxx` supports `std::optional`:
        //       https://github.com/dtolnay/cxx/issues/87
        pub type OptionU64;
        pub type OptionF64;
        pub type OptionI32;
        pub type OptionBool;
        pub type OptionU32;
        pub type OptionString;

        /// Creates an empty Rust [`Option`]`<`[`i32`]`>`.
        pub fn init_option_i32() -> Box<OptionI32>;

        /// Sets the provided [`Option`]`<`[`i32`]`>` to [`Some`]`(value)`.
        pub fn set_value(self: &mut OptionI32, value: i32);

        /// Creates an empty Rust [`Option`]`<`[`u64`]`>`.
        pub fn init_option_u64() -> Box<OptionU64>;

        /// Sets the provided [`Option`]`<`[`u64`]`>` to [`Some`]`(value)`.
        pub fn set_value(self: &mut OptionU64, value: u64);

        /// Creates an empty Rust [`Option`]`<`[`f64`]`>`.
        pub fn init_option_f64() -> Box<OptionF64>;

        /// Sets the provided [`Option`]`<`[`f64`]`>` to [`Some`]`(value)`.
        pub fn set_value(self: &mut OptionF64, value: f64);

        /// Creates an empty Rust [`Option`]`<`[`u32`]`>`.
        pub fn init_option_u32() -> Box<OptionU32>;

        /// Sets the provided [`Option`]`<`[`u32`]`>` to [`Some`]`(value)`.
        pub fn set_value(self: &mut OptionU32, value: u32);

        /// Creates an empty Rust [`Option`]`<`[`bool`]`>`.
        pub fn init_option_bool() -> Box<OptionBool>;

        /// Sets the provided [`Option`]`<`[`bool`]`>` to [`Some`]`(value)`.
        pub fn set_value(self: &mut OptionBool, value: bool);

        /// Creates an empty Rust [`Option`]`<`[`String`]`>`.
        pub fn init_option_string() -> Box<OptionString>;

        /// Sets the provided [`Option`]`<`[`String`]`>` to [`Some`]`(value)`.
        pub fn set_value(self: &mut OptionString, value: String);
    }

    #[rustfmt::skip]
    unsafe extern "C++" {
        pub type RTCMediaSourceStats;
        pub type RTCVideoSourceStats;
        pub type RTCAudioSourceStats;
        pub type RTCIceCandidateStats;
        pub type RTCOutboundRTPStreamStats;
        pub type RTCInboundRTPStreamStats;
        pub type RTCIceCandidatePairStats;
        pub type RTCTransportStats;
        pub type RTCRemoteInboundRtpStreamStats;
        pub type RTCRemoteOutboundRtpStreamStats;
        pub type RTCStatsReport;
        pub type RTCStats;

        /// Returns collection of wrapped [`RTCStats`].
        pub fn rtc_stats_report_get_stats(
            report: &RTCStatsReport,
        ) -> Vec<RTCStatsWrap>;

        /// Tries to cast [`RTCStats`] into [`RTCMediaSourceStatsWrap`].
        ///
        /// # Errors
        ///
        /// Errors if [`RTCStats`] are not [`RTCMediaSourceStats`].
        pub fn cast_to_rtc_media_source_stats(
            stats: UniquePtr<RTCStats>,
        ) -> Result<RTCMediaSourceStatsWrap>;

        /// Tries to cast [`RTCStats`] into [`RTCIceCandidateStatsWrap`].
        ///
        /// # Errors
        ///
        /// Errors if [`RTCStats`] are not [`RTCIceCandidateStats`].
        pub fn cast_to_rtc_ice_candidate_stats(
            stats: UniquePtr<RTCStats>,
        ) -> Result<RTCIceCandidateStatsWrap>;

        /// Tries to cast [`RTCStats`] into [`RTCOutboundRTPStreamStatsWrap`].
        ///
        /// # Errors
        ///
        /// Errors if [`RTCStats`] are not [`RTCOutboundRTPStreamStats`].
        pub fn cast_to_rtc_outbound_rtp_stream_stats(
            stats: UniquePtr<RTCStats>,
        ) -> Result<RTCOutboundRTPStreamStatsWrap>;

        /// Tries to cast [`RTCStats`] into [`RTCInboundRTPStreamStatsWrap`].
        ///
        /// # Errors
        ///
        /// Errors if [`RTCStats`] are not [`RTCInboundRTPStreamStats`].
        pub fn cast_to_rtc_inbound_rtp_stream_stats(
            stats: UniquePtr<RTCStats>,
        ) -> Result<RTCInboundRTPStreamStatsWrap>;

        /// Tries to cast [`RTCStats`] into [`RTCIceCandidatePairStatsWrap`].
        ///
        /// # Errors
        ///
        /// Errors if [`RTCStats`] are not [`RTCIceCandidatePairStats`].
        pub fn cast_to_rtc_ice_candidate_pair_stats(
            stats: UniquePtr<RTCStats>,
        ) -> Result<RTCIceCandidatePairStatsWrap>;

        /// Tries to cast [`RTCStats`] into [`RTCTransportStatsWrap`].
        ///
        /// # Errors
        ///
        /// Errors if [`RTCStats`] are not [`RTCTransportStats`].
        pub fn cast_to_rtc_transport_stats(
            stats: UniquePtr<RTCStats>,
        ) -> Result<RTCTransportStatsWrap>;

        /// Tries to cast [`RTCStats`] into
        /// [`RTCRemoteInboundRtpStreamStatsWrap`].
        ///
        /// # Errors
        ///
        /// Errors if [`RTCStats`] are not [`RTCRemoteInboundRtpStreamStats`].
        pub fn cast_to_rtc_remote_inbound_rtp_stream_stats(
            stats: UniquePtr<RTCStats>,
        ) -> Result<RTCRemoteInboundRtpStreamStatsWrap>;

        /// Tries to cast [`RTCStats`] into
        /// [`RTCRemoteOutboundRtpStreamStatsWrap`].
        ///
        /// # Errors
        ///
        /// Errors if [`RTCStats`] are not [`RTCRemoteOutboundRtpStreamStats`].
        pub fn cast_to_rtc_remote_outbound_rtp_stream_stats(
            stats: UniquePtr<RTCStats>,
        ) -> Result<RTCRemoteOutboundRtpStreamStatsWrap>;

        /// Tries to cast [`RTCMediaSourceStats`] into
        /// [`RTCVideoSourceStatsWrap`].
        ///
        /// # Errors
        ///
        /// Errors if [`RTCMediaSourceStats`] are not [`RTCVideoSourceStats`].
        pub fn cast_to_rtc_video_source_stats(
            stats: UniquePtr<RTCMediaSourceStats>,
        ) -> Result<RTCVideoSourceStatsWrap>;

        /// Tries to cast [`RTCMediaSourceStats`] into
        /// [`RTCAudioSourceStatsWrap`].
        ///
        /// # Errors
        ///
        /// Errors if [`RTCMediaSourceStats`] are not [`RTCAudioSourceStats`].
        pub fn cast_to_rtc_audio_source_stats(
            stats: UniquePtr<RTCMediaSourceStats>,
        ) -> Result<RTCAudioSourceStatsWrap>;
    }

    #[rustfmt::skip]
    unsafe extern "C++" {
        /// Returns the [sdpMid][1] string of the provided
        /// [`IceCandidateInterface`].
        ///
        /// [1]: https://w3.org/TR/webrtc#dom-rtcicecandidate-sdpmid
        #[must_use]
        pub fn sdp_mid_of_ice_candidate(
            candidate: &IceCandidateInterface
        ) -> UniquePtr<CxxString>;

        /// Returns the [sdpMLineIndex][1] of the provided
        /// [`IceCandidateInterface`].
        ///
        /// [1]: https://w3.org/TR/webrtc#dom-rtcicecandidate-sdpmlineindex
        #[must_use]
        pub fn sdp_mline_index_of_ice_candidate(
            candidate: &IceCandidateInterface
        ) -> i32;

        /// Adds the specified [`IceCandidateInterface`] to the underlying
        /// [ICE agent][1] of the provided [`PeerConnectionInterface`].
        ///
        /// [1]: https://w3.org/TR/webrtc#dfn-ice-agent
        pub fn add_ice_candidate(
            peer: &PeerConnectionInterface,
            candidate: UniquePtr<IceCandidateInterface>,
            cb: Box<DynAddIceCandidateCallback>
        );

        /// Tells the provided [`PeerConnectionInterface`] that ICE should be
        /// restarted.
        ///
        /// Subsequent calls to [`create_offer()`] will create descriptions
        /// restarting ICE.
        pub fn restart_ice(peer: &PeerConnectionInterface);

        /// Closes the provided [`PeerConnectionInterface`].
        pub fn close_peer_connection(peer: &PeerConnectionInterface);

        /// Returns the spec-compliant string representation of the provided
        /// [`Candidate`].
        #[must_use]
        pub fn candidate_to_string(
            candidate: &Candidate,
        ) -> UniquePtr<CxxString>;

        /// Creates a new [`RtpTransceiverInterface`] and adds it to the set of
        /// transceivers of the given [`PeerConnectionInterface`].
        pub fn add_transceiver(
            peer_connection_interface: Pin<&mut PeerConnectionInterface>,
            media_type: MediaType,
            direction: RtpTransceiverDirection
        ) -> UniquePtr<RtpTransceiverInterface>;

        /// Returns a sequence of [`RtpTransceiverInterface`] objects
        /// representing the RTP transceivers currently attached to the given
        /// [`PeerConnectionInterface`] object.
        pub fn get_transceivers(
            peer_connection_interface: &PeerConnectionInterface
        ) -> Vec<TransceiverContainer>;

        /// Returns a [`MediaType`] of the given [`RtpTransceiverInterface`].
        pub fn get_transceiver_media_type(
            transceiver: &RtpTransceiverInterface
        ) -> MediaType;

        /// Returns a `mid` of the given [`RtpTransceiverInterface`].
        ///
        /// If an empty [`String`] is returned, then the given
        /// [`RtpTransceiverInterface`] hasn't been negotiated yet.
        pub fn get_transceiver_mid(
            transceiver: &RtpTransceiverInterface
        ) -> String;

        /// Returns a [`RtpTransceiverDirection`] of the given
        /// [`RtpTransceiverInterface`].
        pub fn get_transceiver_direction(
            transceiver: &RtpTransceiverInterface
        ) -> RtpTransceiverDirection;

        /// Changes the preferred direction of the given
        /// [`RtpTransceiverInterface`].
        pub fn set_transceiver_direction(
            transceiver: &RtpTransceiverInterface,
            new_direction: RtpTransceiverDirection,
        ) -> String;

        /// Irreversibly marks the given [`RtpTransceiverInterface`] as
        /// stopping, unless it's already stopped.
        ///
        /// This will immediately cause the `transceiver`'s sender to no longer
        /// send, and its receiver to no longer receive.
        pub fn stop_transceiver(
            transceiver: &RtpTransceiverInterface,
        ) -> String;

        /// Returns the [`RtpSenderInterface`] of the provided
        /// [`RtpTransceiverInterface`].
        #[must_use]
        pub fn transceiver_sender(
            transceiver: &RtpTransceiverInterface
        ) -> UniquePtr<RtpSenderInterface>;

        /// Returns the [`RtpReceiverInterface`] of the provided
        /// [`RtpTransceiverInterface`].
        #[must_use]
        pub fn transceiver_receiver(
            transceiver: &RtpTransceiverInterface,
        ) -> UniquePtr<RtpReceiverInterface>;
    }

    unsafe extern "C++" {
        pub type AudioSourceInterface;
        pub type AudioTrackInterface;
        pub type MediaStreamInterface;
        pub type VideoTrackInterface;
        pub type VideoTrackSourceInterface;
        #[namespace = "webrtc"]
        pub type VideoFrame;
        pub type VideoSinkInterface;
        pub type VideoRotation;
        #[namespace = "webrtc"]
        pub type RtpExtension;
        #[namespace = "webrtc"]
        pub type RtcpParameters;
        pub type TrackEventObserver;

        /// Creates a new [`VideoTrackSourceInterface`] sourced by a video input
        /// device with provided `device_index`.
        pub fn create_device_video_source(
            worker_thread: Pin<&mut Thread>,
            signaling_thread: Pin<&mut Thread>,
            width: usize,
            height: usize,
            fps: usize,
            device_index: u32,
        ) -> UniquePtr<VideoTrackSourceInterface>;

        /// Creates a new fake [`VideoTrackSourceInterface`].
        pub fn create_fake_device_video_source(
            worker_thread: Pin<&mut Thread>,
            signaling_thread: Pin<&mut Thread>,
            width: usize,
            height: usize,
            fps: usize,
        ) -> UniquePtr<VideoTrackSourceInterface>;

        /// Creates a new [`VideoTrackSourceInterface`] sourced by a screen
        /// capturing.
        pub fn create_display_video_source(
            worker_thread: Pin<&mut Thread>,
            signaling_thread: Pin<&mut Thread>,
            id: i64,
            width: usize,
            height: usize,
            fps: usize,
        ) -> UniquePtr<VideoTrackSourceInterface>;

        /// Creates a new [`AudioSourceInterface`].
        pub fn create_audio_source(
            peer_connection_factory: &PeerConnectionFactoryInterface,
        ) -> UniquePtr<AudioSourceInterface>;

        /// Creates a new [`VideoTrackInterface`].
        pub fn create_video_track(
            peer_connection_factory: &PeerConnectionFactoryInterface,
            id: String,
            video_source: &VideoTrackSourceInterface,
        ) -> UniquePtr<VideoTrackInterface>;

        /// Creates a new [`AudioTrackInterface`].
        pub fn create_audio_track(
            peer_connection_factory: &PeerConnectionFactoryInterface,
            id: String,
            audio_source: &AudioSourceInterface,
        ) -> UniquePtr<AudioTrackInterface>;

        /// Creates a new [`MediaStreamInterface`].
        pub fn create_local_media_stream(
            peer_connection_factory: &PeerConnectionFactoryInterface,
            id: String,
        ) -> UniquePtr<MediaStreamInterface>;

        /// Adds the [`VideoTrackInterface`] to the [`MediaStreamInterface`].
        pub fn add_video_track(
            peer_connection_factory: &MediaStreamInterface,
            track: &VideoTrackInterface,
        ) -> bool;

        /// Returns the `AudioSourceInterface` of the provided
        /// [`AudioTrackInterface`].
        #[must_use]
        pub fn get_audio_track_source(
            track: &AudioTrackInterface,
        ) -> UniquePtr<AudioSourceInterface>;

        /// Returns the `VideoTrackSourceInterface` of the provided
        /// [`VideoTrackInterface`].
        #[must_use]
        pub fn get_video_track_source(
            track: &VideoTrackInterface,
        ) -> UniquePtr<VideoTrackSourceInterface>;

        /// Adds the [`AudioTrackInterface`] to the [`MediaStreamInterface`].
        pub fn add_audio_track(
            peer_connection_factory: &MediaStreamInterface,
            track: &AudioTrackInterface,
        ) -> bool;

        /// Removes the [`VideoTrackInterface`] from the
        /// [`MediaStreamInterface`].
        pub fn remove_video_track(
            media_stream: &MediaStreamInterface,
            track: &VideoTrackInterface,
        ) -> bool;

        /// Removes the [`AudioTrackInterface`] from the
        /// [`MediaStreamInterface`].
        pub fn remove_audio_track(
            media_stream: &MediaStreamInterface,
            track: &AudioTrackInterface,
        ) -> bool;

        /// Changes the [enabled][1] property of the specified
        /// [`VideoTrackInterface`].
        ///
        /// [1]: https://w3.org/TR/mediacapture-streams#track-enabled
        pub fn set_video_track_enabled(
            track: &VideoTrackInterface,
            enabled: bool,
        );

        /// Changes the [enabled][1] property of the specified
        /// [`AudioTrackInterface`].
        ///
        /// [1]: https://w3.org/TR/mediacapture-streams#track-enabled
        pub fn set_audio_track_enabled(
            track: &AudioTrackInterface,
            enabled: bool,
        );

        /// Returns the [readyState][0] property of the specified
        /// [`VideoTrackInterface`].
        ///
        /// [0]: https://w3.org/TR/mediacapture-streams#dfn-readystate
        pub fn video_track_state(track: &VideoTrackInterface) -> TrackState;

        /// Returns the [readyState][0] property of the specified
        /// [`AudioTrackInterface`].
        ///
        /// [0]: https://w3.org/TR/mediacapture-streams#dfn-readystate
        pub fn audio_track_state(track: &AudioTrackInterface) -> TrackState;

        /// Registers the provided [`VideoSinkInterface`] for the given
        /// [`VideoTrackInterface`].
        ///
        /// Used to connect the given [`VideoTrackInterface`] to the underlying
        /// video engine.
        pub fn add_or_update_video_sink(
            track: &VideoTrackInterface,
            sink: Pin<&mut VideoSinkInterface>,
        );

        /// Detaches the provided [`VideoSinkInterface`] from the given
        /// [`VideoTrackInterface`].
        pub fn remove_video_sink(
            track: &VideoTrackInterface,
            sink: Pin<&mut VideoSinkInterface>,
        );

        /// Creates a new forwarding [`VideoSinkInterface`] backed by the
        /// provided [`DynOnFrameCallback`].
        pub fn create_forwarding_video_sink(
            handler: Box<DynOnFrameCallback>,
        ) -> UniquePtr<VideoSinkInterface>;

        /// Returns a width of this [`VideoFrame`].
        #[must_use]
        pub fn width(self: &VideoFrame) -> i32;

        /// Returns a height of this [`VideoFrame`].
        #[must_use]
        pub fn height(self: &VideoFrame) -> i32;

        /// Returns a [`VideoRotation`] of this [`VideoFrame`].
        #[must_use]
        pub fn rotation(self: &VideoFrame) -> VideoRotation;

        /// Converts the provided [`webrtc::VideoFrame`] pixels to the `ABGR`
        /// scheme and writes the result to the provided `buffer`.
        pub unsafe fn video_frame_to_abgr(frame: &VideoFrame, buffer: *mut u8);

        /// Converts the provided [`webrtc::VideoFrame`] pixels to the `ARGB`
        /// scheme and writes the result to the provided `buffer`.
        pub unsafe fn video_frame_to_argb(frame: &VideoFrame, buffer: *mut u8);

        /// Returns the timestamp of when the last data was received from the
        /// provided [`CandidatePairChangeEvent`].
        #[must_use]
        pub fn get_last_data_received_ms(
            event: &CandidatePairChangeEvent,
        ) -> i64;

        /// Returns the reason causing the provided
        /// [`CandidatePairChangeEvent`].
        #[must_use]
        pub fn get_reason(
            event: &CandidatePairChangeEvent,
        ) -> UniquePtr<CxxString>;

        /// Returns the estimated disconnect time in milliseconds from the
        /// provided [`CandidatePairChangeEvent`].
        #[must_use]
        pub fn get_estimated_disconnected_time_ms(
            event: &CandidatePairChangeEvent,
        ) -> i64;

        /// Downcasts the provided [`MediaStreamTrackInterface`] to a
        /// [`VideoTrackInterface`].
        #[must_use]
        pub fn media_stream_track_interface_downcast_video_track(
            track: UniquePtr<MediaStreamTrackInterface>,
        ) -> UniquePtr<VideoTrackInterface>;

        /// Downcasts the provided [`MediaStreamTrackInterface`] to an
        /// [`AudioTrackInterface`].
        #[must_use]
        pub fn media_stream_track_interface_downcast_audio_track(
            track: UniquePtr<MediaStreamTrackInterface>,
        ) -> UniquePtr<AudioTrackInterface>;

        /// Returns the `cname` of the provided [`RtcpParameters`].
        #[must_use]
        pub fn rtcp_parameters_cname(
            rtcp: &RtcpParameters,
        ) -> UniquePtr<CxxString>;

        /// Returns the `reduced_size` of the provided [`RtcpParameters`].
        #[must_use]
        pub fn rtcp_parameters_reduced_size(rtcp: &RtcpParameters) -> bool;

        /// Returns the `uri` of the provided [`RtpExtension`].
        #[must_use]
        pub fn rtp_extension_uri(
            extension: &RtpExtension,
        ) -> UniquePtr<CxxString>;

        /// Returns the `id` of the provided [`RtpExtension`].
        #[must_use]
        pub fn rtp_extension_id(extension: &RtpExtension) -> i32;

        /// Returns the `encrypt` property of the provided [`RtpExtension`].
        #[must_use]
        pub fn rtp_extension_encrypt(extension: &RtpExtension) -> bool;

        /// Returns the [`CandidatePair`] from the provided
        /// [`CandidatePairChangeEvent`].
        #[must_use]
        pub fn get_candidate_pair(
            event: &CandidatePairChangeEvent,
        ) -> &CandidatePair;

        /// Returns the local [`Candidate`] of the provided [`CandidatePair`].
        #[must_use]
        pub fn local_candidate(self: &CandidatePair) -> &Candidate;

        /// Returns the remote [`Candidate`] of the provided [`CandidatePair`].
        #[must_use]
        pub fn remote_candidate(self: &CandidatePair) -> &Candidate;

        /// Creates a new [`DynTrackEventCallback`] backed by the provided
        /// [`DynOnFrameCallback`].
        pub fn create_track_event_observer(
            cb: Box<DynTrackEventCallback>,
        ) -> UniquePtr<TrackEventObserver>;

        /// Changes the `track` member of the provided [`TrackEventObserver`].
        pub fn set_track_observer_video_track(
            obs: Pin<&mut TrackEventObserver>,
            track: &VideoTrackInterface,
        );

        /// Changes the `track` member of the provided [`TrackEventObserver`].
        pub fn set_track_observer_audio_track(
            obs: Pin<&mut TrackEventObserver>,
            track: &AudioTrackInterface,
        );

        /// Registers the given [`TrackEventObserver`] to receive events from
        /// the provided [`AudioTrackInterface`].
        pub fn audio_track_register_observer(
            track: Pin<&mut AudioTrackInterface>,
            obs: Pin<&mut TrackEventObserver>,
        );

        /// Registers the given [`TrackEventObserver`] to receive events from
        /// the provided [`VideoTrackInterface`].
        pub fn video_track_register_observer(
            track: Pin<&mut VideoTrackInterface>,
            obs: Pin<&mut TrackEventObserver>,
        );

        /// Unregisters the given [`TrackEventObserver`] from the specified
        /// [`AudioTrackInterface`].
        pub fn audio_track_unregister_observer(
            track: Pin<&mut AudioTrackInterface>,
            obs: Pin<&mut TrackEventObserver>,
        );

        /// Unregisters the given [`TrackEventObserver`] from the specified
        /// [`VideoTrackInterface`].
        pub fn video_track_unregister_observer(
            track: Pin<&mut VideoTrackInterface>,
            obs: Pin<&mut TrackEventObserver>,
        );
    }

    extern "Rust" {
        pub type DynOnFrameCallback;

        /// Forwards the given [`webrtc::VideoFrame`] the the provided
        /// [`DynOnFrameCallback`].
        pub fn on_frame(
            cb: &mut DynOnFrameCallback,
            frame: UniquePtr<VideoFrame>,
        );
    }

    extern "Rust" {
        pub type DynRTCStatsCollectorCallback;

        /// Delivers stats report to the provided
        /// [`DynRTCStatsCollectorCallback`].
        pub fn on_stats_delivered(
            cb: Box<DynRTCStatsCollectorCallback>,
            report: UniquePtr<RTCStatsReport>,
        );
    }

    extern "Rust" {
        pub type DynTrackEventCallback;

        /// Forwards the [`ended`][1] event to the given
        /// [`DynTrackEventCallback`].
        ///
        /// [1]: https://tinyurl.com/w3-streams#event-mediastreamtrack-ended
        fn on_ended(cb: &mut DynTrackEventCallback);
    }

    extern "Rust" {
        pub type DynSetDescriptionCallback;
        pub type DynCreateSdpCallback;
        pub type DynPeerConnectionEventsHandler;

        /// Creates a new [`StringPair`] from the given [`CxxString`].
        pub fn new_string_pair(f: &CxxString, s: &CxxString) -> StringPair;

        /// Successfully completes the provided [`DynSetDescriptionCallback`].
        pub fn create_sdp_success(
            cb: Box<DynCreateSdpCallback>,
            sdp: &CxxString,
            kind: SdpType,
        );

        /// Completes the provided [`DynCreateSdpCallback`] with an error.
        pub fn create_sdp_fail(
            cb: Box<DynCreateSdpCallback>,
            error: &CxxString,
        );

        /// Successfully completes the provided [`DynSetDescriptionCallback`].
        pub fn set_description_success(cb: Box<DynSetDescriptionCallback>);

        /// Completes the provided [`DynSetDescriptionCallback`] with an error.
        pub fn set_description_fail(
            cb: Box<DynSetDescriptionCallback>,
            error: &CxxString,
        );

        /// Forwards the new [`SignalingState`] to the provided
        /// [`DynPeerConnectionEventsHandler`] when a
        /// [`signalingstatechange`][1] event occurs in the attached
        /// [`PeerConnectionInterface`].
        ///
        /// [1]: https://w3.org/TR/webrtc#event-signalingstatechange
        pub fn on_signaling_change(
            cb: &mut DynPeerConnectionEventsHandler,
            state: SignalingState,
        );

        /// Forwards the new [`IceConnectionState`] to the provided
        /// [`DynPeerConnectionEventsHandler`] when an
        /// [`iceconnectionstatechange`][1] event occurs in the attached
        /// [`PeerConnectionInterface`].
        ///
        /// [1]: https://w3.org/TR/webrtc#event-iceconnectionstatechange
        pub fn on_standardized_ice_connection_change(
            cb: &mut DynPeerConnectionEventsHandler,
            new_state: IceConnectionState,
        );

        /// Forwards the new [`PeerConnectionState`] to the provided
        /// [`DynPeerConnectionEventsHandler`] when a
        /// [`connectionstatechange`][1] event occurs in the attached
        /// [`PeerConnectionInterface`].
        ///
        /// [1]: https://w3.org/TR/webrtc#event-connectionstatechange
        pub fn on_connection_change(
            cb: &mut DynPeerConnectionEventsHandler,
            new_state: PeerConnectionState,
        );

        /// Forwards the new [`IceGatheringState`] to the provided
        /// [`DynPeerConnectionEventsHandler`] when an
        /// [`icegatheringstatechange`][1] event occurs in the attached
        /// [`PeerConnectionInterface`].
        ///
        /// [1]: https://w3.org/TR/webrtc#event-icegatheringstatechange
        pub fn on_ice_gathering_change(
            cb: &mut DynPeerConnectionEventsHandler,
            new_state: IceGatheringState,
        );

        /// Forwards a [`negotiation`][1] event to the provided
        /// [`DynPeerConnectionEventsHandler`] when it occurs in the attached
        /// [`PeerConnectionInterface`].
        ///
        /// [1]: https://w3.org/TR/webrtc#event-negotiation
        pub fn on_negotiation_needed_event(
            cb: &mut DynPeerConnectionEventsHandler,
            event_id: u32,
        );

        /// Forwards an [`icecandidateerror`][1] event's error information to
        /// the provided [`DynPeerConnectionEventsHandler`] when it occurs in
        /// the attached [`PeerConnectionInterface`].
        ///
        /// [1]: https://w3.org/TR/webrtc#event-icecandidateerror
        pub fn on_ice_candidate_error(
            cb: &mut DynPeerConnectionEventsHandler,
            address: &CxxString,
            port: i32,
            url: &CxxString,
            error_code: i32,
            error_text: &CxxString,
        );

        /// Forwards the new `receiving` status to the provided
        /// [`DynPeerConnectionEventsHandler`] when an ICE connection receiving
        /// status changes in the attached [`PeerConnectionInterface`].
        pub fn on_ice_connection_receiving_change(
            cb: &mut DynPeerConnectionEventsHandler,
            receiving: bool,
        );

        /// Forwards the discovered [`IceCandidateInterface`] to the provided
        /// [`DynPeerConnectionEventsHandler`] when an [`icecandidate`][1] event
        /// occurs in the attached [`PeerConnectionInterface`].
        ///
        /// [1]: https://w3.org/TR/webrtc#event-icecandidate
        pub fn on_ice_candidate(
            cb: &mut DynPeerConnectionEventsHandler,
            candidate: UniquePtr<IceCandidateInterface>,
        );

        /// Forwards the removed [`Candidate`]s to the given
        /// [`DynPeerConnectionEventsHandler`] when some ICE candidates have
        /// been removed.
        pub fn on_ice_candidates_removed(
            cb: &mut DynPeerConnectionEventsHandler,
            candidates: &CxxVector<Candidate>,
        );

        /// Forwards the selected [`CandidatePairChangeEvent`] to the provided
        /// [`DynPeerConnectionEventsHandler`] when a
        /// [`selectedcandidatepairchange`][1] event occurs in the attached
        /// [`PeerConnectionInterface`].
        ///
        /// [1]: https://tinyurl.com/w3-selectedcandidatepairchange
        pub fn on_ice_selected_candidate_pair_changed(
            cb: &mut DynPeerConnectionEventsHandler,
            event: &CandidatePairChangeEvent,
        );

        /// Forwards the specified [`RtpTransceiverInterface`] to the provided
        /// [`DynPeerConnectionEventsHandler`] when a [`track`][1] event occurs
        /// in the attached [`PeerConnectionInterface`].
        ///
        /// [1]: https://w3.org/TR/webrtc#event-track
        pub fn on_track(
            cb: &mut DynPeerConnectionEventsHandler,
            transceiver: UniquePtr<RtpTransceiverInterface>,
        );

        /// Forwards the specified [`RtpTransceiverInterface`] to the provided
        /// [`DynPeerConnectionEventsHandler`] when a track is removed.
        ///
        /// This is a non-spec-compliant event.
        pub fn on_remove_track(
            cb: &mut DynPeerConnectionEventsHandler,
            receiver: UniquePtr<RtpReceiverInterface>,
        );
    }
}

/// Successfully completes the provided [`DynSetDescriptionCallback`].
#[allow(clippy::boxed_local)]
pub fn create_sdp_success(
    mut cb: Box<DynCreateSdpCallback>,
    sdp: &CxxString,
    kind: webrtc::SdpType,
) {
    cb.success(sdp, kind);
}

/// Completes the provided [`DynCreateSdpCallback`] with an error.
#[allow(clippy::boxed_local)]
pub fn create_sdp_fail(mut cb: Box<DynCreateSdpCallback>, error: &CxxString) {
    cb.fail(error);
}

/// Successfully completes the provided [`DynSetDescriptionCallback`].
#[allow(clippy::boxed_local)]
pub fn set_description_success(mut cb: Box<DynSetDescriptionCallback>) {
    cb.success();
}

/// Completes the provided [`DynSetDescriptionCallback`] with the given `error`.
#[allow(clippy::boxed_local)]
pub fn set_description_fail(
    mut cb: Box<DynSetDescriptionCallback>,
    error: &CxxString,
) {
    cb.fail(error);
}

/// Forwards the given [`webrtc::VideoFrame`] the the provided
/// [`DynOnFrameCallback`].
fn on_frame(cb: &mut DynOnFrameCallback, frame: UniquePtr<webrtc::VideoFrame>) {
    cb.on_frame(frame);
}

/// Forwards the new [`SignalingState`] to the provided
/// [`DynPeerConnectionEventsHandler`] when a [`signalingstatechange`][1] event
/// occurs in the attached [`PeerConnectionInterface`].
///
/// [`PeerConnectionInterface`]: webrtc::PeerConnectionInterface
/// [`SignalingState`]: webrtc::SignalingState
/// [1]: https://w3.org/TR/webrtc#event-signalingstatechange
pub fn on_signaling_change(
    cb: &mut DynPeerConnectionEventsHandler,
    state: webrtc::SignalingState,
) {
    cb.on_signaling_change(state);
}

/// Forwards the new [`IceConnectionState`] to the provided
/// [`DynPeerConnectionEventsHandler`] when an [`iceconnectionstatechange`][1]
/// event occurs in the attached [`PeerConnectionInterface`].
///
/// [`PeerConnectionInterface`]: webrtc::PeerConnectionInterface
/// [`IceConnectionState`]: webrtc::IceConnectionState
/// [1]: https://w3.org/TR/webrtc#event-iceconnectionstatechange
pub fn on_standardized_ice_connection_change(
    cb: &mut DynPeerConnectionEventsHandler,
    new_state: webrtc::IceConnectionState,
) {
    cb.on_standardized_ice_connection_change(new_state);
}

/// Forwards the new [`PeerConnectionState`] to the provided
/// [`DynPeerConnectionEventsHandler`] when a [`connectionstatechange`][1] event
/// occurs in the attached [`PeerConnectionInterface`].
///
/// [`PeerConnectionInterface`]: webrtc::PeerConnectionInterface
/// [`PeerConnectionState`]: webrtc::PeerConnectionState
/// [1]: https://w3.org/TR/webrtc#event-connectionstatechange
pub fn on_connection_change(
    cb: &mut DynPeerConnectionEventsHandler,
    new_state: webrtc::PeerConnectionState,
) {
    cb.on_connection_change(new_state);
}

/// Forwards the new [`IceGatheringState`] to the provided
/// [`DynPeerConnectionEventsHandler`] when an [`icegatheringstatechange`][1]
/// event occurs in the attached [`PeerConnectionInterface`].
///
/// [`PeerConnectionInterface`]: webrtc::PeerConnectionInterface
/// [`IceGatheringState`]: webrtc::IceGatheringState
/// [1]: https://w3.org/TR/webrtc#event-icegatheringstatechange
pub fn on_ice_gathering_change(
    cb: &mut DynPeerConnectionEventsHandler,
    new_state: webrtc::IceGatheringState,
) {
    cb.on_ice_gathering_change(new_state);
}

/// Forwards a [`negotiation`][1] event to the provided
/// [`DynPeerConnectionEventsHandler`] when it occurs in the attached
/// [`PeerConnectionInterface`].
///
/// [`PeerConnectionInterface`]: webrtc::PeerConnectionInterface
/// [1]: https://w3.org/TR/webrtc#event-negotiation
pub fn on_negotiation_needed_event(
    cb: &mut DynPeerConnectionEventsHandler,
    event_id: u32,
) {
    cb.on_negotiation_needed_event(event_id);
}

/// Forwards an [`icecandidateerror`][1] event's error information to the
/// provided [`DynPeerConnectionEventsHandler`] when it occurs in the attached
/// [`PeerConnectionInterface`].
///
/// [`PeerConnectionInterface`]: webrtc::PeerConnectionInterface
/// [1]: https://w3.org/TR/webrtc#event-icecandidateerror
pub fn on_ice_candidate_error(
    cb: &mut DynPeerConnectionEventsHandler,
    address: &CxxString,
    port: i32,
    url: &CxxString,
    error_code: i32,
    error_text: &CxxString,
) {
    cb.on_ice_candidate_error(address, port, url, error_code, error_text);
}

/// Forwards the new `receiving` status to the provided
/// [`DynPeerConnectionEventsHandler`] when an ICE connection receiving status
/// changes in the attached [`PeerConnectionInterface`].
///
/// [`PeerConnectionInterface`]: webrtc::PeerConnectionInterface
pub fn on_ice_connection_receiving_change(
    cb: &mut DynPeerConnectionEventsHandler,
    receiving: bool,
) {
    cb.on_ice_connection_receiving_change(receiving);
}

/// Forwards the discovered [`IceCandidateInterface`] to the provided
/// [`DynPeerConnectionEventsHandler`] when an [`icecandidate`][1] event occurs
/// in the attached [`PeerConnectionInterface`].
///
/// [`PeerConnectionInterface`]: webrtc::PeerConnectionInterface
/// [`IceCandidateInterface`]: webrtc::IceCandidateInterface
/// [1]: https://w3.org/TR/webrtc#event-icecandidate
pub fn on_ice_candidate(
    cb: &mut DynPeerConnectionEventsHandler,
    candidate: UniquePtr<webrtc::IceCandidateInterface>,
) {
    cb.on_ice_candidate(IceCandidateInterface(candidate));
}

/// Forwards the removed [`Candidate`]s to the given
/// [`DynPeerConnectionEventsHandler`] when some ICE candidates have been
/// removed.
///
/// [`Candidate`]: webrtc::Candidate
pub fn on_ice_candidates_removed(
    cb: &mut DynPeerConnectionEventsHandler,
    candidates: &CxxVector<webrtc::Candidate>,
) {
    cb.on_ice_candidates_removed(candidates);
}

/// Called when a [`selectedcandidatepairchange`][1] event occurs in the
/// attached [`PeerConnectionInterface`]. Forwards the selected
/// [`CandidatePairChangeEvent`] to the given
/// [`DynPeerConnectionEventsHandler`].
///
/// Forwards the selected [`CandidatePairChangeEvent`] to the provided
/// [`DynPeerConnectionEventsHandler`] when a [`selectedcandidatepairchange`][1]
/// event occurs in the attached [`PeerConnectionInterface`].
///
/// [`PeerConnectionInterface`]: webrtc::PeerConnectionInterface
/// [`CandidatePairChangeEvent`]: webrtc::CandidatePairChangeEvent
/// [1]: https://tinyurl.com/w3-selectedcandidatepairchange
pub fn on_ice_selected_candidate_pair_changed(
    cb: &mut DynPeerConnectionEventsHandler,
    event: &webrtc::CandidatePairChangeEvent,
) {
    cb.on_ice_selected_candidate_pair_changed(event);
}

/// Forwards the specified [`RtpTransceiverInterface`] to the provided
/// [`DynPeerConnectionEventsHandler`] when a [`track`][1] event occurs in the
/// attached [`PeerConnectionInterface`].
///
/// [1]: https://w3.org/TR/webrtc#event-track
pub fn on_track(
    cb: &mut DynPeerConnectionEventsHandler,
    transceiver: UniquePtr<webrtc::RtpTransceiverInterface>,
) {
    cb.on_track(RtpTransceiverInterface {
        media_type: webrtc::get_transceiver_media_type(&transceiver),
        inner: transceiver,
    });
}

/// Forwards the specified [`RtpTransceiverInterface`] to the provided
/// [`DynPeerConnectionEventsHandler`] when a track is removed.
///
/// This is a non-spec-compliant event.
pub fn on_remove_track(
    cb: &mut DynPeerConnectionEventsHandler,
    receiver: UniquePtr<webrtc::RtpReceiverInterface>,
) {
    cb.on_remove_track(RtpReceiverInterface(receiver));
}

/// Forwards the [`ended`][1] event to the given [`DynTrackEventCallback`].
///
/// [1]: https://w3.org/TR/mediacapture-streams#event-mediastreamtrack-ended
pub fn on_ended(cb: &mut DynTrackEventCallback) {
    cb.on_ended();
}

/// Creates a new [`StringPair`].
fn new_string_pair(f: &CxxString, s: &CxxString) -> webrtc::StringPair {
    webrtc::StringPair {
        first: f.to_string(),
        second: s.to_string(),
    }
}

/// Calls the success [`DynAddIceCandidateCallback`].
#[allow(clippy::boxed_local)]
pub fn add_ice_candidate_success(mut cb: Box<DynAddIceCandidateCallback>) {
    cb.on_success();
}

/// Calls the fail [`DynAddIceCandidateCallback`].
#[allow(clippy::boxed_local)]
pub fn add_ice_candidate_fail(
    mut cb: Box<DynAddIceCandidateCallback>,
    error: &CxxString,
) {
    cb.on_fail(error);
}

/// Forwards the specified [`RTCStatsReport`] to the provided
/// [`DynRTCStatsCollectorCallback`] when stats are delivered.
#[allow(clippy::boxed_local)]
pub fn on_stats_delivered(
    mut cb: Box<DynRTCStatsCollectorCallback>,
    report: UniquePtr<webrtc::RTCStatsReport>,
) {
    cb.on_stats_delivered(crate::RtcStatsReport::from(report));
}

impl TryFrom<&str> for webrtc::SdpType {
    type Error = anyhow::Error;

    fn try_from(val: &str) -> Result<Self, Self::Error> {
        match val {
            "offer" => Ok(Self::kOffer),
            "answer" => Ok(Self::kAnswer),
            "pranswer" => Ok(Self::kPrAnswer),
            "rollback" => Ok(Self::kRollback),
            v => Err(anyhow!("Invalid `SdpType`: {v}")),
        }
    }
}

impl TryFrom<&str> for webrtc::CandidateType {
    type Error = anyhow::Error;

    fn try_from(val: &str) -> Result<Self, Self::Error> {
        match val {
            "host" => Ok(Self::kHost),
            "srflx" => Ok(Self::kSrflx),
            "prflx" => Ok(Self::kPrflx),
            "relay" => Ok(Self::kRelay),
            v => Err(anyhow!("Invalid `CandidateType`: {v}")),
        }
    }
}

impl TryFrom<&str> for webrtc::RTCStatsIceCandidatePairState {
    type Error = anyhow::Error;

    fn try_from(val: &str) -> Result<Self, Self::Error> {
        match val {
            "frozen" => Ok(Self::kFrozen),
            "waiting" => Ok(Self::kWaiting),
            "in-progress" => Ok(Self::kInProgress),
            "failed" => Ok(Self::kFailed),
            "succeeded" => Ok(Self::kSucceeded),
            v => Err(anyhow!("Invalid `RTCStatsIceCandidatePairState`: {v}")),
        }
    }
}

impl TryFrom<&str> for webrtc::MediaType {
    type Error = anyhow::Error;

    fn try_from(val: &str) -> Result<Self, Self::Error> {
        match val {
            "audio" => Ok(Self::MEDIA_TYPE_AUDIO),
            "video" => Ok(Self::MEDIA_TYPE_VIDEO),
            "data" => Ok(Self::MEDIA_TYPE_DATA),
            "unsupported" => Ok(Self::MEDIA_TYPE_UNSUPPORTED),
            v => Err(anyhow!("Invalid `MediaType`: {v}")),
        }
    }
}

impl TryFrom<&str> for webrtc::RtpTransceiverDirection {
    type Error = anyhow::Error;

    fn try_from(val: &str) -> Result<Self, Self::Error> {
        match val {
            "sendrecv" => Ok(Self::kSendRecv),
            "sendonly" => Ok(Self::kSendOnly),
            "recvonly" => Ok(Self::kRecvOnly),
            "stopped" => Ok(Self::kStopped),
            "inactive" => Ok(Self::kInactive),
            v => Err(anyhow!("Invalid `RtpTransceiverDirection`: {v}")),
        }
    }
}

impl TryFrom<&str> for webrtc::IceTransportsType {
    type Error = anyhow::Error;

    fn try_from(val: &str) -> Result<Self, Self::Error> {
        match val {
            "none" => Ok(Self::kNone),
            "relay" => Ok(Self::kRelay),
            "nohost" => Ok(Self::kNoHost),
            "all" => Ok(Self::kAll),
            v => Err(anyhow!("Invalid `IceTransportsType`: {v}")),
        }
    }
}

impl TryFrom<&str> for webrtc::BundlePolicy {
    type Error = anyhow::Error;

    fn try_from(val: &str) -> Result<Self, Self::Error> {
        match val {
            "balanced" => Ok(Self::kBundlePolicyBalanced),
            "maxbundle" => Ok(Self::kBundlePolicyMaxBundle),
            "maxcompat" => Ok(Self::kBundlePolicyMaxCompat),
            v => Err(anyhow!("Invalid `BundlePolicy`: {v}")),
        }
    }
}

impl fmt::Display for webrtc::SdpType {
    fn fmt(&self, f: &mut fmt::Formatter<'_>) -> fmt::Result {
        match *self {
            Self::kOffer => write!(f, "offer"),
            Self::kAnswer => write!(f, "answer"),
            Self::kPrAnswer => write!(f, "pranswer"),
            Self::kRollback => write!(f, "rollback"),
            _ => unreachable!(),
        }
    }
}

impl fmt::Display for webrtc::RtpTransceiverDirection {
    fn fmt(&self, f: &mut fmt::Formatter<'_>) -> fmt::Result {
        match *self {
            Self::kSendRecv => write!(f, "sendrecv"),
            Self::kSendOnly => write!(f, "sendonly"),
            Self::kRecvOnly => write!(f, "recvonly"),
            Self::kInactive => write!(f, "inactive"),
            Self::kStopped => write!(f, "stopped"),
            _ => unreachable!(),
        }
    }
}

impl fmt::Display for webrtc::SignalingState {
    fn fmt(&self, f: &mut fmt::Formatter<'_>) -> fmt::Result {
        match *self {
            Self::kStable => write!(f, "stable"),
            Self::kHaveLocalOffer => write!(f, "have-local-offer"),
            Self::kHaveLocalPrAnswer => write!(f, "have-local-pranswer"),
            Self::kHaveRemoteOffer => write!(f, "have-remote-offer"),
            Self::kHaveRemotePrAnswer => write!(f, "have-remote-pranswer"),
            Self::kClosed => write!(f, "closed"),
            _ => unreachable!(),
        }
    }
}

impl fmt::Display for webrtc::IceGatheringState {
    fn fmt(&self, f: &mut fmt::Formatter<'_>) -> fmt::Result {
        match *self {
            Self::kIceGatheringNew => write!(f, "new"),
            Self::kIceGatheringGathering => write!(f, "gathering"),
            Self::kIceGatheringComplete => write!(f, "complete"),
            _ => unreachable!(),
        }
    }
}

impl fmt::Display for webrtc::IceConnectionState {
    fn fmt(&self, f: &mut fmt::Formatter<'_>) -> fmt::Result {
        match *self {
            Self::kIceConnectionNew => write!(f, "new"),
            Self::kIceConnectionChecking => write!(f, "checking"),
            Self::kIceConnectionConnected => write!(f, "connected"),
            Self::kIceConnectionCompleted => write!(f, "completed"),
            Self::kIceConnectionFailed => write!(f, "failed"),
            Self::kIceConnectionDisconnected => write!(f, "disconnected"),
            Self::kIceConnectionClosed => write!(f, "closed"),
            _ => unreachable!(),
        }
    }
}

impl fmt::Display for webrtc::TrackState {
    fn fmt(&self, f: &mut fmt::Formatter<'_>) -> fmt::Result {
        match *self {
            Self::kLive => write!(f, "live"),
            Self::kEnded => write!(f, "ended"),
            _ => unreachable!(),
        }
    }
}

impl fmt::Display for webrtc::MediaType {
    fn fmt(&self, f: &mut fmt::Formatter<'_>) -> fmt::Result {
        match *self {
            Self::MEDIA_TYPE_AUDIO => write!(f, "audio"),
            Self::MEDIA_TYPE_VIDEO => write!(f, "video"),
            Self::MEDIA_TYPE_DATA => write!(f, "data"),
            Self::MEDIA_TYPE_UNSUPPORTED => write!(f, "unsupported"),
            _ => unreachable!(),
        }
    }
}

impl fmt::Display for webrtc::PeerConnectionState {
    fn fmt(&self, f: &mut fmt::Formatter<'_>) -> fmt::Result {
        match *self {
            Self::kNew => write!(f, "new"),
            Self::kConnecting => write!(f, "connecting"),
            Self::kConnected => write!(f, "connected"),
            Self::kDisconnected => write!(f, "disconnected"),
            Self::kFailed => write!(f, "failed"),
            Self::kClosed => write!(f, "closed"),
            _ => unreachable!(),
        }
    }
}<|MERGE_RESOLUTION|>--- conflicted
+++ resolved
@@ -222,14 +222,6 @@
         /// Audio duration of the media source.
         pub total_samples_duration: Box<OptionF64>,
 
-<<<<<<< HEAD
-        /// Only exists when the [`MediaStreamTrackInterface`] is sourced from a
-        /// microphone where echo cancellation is applied.
-        pub echo_return_loss: Box<OptionF64>,
-
-        /// Only exists when the [`MediaStreamTrackInterface`] is sourced from a
-        /// microphone where echo cancellation is applied.
-=======
         /// Only exists when the [MediaStreamTrack][1] is sourced from a
         /// microphone where echo cancellation is applied.
         ///
@@ -240,7 +232,6 @@
         /// microphone where echo cancellation is applied.
         ///
         /// [1]: https://w3.org/TR/mediacapture-streams#mediastreamtrack
->>>>>>> 346b233a
         pub echo_return_loss_enhancement: Box<OptionF64>,
     }
 
@@ -281,12 +272,6 @@
         /// [1]: https://tinyurl.com/rrmkrfk
         pub frames_per_second: Box<OptionF64>,
 
-<<<<<<< HEAD
-        /// Total number of bytes sent for the SSRC.
-        pub bytes_sent: Box<OptionU64>,
-
-        /// Total number of RTP packets sent for the SSRC.
-=======
         /// Total number of bytes sent for the [SSRC].
         ///
         /// [SSRC]: https://w3.org/TR/webrtc-stats#dfn-ssrc
@@ -295,7 +280,6 @@
         /// Total number of RTP packets sent for the [SSRC].
         ///
         /// [SSRC]: https://w3.org/TR/webrtc-stats#dfn-ssrc
->>>>>>> 346b233a
         pub packets_sent: Box<OptionU32>,
 
         /// ID of the stats object representing the track currently attached to
@@ -312,15 +296,9 @@
         pub media_type: MediaKind,
 
         /// Total number of samples that have been received on the RTP stream.
-<<<<<<< HEAD
-        /// This includes [`concealedSamples`].
-        ///
-        /// [`concealedSamples`]: https://tinyurl.com/s6c4qe4
-=======
         /// This includes [concealedSamples].
         ///
         /// [concealedSamples]: https://tinyurl.com/s6c4qe4
->>>>>>> 346b233a
         pub total_samples_received: Box<OptionU64>,
 
         /// Total number of samples that are concealed samples.
@@ -328,34 +306,19 @@
         /// A concealed sample is a sample that was replaced with synthesized
         /// samples generated locally before being played out.
         /// Examples of samples that have to be concealed are samples from lost
-<<<<<<< HEAD
-        /// packets (reported in [`packetsLost`]) or samples from packets that
-        /// arrive too late to be played out (reported in
-        /// [`packetsDiscarded`]).
-        ///
-        /// [`packetsLost`]: https://tinyurl.com/u2gq965
-        /// [`packetsDiscarded`]: https://tinyurl.com/yx7qyox3
-=======
         /// packets (reported in [packetsLost]) or samples from packets that
         /// arrive too late to be played out (reported in [packetsDiscarded]).
         ///
         /// [packetsLost]: https://tinyurl.com/u2gq965
         /// [packetsDiscarded]: https://tinyurl.com/yx7qyox3
->>>>>>> 346b233a
         pub concealed_samples: Box<OptionU64>,
 
         /// Total number of concealed samples inserted that are "silent".
         ///
         /// Playing out silent samples results in silence or comfort noise.
-<<<<<<< HEAD
-        /// This is a subset of [`concealedSamples`].
-        ///
-        /// [`concealedSamples`]: https://tinyurl.com/s6c4qe4
-=======
         /// This is a subset of [concealedSamples].
         ///
         /// [concealedSamples]: https://tinyurl.com/s6c4qe4
->>>>>>> 346b233a
         pub silent_concealed_samples: Box<OptionU64>,
 
         /// Audio level of the receiving track.
@@ -380,16 +343,6 @@
         /// IDR-frames in H.264 [RFC 6184], successfully decoded for this RTP
         /// media stream.
         ///
-<<<<<<< HEAD
-        /// This is a subset of [`framesDecoded`].
-        /// [`framesDecoded`] - [`keyFramesDecoded`] gives you the number of
-        /// delta frames decoded.
-        ///
-        /// [RFC 6386]: https://w3.org/TR/webrtc-stats#bib-rfc6386
-        /// [RFC 6184]: https://w3.org/TR/webrtc-stats#bib-rfc6184
-        /// [`framesDecoded`]: https://tinyurl.com/srfwrwt
-        /// [`keyFramesDecoded`]: https://tinyurl.com/qtdmhtm
-=======
         /// This is a subset of [framesDecoded].
         /// [framesDecoded] - [keyFramesDecoded] gives you the number of delta
         /// frames decoded.
@@ -398,7 +351,6 @@
         /// [RFC 6184]: https://w3.org/TR/webrtc-stats#bib-rfc6184
         /// [framesDecoded]: https://tinyurl.com/srfwrwt
         /// [keyFramesDecoded]: https://tinyurl.com/qtdmhtm
->>>>>>> 346b233a
         pub key_frames_decoded: Box<OptionU32>,
 
         /// Width of the last decoded frame.
@@ -436,17 +388,10 @@
         ///
         /// This counter increases every time a concealed sample is synthesized
         /// after a non-concealed sample. That is, multiple consecutive
-<<<<<<< HEAD
-        /// concealed samples will increase the [`concealedSamples`] count
-        /// multiple times but is a single concealment event.
-        ///
-        /// [`concealedSamples`]: https://tinyurl.com/s6c4qe4
-=======
         /// concealed samples will increase the [concealedSamples] count
         /// multiple times but is a single concealment event.
         ///
         /// [concealedSamples]: https://tinyurl.com/s6c4qe4
->>>>>>> 346b233a
         pub concealment_events: Box<OptionU64>,
 
         /// Total number of complete frames received on the RTP stream.
@@ -454,30 +399,6 @@
         /// This metric is incremented when the complete frame is received.
         pub frames_received: Box<OptionI32>,
 
-<<<<<<< HEAD
-        /// Total number of bytes received for the SSRC.
-        pub bytes_received: Box<OptionU64>,
-
-        /// Total number of RTP data packets received for the SSRC.
-        pub packets_received: Box<OptionU32>,
-
-        /// Total number of seconds that have been spent decoding the
-        /// [`framesDecoded`] frames of the stream.
-        ///
-        /// The average decode time can be calculated by dividing this value
-        /// with [`framesDecoded`].
-        /// The time it takes to decode one frame is the time passed between
-        /// feeding the decoder a frame and the decoder returning decoded data
-        /// for that frame.
-        ///
-        /// [`framesDecoded`]: https://tinyurl.com/srfwrwt
-        pub total_decode_time: Box<OptionF64>,
-
-        /// Total number of audio samples or video frames that have come out of
-        /// the jitter buffer (increasing [`jitterBufferDelay`]).
-        ///
-        /// [`jitterBufferDelay`]: https://tinyurl.com/qvoojt5
-=======
         /// Total number of bytes received for the [SSRC].
         ///
         /// [SSRC]: https://w3.org/TR/webrtc-stats#dfn-ssrc
@@ -503,7 +424,6 @@
         /// the jitter buffer (increasing [jitterBufferDelay]).
         ///
         /// [jitterBufferDelay]: https://tinyurl.com/qvoojt5
->>>>>>> 346b233a
         pub jitter_buffer_emitted_count: Box<OptionU64>,
     }
 
@@ -534,12 +454,7 @@
         /// [RFC 7675].
         ///
         /// The average round trip time can be computed from
-<<<<<<< HEAD
-        /// [`totalRoundTripTime`][1] by dividing it by
-        /// [`responsesReceived`][2].
-=======
         /// [totalRoundTripTime][1] by dividing it by [responsesReceived][2].
->>>>>>> 346b233a
         ///
         /// [STUN-PATH-CHAR]: https://w3.org/TR/webrtc-stats#bib-stun-path-char
         /// [RFC 7675]: https://tools.ietf.org/html/rfc7675
@@ -567,11 +482,7 @@
         /// leave this undefined. Additionally, the value MUST be undefined for
         /// candidate pairs that were never used.
         /// For pairs in use, the estimate is normally no lower than the bitrate
-<<<<<<< HEAD
-        /// for the packets sent at [`lastPacketSentTimestamp`][1], but might be
-=======
         /// for the packets sent at [lastPacketSentTimestamp][1], but might be
->>>>>>> 346b233a
         /// higher.
         /// For candidate pairs that are not currently in use but were used
         /// before, implementations MUST return undefined.
@@ -604,27 +515,6 @@
 
     /// Wrapper for C++ [`RTCRemoteInboundRtpStreamStats`].
     pub struct RTCRemoteInboundRtpStreamStatsWrap {
-<<<<<<< HEAD
-        /// [`localId`] is used for looking up the local
-        /// [RTCOutboundRtpStreamStats] object for the same SSRC.
-        ///
-        /// [`localId`]: https://tinyurl.com/r8uhbo9
-        /// [RTCOutBoundRtpStreamStats]: https://tinyurl.com/r6f5vqg
-        pub local_id: Box<OptionString>,
-
-        /// Estimated round trip time for this SSRC based on the RTCP timestamps
-        /// in the RTCP Receiver Report (RR) and measured in seconds. Calculated
-        /// as defined in [Section 6.4.1 of RFC 3550][1]. If no RTCP Receiver
-        /// Report is received with a DLSR value other than 0, the round trip
-        /// time is left undefined.
-        ///
-        /// [1]: https://tools.ietf.org/html/rfc3550#section-6.4.1
-        pub round_trip_time: Box<OptionF64>,
-
-        /// Fraction packet loss reported for the SSRC. Calculated as defined in
-        /// [Section 6.4.1 of RFC 3550][1] and [Appendix A.3][2].
-        ///
-=======
         /// [localId] is used for looking up the local
         /// [RTCOutboundRtpStreamStats][1] object for the same [SSRC].
         ///
@@ -647,53 +537,21 @@
         /// in [Section 6.4.1 of RFC 3550][1] and [Appendix A.3][2].
         ///
         /// [SSRC]: https://w3.org/TR/webrtc-stats#dfn-ssrc
->>>>>>> 346b233a
         /// [1]: https://tools.ietf.org/html/rfc3550#section-6.4.1
         /// [2]: https://tools.ietf.org/html/rfc3550#appendix-A.3
         pub fraction_lost: Box<OptionF64>,
 
-<<<<<<< HEAD
-        /// Total number of RTCP RR blocks received for this SSRC that contain a
-        /// valid round trip time. This counter will increment if the
-        /// [`roundTripTime`] is undefined.
-        ///
-        /// [`roundTripTime`]: https://tinyurl.com/ssg83hq
-=======
         /// Total number of RTCP RR blocks received for this [SSRC] that contain
         /// a valid round trip time. This counter will increment if the
         /// [roundTripTime] is undefined.
         ///
         /// [roundTripTime]: https://tinyurl.com/ssg83hq
         /// [SSRC]: https://w3.org/TR/webrtc-stats#dfn-ssrc
->>>>>>> 346b233a
         pub round_trip_time_measurements: Box<OptionI32>,
     }
 
     /// Wrapper for C++ [`RTCRemoteOutboundRtpStreamStats`].
     pub struct RTCRemoteOutboundRtpStreamStatsWrap {
-<<<<<<< HEAD
-        /// [`localId`] is used for looking up the local
-        /// [RTCInboundRtpStreamStats][1] object for the same SSRC.
-        ///
-        /// [`localId`]: https://tinyurl.com/vu9tb2e
-        /// [1]: https://w3.org/TR/webrtc-stats#dom-rtcinboundrtpstreamstats
-        pub local_id: Box<OptionString>,
-
-        /// [`remoteTimestamp`] (as [HIGHRES-TIME]) is the remote timestamp at
-        /// which these statistics were sent by the remote endpoint. This
-        /// differs from timestamp, which represents the time at which the
-        /// statistics were generated or received by the local endpoint. The
-        /// [`remoteTimestamp`], if present, is derived from the NTP timestamp
-        /// in an RTCP Sender Report (SR) block, which reflects the remote
-        /// endpoint's clock. That clock may not be synchronized with the local
-        /// clock.
-        ///
-        /// [`remoteTimestamp`]: https://tinyurl.com/rzlhs87
-        /// [HIGRES-TIME]: https://w3.org/TR/webrtc-stats#bib-highres-time
-        pub remote_timestamp: Box<OptionF64>,
-
-        /// Total number of RTCP SR blocks sent for the SSRC.
-=======
         /// [localId] is used for looking up the local
         /// [RTCInboundRtpStreamStats][1] object for the same [SSRC].
         ///
@@ -718,7 +576,6 @@
         /// Total number of RTCP SR blocks sent for the [SSRC].
         ///
         /// [SSRC]: https://w3.org/TR/webrtc-stats#dfn-ssrc
->>>>>>> 346b233a
         pub reports_sent: Box<OptionU64>,
     }
 
@@ -754,21 +611,13 @@
         pub priority: Box<OptionI32>,
 
         /// For local candidates this is the URL of the ICE server from which
-<<<<<<< HEAD
-        /// the candidate was obtained. It is the same as the
-        /// [`url` surfaced in the `RTCPeerConnectionIceEvent`][1].
-=======
         /// the candidate was obtained. It is the same as the [url][2] surfaced
         /// in the [RTCPeerConnectionIceEvent][1].
->>>>>>> 346b233a
         ///
         /// [`None`] for remote candidates.
         ///
         /// [1]: https://w3.org/TR/webrtc#rtcpeerconnectioniceevent
-<<<<<<< HEAD
-=======
         /// [2]: https://w3.org/TR/webrtc#dom-rtcpeerconnectioniceevent-url
->>>>>>> 346b233a
         pub url: Box<OptionString>,
     }
 
@@ -787,31 +636,20 @@
         /// For statistics that came from a remote source (e.g., from received
         /// RTCPpackets), timestamp represents the time at which the information
         /// arrived at the local endpoint. The remote timestamp can be found in
-<<<<<<< HEAD
-        /// an additional field in an [`RTCStats`]-derived dictionary, if
-        /// applicable.
-=======
         /// an additional field in an [RTCStats]-derived dictionary, if
         /// applicable.
         ///
         /// [RTCStats]: https://w3.org/TR/webrtc#dom-rtcstats
->>>>>>> 346b233a
         timestamp_us: i64,
 
         /// [`RTCStatsType`] of these [`RTCStats`].
         kind: RTCStatsType,
 
-<<<<<<< HEAD
-        /// Actual [`RTCStats`].
+        /// Actual [RTCStats].
         ///
         /// All possible stats are described in the [`RTCStatsType`] enum.
-=======
-        /// Actual [RTCStats].
-        ///
-        /// All possible stats are described in the [`RTCStatsType`] enum.
         ///
         /// [RTCStats]: https://w3.org/TR/webrtc#dom-rtcstats
->>>>>>> 346b233a
         stats: UniquePtr<RTCStats>,
     }
 
@@ -928,13 +766,8 @@
     pub enum RTCStatsIceCandidatePairState {
         /// Check for this pair hasn't been performed, and it can't yet be
         /// performed until some other check succeeds, allowing this pair to
-<<<<<<< HEAD
-        /// unfreeze and move into the [`KnownIceCandidatePairState::Waiting`]
-        /// state.
-=======
         /// unfreeze and move into the
         /// [`RTCStatsIceCandidatePairState::kWaiting`] state.
->>>>>>> 346b233a
         kFrozen = 0,
 
         /// Check has not been performed for this pair, and can be performed as
@@ -1043,11 +876,7 @@
         /// non-deleted candidate pair.
         ///
         /// [RTCIceTransport]: https://w3.org/TR/webrtc#dom-rtcicetransport
-<<<<<<< HEAD
-        /// [1]: https://w3.org/TR/webrtc-stats/#dfn-deleted
-=======
         /// [1]: https://w3.org/TR/webrtc-stats#dfn-deleted
->>>>>>> 346b233a
         RTCIceCandidateStats,
 
         /// Statistics for an outbound [RTP] stream that is currently sent with
@@ -1055,35 +884,21 @@
         ///
         /// When there are multiple [RTP] streams connected to the same sender,
         /// such as when using simulcast or RTX, there will be one
-<<<<<<< HEAD
-        /// [`RtcOutboundRtpStreamStats`] per RTP stream, with distinct values
-        /// of the `ssrc` attribute, and all these senders will have a
-        /// reference to the same "sender" object (of type
-        /// [RTCAudioSenderStats][1] or [RTCVideoSenderStats][2]) and "track"
-        /// object (of type [RTCSenderAudioTrackAttachmentStats][3] or
-=======
         /// [RTCOutboundRtpStreamStats][5] per RTP stream, with distinct values
         /// of the [SSRC] attribute, and all these senders will have a reference
         /// to the same "sender" object (of type [RTCAudioSenderStats][1] or
         /// [RTCVideoSenderStats][2]) and "track" object (of type
         /// [RTCSenderAudioTrackAttachmentStats][3] or
->>>>>>> 346b233a
         /// [RTCSenderVideoTrackAttachmentStats][4]).
         ///
         /// [RTP]: https://en.wikipedia.org/wiki/Real-time_Transport_Protocol
         /// [RTCPeerConnection]: https://w3.org/TR/webrtc#dom-rtcpeerconnection
-<<<<<<< HEAD
-=======
         /// [SSRC]: https://w3.org/TR/webrtc-stats#dfn-ssrc
->>>>>>> 346b233a
         /// [1]: https://w3.org/TR/webrtc-stats#dom-rtcaudiosenderstats
         /// [2]: https://w3.org/TR/webrtc-stats#dom-rtcvideosenderstats
         /// [3]: https://tinyurl.com/sefa5z4
         /// [4]: https://tinyurl.com/rkuvpl4
-<<<<<<< HEAD
-=======
         /// [5]: https://w3.org/TR/webrtc-stats#dom-rtcoutboundrtpstreamstats
->>>>>>> 346b233a
         RTCOutboundRTPStreamStats,
 
         /// Statistics for an inbound [RTP] stream that is currently received
@@ -1097,18 +912,6 @@
         /// objects.
         ///
         /// A candidate pair that is not the current pair for a transport is
-<<<<<<< HEAD
-        /// [deleted][1] when the [RTCIceTransport] does an ICE restart, at the
-        /// time the state changes to `new`.
-        ///
-        /// The candidate pair that is the current pair for a transport is
-        /// deleted after an ICE restart when the [RTCIceTransport] switches to
-        /// using a candidate pair generated from the new candidates; this time
-        /// doesn't correspond to any other externally observable event.
-        ///
-        /// [RTCIceTransport]: https://w3.org/TR/webrtc#dom-rtcicetransport
-        /// [1]: https://w3.org/TR/webrtc-stats#dfn-deleted
-=======
         /// [deleted] when the [RTCIceTransport] does an ICE restart, at the
         /// time the state changes to [new].
         ///
@@ -1120,7 +923,6 @@
         /// [deleted]: https://w3.org/TR/webrtc-stats#dfn-deleted
         /// [new]: https://w3.org/TR/webrtc#dom-rtcicetransportstate-new
         /// [RTCIceTransport]: https://w3.org/TR/webrtc#dom-rtcicetransport
->>>>>>> 346b233a
         RTCIceCandidatePairStats,
 
         /// Transport statistics related to the [RTCPeerConnection] object.
