use std::fmt;

use anyhow::anyhow;
use cxx::{CxxString, CxxVector, UniquePtr};

use crate::{
<<<<<<< HEAD
    CreateSdpCallback, OnFrameCallback, PeerConnectionEventsHandler,
    RtpReceiverInterface, RtpTransceiverInterface, SetDescriptionCallback,
    TrackEventCallback,
=======
    AddIceCandidateCallback, CreateSdpCallback, IceCandidateInterface,
    OnFrameCallback, PeerConnectionEventsHandler, RtpReceiverInterface,
    RtpTransceiverInterface, SetDescriptionCallback,
>>>>>>> 63a13cf4
};

/// [`TrackEventCallback`] transferable to the C++ side.
type DynTrackEventCallback = Box<dyn TrackEventCallback>;

/// [`CreateSdpCallback`] transferable to the C++ side.
type DynCreateSdpCallback = Box<dyn CreateSdpCallback>;

/// [`SetDescriptionCallback`] transferable to the C++ side.
type DynSetDescriptionCallback = Box<dyn SetDescriptionCallback>;

/// [`OnFrameCallback`] transferable to the C++ side.
type DynOnFrameCallback = Box<dyn OnFrameCallback>;

/// [`PeerConnectionEventsHandler`] transferable to the C++ side.
type DynPeerConnectionEventsHandler = Box<dyn PeerConnectionEventsHandler>;

/// [`AddIceCandidateCallback`] transferable to the C++ side.
type DynAddIceCandidateCallback = Box<dyn AddIceCandidateCallback>;

#[allow(
    clippy::expl_impl_clone_on_copy,
    clippy::items_after_statements,
    clippy::ptr_as_ptr
)]
#[cxx::bridge(namespace = "bridge")]
pub(crate) mod webrtc {

    /// Wrapper for an `(string, string)` that can be used in Rust/C++
    /// vectors.
    pub struct StringPair {
        first: String,
        second: String,
    }
    // TODO: Remove once `cxx` crate allows using pointers to opaque types in
    //       vectors: https://github.com/dtolnay/cxx/issues/741
    /// Wrapper for an [`RtpEncodingParameters`] that can be used in Rust/C++
    /// vectors.
    pub struct RtpEncodingParametersContainer {
        ptr: UniquePtr<RtpEncodingParameters>,
    }

    // TODO: Remove once `cxx` crate allows using pointers to opaque types in
    //       vectors: https://github.com/dtolnay/cxx/issues/741
    /// Wrapper for an [`RtpExtension`] that can be used in Rust/C++
    /// vectors.
    pub struct RtpExtensionContainer {
        ptr: UniquePtr<RtpExtension>,
    }

    // TODO: Remove once `cxx` crate allows using pointers to opaque types in
    //       vectors: https://github.com/dtolnay/cxx/issues/741
    /// Wrapper for an [`RtpCodecParameters`] that can be used in Rust/C++
    /// vectors.
    pub struct RtpCodecParametersContainer {
        ptr: UniquePtr<RtpCodecParameters>,
    }

    /// [MediaStreamTrackState] representation.
    ///
    /// [MediaStreamTrackState]:
    /// https://w3.org/TR/mediacapture-streams/#dom-mediastreamtrackstate
    #[rustfmt::skip]
    #[repr(i32)]
    #[derive(Debug, Eq, Hash, PartialEq)]
    pub enum TrackState {
        /// [MediaStreamTrackState.live][1] representation.
        ///
        /// [1]:
        /// https://w3.org/TR/mediacapture-streams/#idl-def-MediaStreamTrackState.live
        kLive,

        /// [MediaStreamTrackState.ended][1] representation.
        ///
        /// [1]:
        /// https://w3.org/TR/mediacapture-streams/#idl-def-MediaStreamTrackState.ended
        kEnded,
    }

    /// Possible kinds of audio devices implementation.
    #[derive(Debug, Eq, Hash, PartialEq)]
    #[repr(i32)]
    pub enum AudioLayer {
        kPlatformDefaultAudio = 0,
        kWindowsCoreAudio,
        kWindowsCoreAudio2,
        kLinuxAlsaAudio,
        kLinuxPulseAudio,
        kAndroidJavaAudio,
        kAndroidOpenSLESAudio,
        kAndroidJavaInputAndOpenSLESOutputAudio,
        kAndroidAAudioAudio,
        kAndroidJavaInputAndAAudioOutputAudio,
        kDummyAudio,
    }

    /// [RTCSdpType] representation.
    ///
    /// [RTCSdpType]: https://w3.org/TR/webrtc#dom-rtcsdptype
    #[derive(Debug, Eq, Hash, PartialEq)]
    #[repr(i32)]
    pub enum SdpType {
        /// [RTCSdpType.offer][1] representation.
        ///
        /// [1]: https://w3.org/TR/webrtc#dom-rtcsdptype-offer
        kOffer,

        /// [RTCSdpType.pranswer][1] representation.
        ///
        /// [1]: https://w3.org/TR/webrtc#dom-rtcsdptype-pranswer
        kPrAnswer,

        /// [RTCSdpType.answer][1] representation.
        ///
        /// [1]: https://w3.org/TR/webrtc#dom-rtcsdptype-answer
        kAnswer,

        /// [RTCSdpType.rollback][1] representation.
        ///
        /// [1]: https://w3.org/TR/webrtc#dom-rtcsdptype-rollback
        kRollback,
    }

    /// Possible kinds of an [`RtpTransceiverInterface`].
    #[derive(Debug, Eq, Hash, PartialEq)]
    #[repr(i32)]
    pub enum MediaType {
        MEDIA_TYPE_AUDIO = 0,
        MEDIA_TYPE_VIDEO,
        MEDIA_TYPE_DATA,
        MEDIA_TYPE_UNSUPPORTED,
    }

    /// [RTCRtpTransceiverDirection][1] representation.
    ///
    /// [1]: https://w3.org/TR/webrtc#dom-rtcrtptransceiverdirection
    #[derive(Debug, Eq, Hash, PartialEq)]
    #[repr(i32)]
    pub enum RtpTransceiverDirection {
        kSendRecv = 0,
        kSendOnly,
        kRecvOnly,
        kInactive,
        kStopped,
    }

    /// Possible variants of a [`VideoFrame`]'s rotation.
    #[derive(Clone, Copy, Debug, Eq, Hash, PartialEq)]
    #[repr(i32)]
    pub enum VideoRotation {
        kVideoRotation_0 = 0,
        kVideoRotation_90 = 90,
        kVideoRotation_180 = 180,
        kVideoRotation_270 = 270,
    }

    // TODO: Remove once `cxx` crate allows using pointers to opaque types in
    //       vectors: https://github.com/dtolnay/cxx/issues/741
    /// Wrapper for an [`RtpTransceiverInterface`] that can be used in Rust/C++
    /// vectors.
    struct TransceiverContainer {
        /// Wrapped [`RtpTransceiverInterface`].
        pub ptr: UniquePtr<RtpTransceiverInterface>,
    }

    /// [RTCSignalingState] representation.
    ///
    /// [RTCSignalingState]: https://w3.org/TR/webrtc#state-definitions
    #[derive(Debug, Eq, Hash, PartialEq)]
    #[repr(i32)]
    pub enum SignalingState {
        /// [RTCSignalingState.stable][1] representation.
        ///
        /// [1]: https://w3.org/TR/webrtc#dom-rtcsignalingstate-stable
        kStable,

        /// [RTCSignalingState.have-local-offer][1] representation.
        ///
        /// [1]: https://w3.org/TR/webrtc#dom-rtcsignalingstate-have-local-offer
        kHaveLocalOffer,

        /// [RTCSignalingState.have-local-pranswer][1] representation.
        ///
        /// [1]: https://tinyurl.com/have-local-pranswer
        kHaveLocalPrAnswer,

        /// [RTCSignalingState.have-remote-offer][1] representation.
        ///
        /// [1]: https://tinyurl.com/have-remote-offer
        kHaveRemoteOffer,

        /// [RTCSignalingState.have-remote-pranswer][1] representation.
        ///
        /// [1]: https://tinyurl.com/have-remote-pranswer
        kHaveRemotePrAnswer,

        /// [RTCSignalingState.closed][1] representation.
        ///
        /// [1]: https://w3.org/TR/webrtc#dom-rtcsignalingstate-closed
        kClosed,
    }

    /// [RTCIceGatheringState][1] representation.
    ///
    /// [1]: https://w3.org/TR/webrtc#dom-rtcicegatheringstate
    #[derive(Debug, Eq, Hash, PartialEq)]
    #[repr(i32)]
    pub enum IceGatheringState {
        /// [RTCIceGatheringState.new][1] representation.
        ///
        /// [1]: https://w3.org/TR/webrtc#dom-rtcicegatheringstate-new
        kIceGatheringNew,

        /// [RTCIceGatheringState.gathering][1] representation.
        ///
        /// [1]: https://w3.org/TR/webrtc#dom-rtcicegatheringstate-gathering
        kIceGatheringGathering,

        /// [RTCIceGatheringState.complete][1] representation.
        ///
        /// [1]: https://w3.org/TR/webrtc#dom-rtcicegatheringstate-complete
        kIceGatheringComplete,
    }

    /// [RTCPeerConnectionState][1] representation.
    ///
    /// [1]: https://w3.org/TR/webrtc#dom-rtcpeerconnectionstate
    #[derive(Debug, Eq, Hash, PartialEq)]
    #[repr(i32)]
    pub enum PeerConnectionState {
        /// [RTCPeerConnectionState.new][1] representation.
        ///
        /// [1]: https://w3.org/TR/webrtc#dom-rtcpeerconnectionstate-new
        kNew,

        /// [RTCPeerConnectionState.connecting][1] representation.
        ///
        /// [1]: https://w3.org/TR/webrtc#dom-rtcpeerconnectionstate-connecting
        kConnecting,

        /// [RTCPeerConnectionState.connected][1] representation.
        ///
        /// [1]: https://w3.org/TR/webrtc#dom-rtcpeerconnectionstate-connected
        kConnected,

        /// [RTCPeerConnectionState.disconnected][1] representation.
        ///
        /// [1]: https://tinyurl.com/connectionstate-disconnected
        kDisconnected,

        /// [RTCPeerConnectionState.failed][1] representation.
        ///
        /// [1]: https://w3.org/TR/webrtc#dom-rtcpeerconnectionstate-failed
        kFailed,

        /// [RTCPeerConnectionState.closed][1] representation.
        ///
        /// [1]: https://w3.org/TR/webrtc#dom-rtcpeerconnectionstate-closed
        kClosed,
    }

    /// [RTCIceConnectionState][1] representation.
    ///
    /// [1]: https://w3.org/TR/webrtc#dom-rtciceconnectionstate
    #[derive(Debug, Eq, Hash, PartialEq)]
    #[repr(i32)]
    pub enum IceConnectionState {
        /// [RTCIceConnectionState.new][1] representation.
        ///
        /// [1]: https://w3.org/TR/webrtc#dom-rtciceconnectionstate-new
        kIceConnectionNew,

        /// [RTCIceConnectionState.checking][1] representation.
        ///
        /// [1]: https://w3.org/TR/webrtc#dom-rtciceconnectionstate-checking
        kIceConnectionChecking,

        /// [RTCIceConnectionState.connected][1] representation.
        ///
        /// [1]: https://w3.org/TR/webrtc#dom-rtciceconnectionstate-connected
        kIceConnectionConnected,

        /// [RTCIceConnectionState.completed][1] representation.
        ///
        /// [1]: https://w3.org/TR/webrtc#dom-rtciceconnectionstate-completed
        kIceConnectionCompleted,

        /// [RTCIceConnectionState.failed][1] representation.
        ///
        /// [1]: https://w3.org/TR/webrtc#dom-rtciceconnectionstate-failed
        kIceConnectionFailed,

        /// [RTCIceConnectionState.disconnected][1] representation.
        ///
        /// [1]: https://w3.org/TR/webrtc#dom-rtciceconnectionstate-disconnected
        kIceConnectionDisconnected,

        /// [RTCIceConnectionState.closed][1] representation.
        ///
        /// [1]: https://w3.org/TR/webrtc#dom-rtciceconnectionstate-closed
        kIceConnectionClosed,

        /// Non-spec-compliant variant.
        ///
        /// [`libwertc` states that it's unreachable][1].
        ///
        /// [1]: https://tinyurl.com/kIceConnectionMax-unreachable
        kIceConnectionMax,
    }

    /// [RTCIceTransportPolicy][1] representation.
    ///
    /// It defines an ICE candidate policy the [ICE Agent][2] uses to surface
    /// the permitted candidates to the application. Only these candidates will
    /// be used for connectivity checks.
    ///
    /// [1]: https://w3.org/TR/webrtc#dom-rtcicetransportpolicy
    /// [2]: https://w3.org/TR/webrtc#dfn-ice-agent
    #[derive(Debug, Eq, Hash, PartialEq)]
    #[repr(i32)]
    enum IceTransportsType {
        /// Non-spec-compliant variant.
        kNone,

        /// [RTCIceTransportPolicy.relay][1] representation.
        ///
        /// [1]: https://w3.org/TR/webrtc#dom-rtcicetransportpolicy-relay
        kRelay,

        /// ICE Agent can't use `typ host` candidates when this value is
        /// specified.
        ///
        /// Non-spec-compliant variant.
        kNoHost,

        /// [RTCIceTransportPolicy.all][1] representation.
        ///
        /// [1]: https://w3.org/TR/webrtc#dom-rtcicetransportpolicy-all
        kAll,
    }

    /// [RTCBundlePolicy][1] representation.
    ///
    /// Affects which media tracks are negotiated if the remote endpoint is not
    /// bundle-aware, and what ICE candidates are gathered. If the remote
    /// endpoint is bundle-aware, all media tracks and data channels are bundled
    /// onto the same transport.
    ///
    /// [1]: https://w3.org/TR/webrtc#dom-rtcbundlepolicy
    #[derive(Debug, Eq, Hash, PartialEq)]
    #[repr(i32)]
    enum BundlePolicy {
        /// [RTCBundlePolicy.balanced][1] representation.
        ///
        /// [1]: https://w3.org/TR/webrtc#dom-rtcbundlepolicy-balanced
        kBundlePolicyBalanced,

        /// [RTCBundlePolicy.max-bundle][1] representation.
        ///
        /// [1]: https://w3.org/TR/webrtc#dom-rtcbundlepolicy-max-bundle
        kBundlePolicyMaxBundle,

        /// [RTCBundlePolicy.max-compat][1] representation.
        ///
        /// [1]: https://w3.org/TR/webrtc#dom-rtcbundlepolicy-max-compat
        kBundlePolicyMaxCompat,
    }

    #[rustfmt::skip]
    unsafe extern "C++" {
        include!("libwebrtc-sys/include/bridge.h");

        type PeerConnectionFactoryInterface;
        type TaskQueueFactory;
        type Thread;

        /// Creates a default [`TaskQueueFactory`] based on the current
        /// platform.
        #[namespace = "webrtc"]
        #[cxx_name = "CreateDefaultTaskQueueFactory"]
        pub fn create_default_task_queue_factory()
            -> UniquePtr<TaskQueueFactory>;

        /// Creates a new [`Thread`].
        pub fn create_thread() -> UniquePtr<Thread>;

        /// Creates a new [`Thread`] with an attached socket server.
        pub fn create_thread_with_socket_server() -> UniquePtr<Thread>;

        /// Starts the current [`Thread`].
        #[cxx_name = "Start"]
        pub fn start_thread(self: Pin<&mut Thread>) -> bool;

        /// Creates a new [`PeerConnectionFactoryInterface`].
        pub fn create_peer_connection_factory(
            network_thread: &UniquePtr<Thread>,
            worker_thread: &UniquePtr<Thread>,
            signaling_thread: &UniquePtr<Thread>,
            default_adm: &UniquePtr<AudioDeviceModule>,
        ) -> UniquePtr<PeerConnectionFactoryInterface>;
    }

    unsafe extern "C++" {
        type AudioDeviceModule;
        type AudioLayer;

        /// Creates a new [`AudioDeviceModule`] for the given [`AudioLayer`].
        pub fn create_audio_device_module(
            audio_layer: AudioLayer,
            task_queue_factory: Pin<&mut TaskQueueFactory>,
        ) -> UniquePtr<AudioDeviceModule>;

        /// Initializes the given [`AudioDeviceModule`].
        pub fn init_audio_device_module(
            audio_device_module: &AudioDeviceModule,
        ) -> i32;

        /// Returns count of available audio playout devices.
        pub fn playout_devices(audio_device_module: &AudioDeviceModule) -> i16;

        /// Returns count of available audio recording devices.
        pub fn recording_devices(
            audio_device_module: &AudioDeviceModule,
        ) -> i16;

        /// Writes device info to the provided `name` and `id` for the given
        /// audio playout device `index`.
        pub fn playout_device_name(
            audio_device_module: &AudioDeviceModule,
            index: i16,
            name: &mut String,
            id: &mut String,
        ) -> i32;

        /// Writes device info to the provided `name` and `id` for the given
        /// audio recording device `index`.
        pub fn recording_device_name(
            audio_device_module: &AudioDeviceModule,
            index: i16,
            name: &mut String,
            id: &mut String,
        ) -> i32;

        /// Specifies which microphone to use for recording audio using an
        /// index retrieved by the corresponding enumeration method which is
        /// [`AudiDeviceModule::RecordingDeviceName`].
        pub fn set_audio_recording_device(
            audio_device_module: &AudioDeviceModule,
            index: u16,
        ) -> i32;
    }

    unsafe extern "C++" {
        type VideoDeviceInfo;

        /// Creates a new [`VideoDeviceInfo`].
        pub fn create_video_device_info() -> UniquePtr<VideoDeviceInfo>;

        /// Returns count of a video recording devices.
        #[namespace = "webrtc"]
        #[cxx_name = "NumberOfDevices"]
        pub fn number_of_video_devices(self: Pin<&mut VideoDeviceInfo>) -> u32;

        /// Writes device info to the provided `name` and `id` for the given
        /// video device `index`.
        pub fn video_device_name(
            device_info: Pin<&mut VideoDeviceInfo>,
            index: u32,
            name: &mut String,
            id: &mut String,
        ) -> i32;
    }

    extern "Rust" {
        type DynAddIceCandidateCallback;

        /// Calls the success [`DynAddIceCandidateCallback`].
        pub fn add_ice_candidate_success(
            mut cb: Box<DynAddIceCandidateCallback>,
        );

        /// Calls the fail [`DynAddIceCandidateCallback`].
        pub fn add_ice_candidate_fail(
            mut cb: Box<DynAddIceCandidateCallback>,
            error: &CxxString,
        );
    }

    #[rustfmt::skip]
    unsafe extern "C++" {
        include!("libwebrtc-sys/include/media_stream_track_interface.h");

        pub type MediaStreamTrackInterface;

        /// Returns a `kind` of the given [`MediaStreamTrackInterface`].
        #[must_use]
        pub fn media_stream_track_kind(
            track: &MediaStreamTrackInterface,
        ) -> UniquePtr<CxxString>;

        /// Returns a `id` of the given [`MediaStreamTrackInterface`].
        #[must_use]
        pub fn media_stream_track_id(
            track: &MediaStreamTrackInterface,
        ) -> UniquePtr<CxxString>;

        /// Returns a `state` of the given [`MediaStreamTrackInterface`].
        #[must_use]
        pub fn media_stream_track_state(
            track: &MediaStreamTrackInterface,
        ) -> TrackState;

        /// Returns an `enabled` property of the given
        /// [`MediaStreamTrackInterface`].
        #[must_use]
        pub fn media_stream_track_enabled(
            track: &MediaStreamTrackInterface,
        ) -> bool;
    }

    #[rustfmt::skip]
    unsafe extern "C++" {
        include!("libwebrtc-sys/include/rtp_codec_parameters.h");

        #[namespace = "webrtc"]
        type RtpCodecParameters;

        /// Returns a `name` of the given [`RtpCodecParameters`].
        #[must_use]
        pub fn rtp_codec_parameters_name(
            codec: &RtpCodecParameters,
        ) -> UniquePtr<CxxString>;

        /// Returns a `payload_type` of the given [`RtpCodecParameters`].
        #[must_use]
        pub fn rtp_codec_parameters_payload_type(
            codec: &RtpCodecParameters,
        ) -> i32;

        /// Returns a `clock_rate` of the given [`RtpCodecParameters`].
        /// If Err(_) then clock_rate is None.
        pub fn rtp_codec_parameters_clock_rate(
            codec: &RtpCodecParameters,
        ) -> Result<i32>;

        /// Returns a `num_channels` of the given [`RtpCodecParameters`].
        /// If Err(_) then clock_rate is None.
        pub fn rtp_codec_parameters_num_channels(
            codec: &RtpCodecParameters,
        ) -> Result<i32>;

        /// Returns a `parameters` as (string, string)
        /// of the given [`RtpCodecParameters`].
        #[must_use]
        pub fn rtp_codec_parameters_parameters(
            codec: &RtpCodecParameters,
        ) -> UniquePtr<CxxVector<StringPair>>;

        /// Returns a [`MediaType`] of the given [`RtpCodecParameters`].
        #[must_use]
        pub fn rtp_codec_parameters_kind(
            codec: &RtpCodecParameters,
        ) -> MediaType;
    }

    #[rustfmt::skip]
    unsafe extern "C++" {
        include!("libwebrtc-sys/include/rtp_receiver_interface.h");

        pub type RtpReceiverInterface;

        /// Returns a [`MediaStreamTrackInterface`]
        /// of the given [`RtpReceiverInterface`].
        #[must_use]
        pub fn rtp_receiver_track(
            receiver: &RtpReceiverInterface,
        ) -> UniquePtr<MediaStreamTrackInterface>;

        /// Returns a [`RtpParameters`]
        /// of the given [`RtpReceiverInterface`].
        #[must_use]
        pub fn rtp_receiver_parameters(
            receiver: &RtpReceiverInterface,
        ) -> UniquePtr<RtpParameters>;
    }

    #[rustfmt::skip]
    unsafe extern "C++" {
        include!("libwebrtc-sys/include/rtp_sender_interface.h");

        type RtpSenderInterface;

        /// Replaces the track currently being used as the `sender`'s source
        /// with a new [`VideoTrackInterface`].
        pub fn replace_sender_video_track(
            sender: &RtpSenderInterface,
            track: &UniquePtr<VideoTrackInterface>
        ) -> bool;

        /// Replaces the track currently being used as the `sender`'s source
        /// with a new [`AudioTrackInterface`].
        pub fn replace_sender_audio_track(
            sender: &RtpSenderInterface,
            track: &UniquePtr<AudioTrackInterface>
        ) -> bool;
    }

    #[rustfmt::skip]
    unsafe extern "C++" {
        include!("libwebrtc-sys/include/rtp_encoding_parameters.h");

        #[namespace = "webrtc"]
        type RtpEncodingParameters;

        /// Returns a `active`
        /// of the given [`RtpEncodingParameters`].
        #[must_use]
        pub fn rtp_encoding_parameters_active(
            encoding: &RtpEncodingParameters,
        ) -> bool;

        /// Returns a `maxBitrate`
        /// of the given [`RtpEncodingParameters`].
        /// If Err(_) then clock_rate is None.
        pub fn rtp_encoding_parameters_maxBitrate(
            encoding: &RtpEncodingParameters,
        ) -> Result<i32>;

        /// Returns a `minBitrate`
        /// of the given [`RtpEncodingParameters`].
        /// If Err(_) then `minBitrate` is None.
        pub fn rtp_encoding_parameters_minBitrate(
            encoding: &RtpEncodingParameters,
        ) -> Result<i32>;

        /// Returns a `maxFramerate`
        /// of the given [`RtpEncodingParameters`].
        /// If Err(_) then `maxFramerate` is None.
        pub fn rtp_encoding_parameters_maxFramerate(
            encoding: &RtpEncodingParameters,
        ) -> Result<f64>;

        /// Returns a `ssrc`
        /// of the given [`RtpEncodingParameters`].
        /// If Err(_) then `ssrc` is None.
        pub fn rtp_encoding_parameters_ssrc(
            encoding: &RtpEncodingParameters,
        ) -> Result<i64>;

        /// Returns a `scale_resolution_down_by`
        /// of the given [`RtpEncodingParameters`].
        /// If Err(_) then `scale_resolution_down_by` is None.
        pub fn rtp_encoding_parameters_scale_resolution_down_by(
            encoding: &RtpEncodingParameters,
        ) -> Result<f64>;
    }

    #[rustfmt::skip]
    unsafe extern "C++" {
        include!("libwebrtc-sys/include/rtp_parameters.h");

        #[namespace = "webrtc"]
        type RtpParameters;

        /// Returns a `transaction_id` of the given [`RtpParameters`].
        #[must_use]
        pub fn rtp_parameters_transaction_id(
            parameters: &RtpParameters,
        ) -> UniquePtr<CxxString>;

        /// Returns a `mid` of the given [`RtpParameters`].
        #[must_use]
        pub fn rtp_parameters_mid(
            parameters: &RtpParameters,
        ) -> UniquePtr<CxxString>;

        /// Returns a [`RtpCodecParameters`]s
        /// of the given [`RtpParameters`].
        #[must_use]
        pub fn rtp_parameters_codecs(
            parameters: &RtpParameters,
        ) -> Vec<RtpCodecParametersContainer>;

        /// Returns a [`RtpExtension`]s
        /// of the given [`RtpParameters`].
        #[must_use]
        pub fn rtp_parameters_header_extensions(
            parameters: &RtpParameters,
        ) -> Vec<RtpExtensionContainer>;

        /// Returns a [`RtpEncodingParameters`]s
        /// of the given [`RtpParameters`].
        #[must_use]
        pub fn rtp_parameters_encodings(
            parameters: &RtpParameters,
        ) -> Vec<RtpEncodingParametersContainer>;

        /// Returns a [`RtcpParameters`] of the given [`RtpParameters`].
        #[must_use]
        pub fn rtp_parameters_rtcp(
            parameters: &RtpParameters,
        ) -> UniquePtr<RtcpParameters>;
    }

    #[rustfmt::skip]
    unsafe extern "C++" {
        #[namespace = "cricket"]
        pub type Candidate;
        #[namespace = "cricket"]
        pub type CandidatePairChangeEvent;
        pub type IceCandidateInterface;
        pub type MediaType;
        pub type TrackState;
        #[namespace = "cricket"]
        type CandidatePair;
        type CreateSessionDescriptionObserver;
        type IceConnectionState;
        type IceGatheringState;
        type PeerConnectionDependencies;
        type PeerConnectionInterface;
        type PeerConnectionObserver;
        type PeerConnectionState;
        type RTCConfiguration;
        type IceTransportsType;
        type BundlePolicy;
        type IceServer;
        type RTCOfferAnswerOptions;
        type RtpTransceiverDirection;
        pub type RtpTransceiverInterface;
        type SdpType;
        type SessionDescriptionInterface;
        type SetLocalDescriptionObserver;
        type SetRemoteDescriptionObserver;
        type SignalingState;

        /// Creates a default [`RTCConfiguration`].
        pub fn create_default_rtc_configuration()
            -> UniquePtr<RTCConfiguration>;

        /// Changes the configured [`IceTransportsType`] of the provided
        /// [`RTCConfiguration`].
        pub fn set_rtc_configuration_ice_transport_type(
            config: Pin<&mut RTCConfiguration>,
            transport_type: IceTransportsType
        );

        /// Changes the configured [`BundlePolicy`] of the provided
        /// [`RTCConfiguration`].
        pub fn set_rtc_configuration_bundle_policy(
            config: Pin<&mut RTCConfiguration>,
            bundle_policy: BundlePolicy
        );

        /// Adds an [`IceServer`] to the provided [`RTCConfiguration`].
        pub fn add_rtc_configuration_server(
            config: Pin<&mut RTCConfiguration>,
            server: Pin<&mut IceServer>
        );

        /// Creates a new empty [`IceServer`].
        pub fn create_ice_server() -> UniquePtr<IceServer>;

        /// Adds the spcified `url` to the provided [`IceServer`].
        pub fn add_ice_server_url(
            server: Pin<&mut IceServer>,
            url: String
        );

        /// Sets the credentials for the provided [`IceServer`].
        pub fn set_ice_server_credentials(
            server: Pin<&mut IceServer>,
            username: String,
            password: String
        );

        /// Creates a new [`PeerConnectionInterface`].
        ///
        /// If creation fails then an error will be written to the provided
        /// `error` and the returned [`UniquePtr`] will be `null`.
        pub fn create_peer_connection_or_error(
            peer_connection_factory: Pin<&mut PeerConnectionFactoryInterface>,
            conf: &RTCConfiguration,
            deps: UniquePtr<PeerConnectionDependencies>,
            error: &mut String,
        ) -> UniquePtr<PeerConnectionInterface>;

        /// Creates a new [`PeerConnectionObserver`].
        pub fn create_peer_connection_observer(
            cb: Box<DynPeerConnectionEventsHandler>,
        ) -> UniquePtr<PeerConnectionObserver>;

        /// Creates a [`PeerConnectionDependencies`] from the provided
        /// [`PeerConnectionObserver`].
        pub fn create_peer_connection_dependencies(
            observer: &UniquePtr<PeerConnectionObserver>,
        ) -> UniquePtr<PeerConnectionDependencies>;

        /// Creates a default [`RTCOfferAnswerOptions`].
        pub fn create_default_rtc_offer_answer_options(
        ) -> UniquePtr<RTCOfferAnswerOptions>;

        /// Creates a new [`RTCOfferAnswerOptions`] from the provided options.
        pub fn create_rtc_offer_answer_options(
            offer_to_receive_video: i32,
            offer_to_receive_audio: i32,
            voice_activity_detection: bool,
            ice_restart: bool,
            use_rtp_mux: bool,
        ) -> UniquePtr<RTCOfferAnswerOptions>;

        /// Creates a new [`CreateSessionDescriptionObserver`] from the
        /// provided [`DynCreateSdpCallback`].
        pub fn create_create_session_observer(
            cb: Box<DynCreateSdpCallback>,
        ) -> UniquePtr<CreateSessionDescriptionObserver>;

        /// Creates a new [`SetLocalDescriptionObserver`] from the provided
        /// [`DynSetDescriptionCallback`].
        pub fn create_set_local_description_observer(
            cb: Box<DynSetDescriptionCallback>,
        ) -> UniquePtr<SetLocalDescriptionObserver>;

        /// Creates a new [`SetRemoteDescriptionObserver`] from the provided
        /// [`DynSetDescriptionCallback`].
        pub fn create_set_remote_description_observer(
            cb: Box<DynSetDescriptionCallback>,
        ) -> UniquePtr<SetRemoteDescriptionObserver>;

        /// Calls the [RTCPeerConnection.createOffer()][1] on the provided
        /// [`PeerConnectionInterface`].
        ///
        /// [1]: https://w3.org/TR/webrtc#dom-rtcpeerconnection-createoffer
        pub fn create_offer(
            peer: Pin<&mut PeerConnectionInterface>,
            options: &RTCOfferAnswerOptions,
            obs: UniquePtr<CreateSessionDescriptionObserver>,
        );

        /// Calls the [RTCPeerConnection.createAnswer()][1] on the provided
        /// [`PeerConnectionInterface`].
        ///
        /// [1]: https://w3.org/TR/webrtc#dom-rtcpeerconnection-createanswer
        pub fn create_answer(
            peer: Pin<&mut PeerConnectionInterface>,
            options: &RTCOfferAnswerOptions,
            obs: UniquePtr<CreateSessionDescriptionObserver>,
        );

        /// Calls the [RTCPeerConnection.setLocalDescription()][1] on the
        /// provided [`PeerConnectionInterface`].
        ///
        /// [1]: https://w3.org/TR/webrtc#dom-peerconnection-setlocaldescription
        pub fn set_local_description(
            peer: Pin<&mut PeerConnectionInterface>,
            desc: UniquePtr<SessionDescriptionInterface>,
            obs: UniquePtr<SetLocalDescriptionObserver>,
        );

        /// Calls the [RTCPeerConnection.setRemoteDescription()][1] on the
        /// provided [`PeerConnectionInterface`].
        ///
        /// [1]: https://w3.org/TR/webrtc#dom-peerconnection-setremotedescription
        pub fn set_remote_description(
            peer: Pin<&mut PeerConnectionInterface>,
            desc: UniquePtr<SessionDescriptionInterface>,
            obs: UniquePtr<SetRemoteDescriptionObserver>,
        );

        /// Creates a new [`SessionDescriptionInterface`].
        #[namespace = "webrtc"]
        #[cxx_name = "CreateSessionDescription"]
        pub fn create_session_description(
            kind: SdpType,
            sdp: &CxxString,
        ) -> UniquePtr<SessionDescriptionInterface>;

        /// Creates a new [`IceCandidateInterface`] from the provided data.
        pub fn create_ice_candidate(
            sdp_mid: &str,
            sdp_mline_index: i32,
            candidate: &str,
            error: &mut String
        ) -> UniquePtr<IceCandidateInterface>;

        /// Returns the spec-compliant string representation of the provided
        /// [`IceCandidateInterface`].
        ///
        /// # Safety
        ///
        /// `candidate` must be a valid [`IceCandidateInterface`] pointer.
        #[must_use]
        pub fn ice_candidate_interface_to_string(
            candidate: &IceCandidateInterface
        ) -> UniquePtr<CxxString>;

        /// Returns true if the two point to the same allocation.
        pub fn transceiver_eq(
            a: &RtpTransceiverInterface, 
            b: &RtpTransceiverInterface
        ) -> bool;
    }

    #[rustfmt::skip]
    unsafe extern "C++" {
        /// Returns the [sdpMid][1] string of the provided
        /// [`IceCandidateInterface`].
        ///
        /// [1]: https://w3.org/TR/webrtc#dom-rtcicecandidate-sdpmid
        #[must_use]
        pub fn sdp_mid_of_ice_candidate(
            candidate: &IceCandidateInterface
        ) -> UniquePtr<CxxString>;

        /// Returns the [sdpMLineIndex][1] of the provided
        /// [`IceCandidateInterface`].
        ///
        /// [1]: https://w3.org/TR/webrtc#dom-rtcicecandidate-sdpmlineindex
        #[must_use]
        pub fn sdp_mline_index_of_ice_candidate(
            candidate: &IceCandidateInterface
        ) -> i32;

        /// Adds the specified [`IceCandidateInterface`] to the underlying
        /// [ICE agent][1] of the provided [`PeerConnectionInterface`].
        ///
        /// [1]: https://w3.org/TR/webrtc#dfn-ice-agent
        pub fn add_ice_candidate(
            peer: &PeerConnectionInterface,
            candidate: UniquePtr<IceCandidateInterface>,
            cb: Box<DynAddIceCandidateCallback>
        );

        /// Tells the provided [`PeerConnectionInterface`] that ICE should be
        /// restarted.
        ///
        /// Subsequent calls to [`create_offer()`] will create descriptions
        /// restarting ICE.
        pub fn restart_ice(peer: &PeerConnectionInterface);

        /// Closes the provided [`PeerConnectionInterface`].
        pub fn close_peer_connection(peer: &PeerConnectionInterface);

        /// Returns the spec-compliant string representation of the provided
        /// [`Candidate`].
        #[must_use]
        pub fn candidate_to_string(candidate: &Candidate) -> UniquePtr<CxxString>;

        /// Creates a new [`RtpTransceiverInterface`] and adds it to the set of
        /// transceivers of the given [`PeerConnectionInterface`].
        pub fn add_transceiver(
            peer_connection_interface: Pin<&mut PeerConnectionInterface>,
            media_type: MediaType,
            direction: RtpTransceiverDirection
        ) -> UniquePtr<RtpTransceiverInterface>;

        /// Returns a sequence of [`RtpTransceiverInterface`] objects
        /// representing the RTP transceivers currently attached to the given
        /// [`PeerConnectionInterface`] object.
        pub fn get_transceivers(
            peer_connection_interface: &PeerConnectionInterface
        ) -> Vec<TransceiverContainer>;

        /// Returns a [`MediaType`] of the given [`RtpTransceiverInterface`].
        pub fn get_transceiver_media_type(
            transceiver: &RtpTransceiverInterface
        ) -> MediaType;

        /// Returns a `mid` of the given [`RtpTransceiverInterface`].
        ///
        /// If an empty [`String`] is returned, then the given
        /// [`RtpTransceiverInterface`] hasn't been negotiated yet.
        pub fn get_transceiver_mid(
            transceiver: &RtpTransceiverInterface
        ) -> String;

        /// Returns a [`RtpTransceiverDirection`] of the given
        /// [`RtpTransceiverInterface`].
        pub fn get_transceiver_direction(
            transceiver: &RtpTransceiverInterface
        ) -> RtpTransceiverDirection;

        /// Changes the preferred direction of the given
        /// [`RtpTransceiverInterface`].
        pub fn set_transceiver_direction(
            transceiver: &RtpTransceiverInterface,
            new_direction: RtpTransceiverDirection,
        ) -> String;

        /// Irreversibly marks the given [`RtpTransceiverInterface`] as
        /// stopping, unless it's already stopped.
        ///
        /// This will immediately cause the `transceiver`'s sender to no longer
        /// send, and its receiver to no longer receive.
        pub fn stop_transceiver(
            transceiver: &RtpTransceiverInterface,
        ) -> String;

        /// Returns a [`RtpSenderInterface`] of the given
        /// [`RtpTransceiverInterface`].
        #[must_use]
        pub fn transceiver_sender(
            transceiver: &RtpTransceiverInterface
        ) -> UniquePtr<RtpSenderInterface>;

        /// Returns a [`RtpReceiverInterface`] of the given
        /// [`RtpTransceiverInterface`].
        #[must_use]
        pub fn transceiver_receiver(
            transceiver: &RtpTransceiverInterface,
        ) -> UniquePtr<RtpReceiverInterface>;
    }

    unsafe extern "C++" {
        type AudioSourceInterface;
        pub type AudioTrackInterface;
        type MediaStreamInterface;
        pub type VideoTrackInterface;
        type VideoTrackSourceInterface;
        #[namespace = "webrtc"]
        pub type VideoFrame;
        type VideoSinkInterface;
        type VideoRotation;
        #[namespace = "webrtc"]
        type RtpExtension;
        #[namespace = "webrtc"]
        type RtcpParameters;
        type TrackEventObserver;

        /// Creates a new [`VideoTrackSourceInterface`] sourced by a video input
        /// device with provided `device_index`.
        pub fn create_device_video_source(
            worker_thread: Pin<&mut Thread>,
            signaling_thread: Pin<&mut Thread>,
            width: usize,
            height: usize,
            fps: usize,
            device_index: u32,
        ) -> UniquePtr<VideoTrackSourceInterface>;

        /// Creates a new [`VideoTrackSourceInterface`] sourced by a screen
        /// capturing.
        pub fn create_display_video_source(
            worker_thread: Pin<&mut Thread>,
            signaling_thread: Pin<&mut Thread>,
            width: usize,
            height: usize,
            fps: usize,
        ) -> UniquePtr<VideoTrackSourceInterface>;

        /// Creates a new [`AudioSourceInterface`].
        pub fn create_audio_source(
            peer_connection_factory: &PeerConnectionFactoryInterface,
        ) -> UniquePtr<AudioSourceInterface>;

        /// Creates a new [`VideoTrackInterface`].
        pub fn create_video_track(
            peer_connection_factory: &PeerConnectionFactoryInterface,
            id: String,
            video_source: &VideoTrackSourceInterface,
        ) -> UniquePtr<VideoTrackInterface>;

        /// Creates a new [`AudioTrackInterface`].
        pub fn create_audio_track(
            peer_connection_factory: &PeerConnectionFactoryInterface,
            id: String,
            audio_source: &AudioSourceInterface,
        ) -> UniquePtr<AudioTrackInterface>;

        /// Creates a new [`MediaStreamInterface`].
        pub fn create_local_media_stream(
            peer_connection_factory: &PeerConnectionFactoryInterface,
            id: String,
        ) -> UniquePtr<MediaStreamInterface>;

        /// Adds the [`VideoTrackInterface`] to the [`MediaStreamInterface`].
        pub fn add_video_track(
            peer_connection_factory: &MediaStreamInterface,
            track: &VideoTrackInterface,
        ) -> bool;

        /// Returns a `AudioSourceInterface`
        /// of the given [`AudioTrackInterface`].
        #[must_use]
        pub fn get_audio_track_source(
            track: &AudioTrackInterface,
        ) -> UniquePtr<AudioSourceInterface>;

        /// Returns a `VideoTrackSourceInterface`
        /// of the given [`VideoTrackInterface`].
        #[must_use]
        pub fn get_video_track_source(
            track: &VideoTrackInterface,
        ) -> UniquePtr<VideoTrackSourceInterface>;

        /// Adds the [`AudioTrackInterface`] to the [`MediaStreamInterface`].
        pub fn add_audio_track(
            peer_connection_factory: &MediaStreamInterface,
            track: &AudioTrackInterface,
        ) -> bool;

        /// Removes the [`VideoTrackInterface`] from the
        /// [`MediaStreamInterface`].
        pub fn remove_video_track(
            media_stream: &MediaStreamInterface,
            track: &VideoTrackInterface,
        ) -> bool;

        /// Removes the [`AudioTrackInterface`] from the
        /// [`MediaStreamInterface`].
        pub fn remove_audio_track(
            media_stream: &MediaStreamInterface,
            track: &AudioTrackInterface,
        ) -> bool;

        /// Changes the [enabled][1] property of the specified
        /// [`VideoTrackInterface`].
        ///
        /// [1]: https://w3.org/TR/mediacapture-streams#track-enabled
        pub fn set_video_track_enabled(
            track: &VideoTrackInterface,
            enabled: bool,
        );

        /// Changes the [enabled][1] property of the specified
        /// [`AudioTrackInterface`].
        ///
        /// [1]: https://w3.org/TR/mediacapture-streams#track-enabled
        pub fn set_audio_track_enabled(
            track: &AudioTrackInterface,
            enabled: bool,
        );

        /// Registers the provided [`VideoSinkInterface`] for the given
        /// [`VideoTrackInterface`].
        ///
        /// Used to connect the given [`VideoTrackInterface`] to the underlying
        /// video engine.
        pub fn add_or_update_video_sink(
            track: &VideoTrackInterface,
            sink: Pin<&mut VideoSinkInterface>,
        );

        /// Detaches the provided [`VideoSinkInterface`] from the given
        /// [`VideoTrackInterface`].
        pub fn remove_video_sink(
            track: &VideoTrackInterface,
            sink: Pin<&mut VideoSinkInterface>,
        );

        /// Creates a new forwarding [`VideoSinkInterface`] backed by the
        /// provided [`DynOnFrameCallback`].
        pub fn create_forwarding_video_sink(
            handler: Box<DynOnFrameCallback>,
        ) -> UniquePtr<VideoSinkInterface>;

        /// Returns a width of this [`VideoFrame`].
        #[must_use]
        pub fn width(self: &VideoFrame) -> i32;

        /// Returns a height of this [`VideoFrame`].
        #[must_use]
        pub fn height(self: &VideoFrame) -> i32;

        /// Returns a [`VideoRotation`] of this [`VideoFrame`].
        #[must_use]
        pub fn rotation(self: &VideoFrame) -> VideoRotation;

        /// Converts the provided [`webrtc::VideoFrame`] pixels to the `ABGR`
        /// scheme and writes the result to the provided `buffer`.
        pub unsafe fn video_frame_to_abgr(frame: &VideoFrame, buffer: *mut u8);

        /// Returns the timestamp of when the last data was received from the
        /// provided [`CandidatePairChangeEvent`].
        #[must_use]
        pub fn get_last_data_received_ms(
            event: &CandidatePairChangeEvent,
        ) -> i64;

        /// Returns the reason causing the provided
        /// [`CandidatePairChangeEvent`].
        #[must_use]
        pub fn get_reason(
            event: &CandidatePairChangeEvent,
        ) -> UniquePtr<CxxString>;

        /// Returns the estimated disconnect time in milliseconds from the
        /// provided [`CandidatePairChangeEvent`].
        #[must_use]
        pub fn get_estimated_disconnected_time_ms(
            event: &CandidatePairChangeEvent,
        ) -> i64;

        /// Downcasts [`MediaStreamTrackInterface`] to
        /// [`VideoTrackInterface`].
        #[must_use]
        pub fn media_stream_track_interface_downcast_video_track(
            track: UniquePtr<MediaStreamTrackInterface>,
        ) -> UniquePtr<VideoTrackInterface>;

        /// Downcasts [`MediaStreamTrackInterface`] to
        /// [`AudioTrackInterface`].
        #[must_use]
        pub fn media_stream_track_interface_downcast_audio_track(
            track: UniquePtr<MediaStreamTrackInterface>,
        ) -> UniquePtr<AudioTrackInterface>;

        /// Returns a `cname` of the given [`RtcpParameters`].
        #[must_use]
        pub fn rtcp_parameters_cname(
            rtcp: &RtcpParameters,
        ) -> UniquePtr<CxxString>;

        /// Returns a `reduced_size` of the given [`RtcpParameters`].
        #[must_use]
        pub fn rtcp_parameters_reduced_size(rtcp: &RtcpParameters) -> bool;

        /// Returns a `uri` of the given [`RtpExtension`].
        #[must_use]
        pub fn rtp_extension_uri(
            extension: &RtpExtension,
        ) -> UniquePtr<CxxString>;

        /// Returns a `id` of the given [`RtpExtension`].
        #[must_use]
        pub fn rtp_extension_id(extension: &RtpExtension) -> i32;

        /// Returns a `encrypt` of the given [`RtpExtension`].
        #[must_use]
        pub fn rtp_extension_encrypt(extension: &RtpExtension) -> bool;

        /// Returns the [`CandidatePair`] from the provided
        /// [`CandidatePairChangeEvent`].
        #[must_use]
        pub fn get_candidate_pair(
            event: &CandidatePairChangeEvent,
        ) -> &CandidatePair;

        /// Returns the local [`Candidate`] of the provided [`CandidatePair`].
        #[must_use]
        pub fn local_candidate(self: &CandidatePair) -> &Candidate;

        /// Returns the remote [`Candidate`] of the provided [`CandidatePair`].
        #[must_use]
        pub fn remote_candidate(self: &CandidatePair) -> &Candidate;

        /// Creates a new [`DynTrackEventCallback`] backed by the
        /// provided [`DynOnFrameCallback`].
        pub fn create_audio_track_event_observer(
            track: &AudioTrackInterface,
            cb: Box<DynTrackEventCallback>,
        ) -> UniquePtr<TrackEventObserver>;

        /// Creates a new [`DynTrackEventCallback`] backed by the
        /// provided [`DynOnFrameCallback`].
        pub fn create_video_track_event_observer(
            track: &VideoTrackInterface,
            cb: Box<DynTrackEventCallback>,
        ) -> UniquePtr<TrackEventObserver>;

        /// Calls [`AudioTrackInterface`]->RegisterObserver.
        pub fn audio_track_register_observer(
            track: Pin<&mut AudioTrackInterface>,
            obs: Pin<&mut TrackEventObserver>,
        );

        /// Calls [`TrackEventObserver`]->RegisterObserver.
        pub fn video_track_register_observer(
            track: Pin<&mut VideoTrackInterface>,
            obs: Pin<&mut TrackEventObserver>,
        );

        /// Calls [`AudioTrackInterface`]->UnregisterObserver.
        pub fn audio_track_unregister_observer(
            track: Pin<&mut AudioTrackInterface>,
            obs: Pin<&mut TrackEventObserver>,
        );

        /// Calls [`VideoTrackInterface`]->UnregisterObserver
        pub fn video_track_unregister_observer(
            track: Pin<&mut VideoTrackInterface>,
            obs: Pin<&mut TrackEventObserver>,
        );
    }

    extern "Rust" {
        type DynOnFrameCallback;

        /// Forwards the given [`webrtc::VideoFrame`] the the provided
        /// [`DynOnFrameCallback`].
        pub fn on_frame(
            cb: &mut DynOnFrameCallback,
            frame: UniquePtr<VideoFrame>,
        );
    }

    extern "Rust" {
        type DynTrackEventCallback;

        /// Calls when a [`ended`][1]
        /// event occurs in the attached [`MediaStreamTrackInterface`].
        ///
        /// [1]:
        /// https://w3.org/TR/mediacapture-streams/#event-mediastreamtrack-ended
        fn on_ended(cb: &mut DynTrackEventCallback);

        /// Calls when a [`mute`][1]
        /// event occurs in the attached [`MediaStreamTrackInterface`].
        ///
        /// [1]:
        /// https://w3.org/TR/mediacapture-streams/#event-mediastreamtrack-mute
        fn on_mute(cb: &mut DynTrackEventCallback);

        /// Calls when a [`unmute`][1]
        /// event occurs in the attached [`MediaStreamTrackInterface`].
        ///
        /// [1]: https://tinyurl.com/event-mediastreamtrack-unmute
        fn on_unmute(cb: &mut DynTrackEventCallback);
    }

    extern "Rust" {
        type DynSetDescriptionCallback;
        type DynCreateSdpCallback;
        type DynPeerConnectionEventsHandler;

        /// Creates [`StringPair`].
        pub fn new_string_pair(f: &CxxString, s: &CxxString) -> StringPair;

        /// Successfully completes the provided [`DynSetDescriptionCallback`].
        pub fn create_sdp_success(
            cb: Box<DynCreateSdpCallback>,
            sdp: &CxxString,
            kind: SdpType,
        );

        /// Completes the provided [`DynCreateSdpCallback`] with an error.
        pub fn create_sdp_fail(
            cb: Box<DynCreateSdpCallback>,
            error: &CxxString,
        );

        /// Successfully completes the provided [`DynSetDescriptionCallback`].
        pub fn set_description_success(cb: Box<DynSetDescriptionCallback>);

        /// Completes the provided [`DynSetDescriptionCallback`] with an error.
        pub fn set_description_fail(
            cb: Box<DynSetDescriptionCallback>,
            error: &CxxString,
        );

        /// Forwards the new [`SignalingState`] to the provided
        /// [`DynPeerConnectionEventsHandler`] when a
        /// [`signalingstatechange`][1] event occurs in the attached
        /// [`PeerConnectionInterface`].
        ///
        /// [1]: https://w3.org/TR/webrtc#event-signalingstatechange
        pub fn on_signaling_change(
            cb: &mut DynPeerConnectionEventsHandler,
            state: SignalingState,
        );

        /// Forwards the new [`IceConnectionState`] to the provided
        /// [`DynPeerConnectionEventsHandler`] when an
        /// [`iceconnectionstatechange`][1] event occurs in the attached
        /// [`PeerConnectionInterface`].
        ///
        /// [1]: https://w3.org/TR/webrtc#event-iceconnectionstatechange
        pub fn on_standardized_ice_connection_change(
            cb: &mut DynPeerConnectionEventsHandler,
            new_state: IceConnectionState,
        );

        /// Forwards the new [`PeerConnectionState`] to the provided
        /// [`DynPeerConnectionEventsHandler`] when a
        /// [`connectionstatechange`][1] event occurs in the attached
        /// [`PeerConnectionInterface`].
        ///
        /// [1]: https://w3.org/TR/webrtc#event-connectionstatechange
        pub fn on_connection_change(
            cb: &mut DynPeerConnectionEventsHandler,
            new_state: PeerConnectionState,
        );

        /// Forwards the new [`IceGatheringState`] to the provided
        /// [`DynPeerConnectionEventsHandler`] when an
        /// [`icegatheringstatechange`][1] event occurs in the attached
        /// [`PeerConnectionInterface`].
        ///
        /// [1]: https://w3.org/TR/webrtc#event-icegatheringstatechange
        pub fn on_ice_gathering_change(
            cb: &mut DynPeerConnectionEventsHandler,
            new_state: IceGatheringState,
        );

        /// Forwards a [`negotiation`][1] event to the provided
        /// [`DynPeerConnectionEventsHandler`] when it occurs in the attached
        /// [`PeerConnectionInterface`].
        ///
        /// [1]: https://w3.org/TR/webrtc#event-negotiation
        pub fn on_negotiation_needed_event(
            cb: &mut DynPeerConnectionEventsHandler,
            event_id: u32,
        );

        /// Forwards an [`icecandidateerror`][1] event's error information to
        /// the provided [`DynPeerConnectionEventsHandler`] when it occurs in
        /// the attached [`PeerConnectionInterface`].
        ///
        /// [1]: https://w3.org/TR/webrtc#event-icecandidateerror
        pub fn on_ice_candidate_error(
            cb: &mut DynPeerConnectionEventsHandler,
            address: &CxxString,
            port: i32,
            url: &CxxString,
            error_code: i32,
            error_text: &CxxString,
        );

        /// Forwards the new `receiving` status to the provided
        /// [`DynPeerConnectionEventsHandler`] when an ICE connection receiving
        /// status changes in the attached [`PeerConnectionInterface`].
        pub fn on_ice_connection_receiving_change(
            cb: &mut DynPeerConnectionEventsHandler,
            receiving: bool,
        );

        /// Forwards the discovered [`IceCandidateInterface`] to the provided
        /// [`DynPeerConnectionEventsHandler`] when an [`icecandidate`][1] event
        /// occurs in the attached [`PeerConnectionInterface`].
        ///
        /// [1]: https://w3.org/TR/webrtc#event-icecandidate
        pub fn on_ice_candidate(
            cb: &mut DynPeerConnectionEventsHandler,
            candidate: UniquePtr<IceCandidateInterface>,
        );

        /// Forwards the removed [`Candidate`]s to the given
        /// [`DynPeerConnectionEventsHandler`] when some ICE candidates have
        /// been removed.
        pub fn on_ice_candidates_removed(
            cb: &mut DynPeerConnectionEventsHandler,
            candidates: &CxxVector<Candidate>,
        );

        /// Forwards the selected [`CandidatePairChangeEvent`] to the provided
        /// [`DynPeerConnectionEventsHandler`] when a
        /// [`selectedcandidatepairchange`][1] event occurs in the attached
        /// [`PeerConnectionInterface`].
        ///
        /// [1]: https://tinyurl.com/w3-selectedcandidatepairchange
        pub fn on_ice_selected_candidate_pair_changed(
            cb: &mut DynPeerConnectionEventsHandler,
            event: &CandidatePairChangeEvent,
        );

        /// Forwards the [`RtpTransceiverInterface`] to the given
        /// [`DynPeerConnectionEventsHandler`] when track have
        /// been adds.
        /// [1]: https://www.w3.org/TR/webrtc/#event-track
        pub fn on_track(
            cb: &mut DynPeerConnectionEventsHandler,
            transceiver: UniquePtr<RtpTransceiverInterface>,
        );

        /// Forwards the [`RtpTransceiverInterface`] to the given
        /// [`DynPeerConnectionEventsHandler`] when track have
        /// been removed.
        /// This is a non-spec-compliant event.
        pub fn on_remove_track(
            cb: &mut DynPeerConnectionEventsHandler,
            receiver: UniquePtr<RtpReceiverInterface>,
        );
    }
}

/// Successfully completes the provided [`DynSetDescriptionCallback`].
#[allow(clippy::boxed_local)]
pub fn create_sdp_success(
    mut cb: Box<DynCreateSdpCallback>,
    sdp: &CxxString,
    kind: webrtc::SdpType,
) {
    cb.success(sdp, kind);
}

/// Completes the provided [`DynCreateSdpCallback`] with an error.
#[allow(clippy::boxed_local)]
pub fn create_sdp_fail(mut cb: Box<DynCreateSdpCallback>, error: &CxxString) {
    cb.fail(error);
}

/// Successfully completes the provided [`DynSetDescriptionCallback`].
#[allow(clippy::boxed_local)]
pub fn set_description_success(mut cb: Box<DynSetDescriptionCallback>) {
    cb.success();
}

/// Completes the provided [`DynSetDescriptionCallback`] with the given `error`.
#[allow(clippy::boxed_local)]
pub fn set_description_fail(
    mut cb: Box<DynSetDescriptionCallback>,
    error: &CxxString,
) {
    cb.fail(error);
}

/// Forwards the given [`webrtc::VideoFrame`] the the provided
/// [`DynOnFrameCallback`].
fn on_frame(cb: &mut DynOnFrameCallback, frame: UniquePtr<webrtc::VideoFrame>) {
    cb.on_frame(frame);
}

/// Forwards the new [`SignalingState`] to the provided
/// [`DynPeerConnectionEventsHandler`] when a [`signalingstatechange`][1] event
/// occurs in the attached [`PeerConnectionInterface`].
///
/// [`PeerConnectionInterface`]: webrtc::PeerConnectionInterface
/// [`SignalingState`]: webrtc::SignalingState
/// [1]: https://w3.org/TR/webrtc#event-signalingstatechange
pub fn on_signaling_change(
    cb: &mut DynPeerConnectionEventsHandler,
    state: webrtc::SignalingState,
) {
    cb.on_signaling_change(state);
}

/// Forwards the new [`IceConnectionState`] to the provided
/// [`DynPeerConnectionEventsHandler`] when an [`iceconnectionstatechange`][1]
/// event occurs in the attached [`PeerConnectionInterface`].
///
/// [`PeerConnectionInterface`]: webrtc::PeerConnectionInterface
/// [`IceConnectionState`]: webrtc::IceConnectionState
/// [1]: https://w3.org/TR/webrtc#event-iceconnectionstatechange
pub fn on_standardized_ice_connection_change(
    cb: &mut DynPeerConnectionEventsHandler,
    new_state: webrtc::IceConnectionState,
) {
    cb.on_standardized_ice_connection_change(new_state);
}

/// Forwards the new [`PeerConnectionState`] to the provided
/// [`DynPeerConnectionEventsHandler`] when a [`connectionstatechange`][1] event
/// occurs in the attached [`PeerConnectionInterface`].
///
/// [`PeerConnectionInterface`]: webrtc::PeerConnectionInterface
/// [`PeerConnectionState`]: webrtc::PeerConnectionState
/// [1]: https://w3.org/TR/webrtc#event-connectionstatechange
pub fn on_connection_change(
    cb: &mut DynPeerConnectionEventsHandler,
    new_state: webrtc::PeerConnectionState,
) {
    cb.on_connection_change(new_state);
}

/// Forwards the new [`IceGatheringState`] to the provided
/// [`DynPeerConnectionEventsHandler`] when an [`icegatheringstatechange`][1]
/// event occurs in the attached [`PeerConnectionInterface`].
///
/// [`PeerConnectionInterface`]: webrtc::PeerConnectionInterface
/// [`IceGatheringState`]: webrtc::IceGatheringState
/// [1]: https://w3.org/TR/webrtc#event-icegatheringstatechange
pub fn on_ice_gathering_change(
    cb: &mut DynPeerConnectionEventsHandler,
    new_state: webrtc::IceGatheringState,
) {
    cb.on_ice_gathering_change(new_state);
}

/// Forwards a [`negotiation`][1] event to the provided
/// [`DynPeerConnectionEventsHandler`] when it occurs in the attached
/// [`PeerConnectionInterface`].
///
/// [`PeerConnectionInterface`]: webrtc::PeerConnectionInterface
/// [1]: https://w3.org/TR/webrtc#event-negotiation
pub fn on_negotiation_needed_event(
    cb: &mut DynPeerConnectionEventsHandler,
    event_id: u32,
) {
    cb.on_negotiation_needed_event(event_id);
}

/// Forwards an [`icecandidateerror`][1] event's error information to the
/// provided [`DynPeerConnectionEventsHandler`] when it occurs in the attached
/// [`PeerConnectionInterface`].
///
/// [`PeerConnectionInterface`]: webrtc::PeerConnectionInterface
/// [1]: https://w3.org/TR/webrtc#event-icecandidateerror
pub fn on_ice_candidate_error(
    cb: &mut DynPeerConnectionEventsHandler,
    address: &CxxString,
    port: i32,
    url: &CxxString,
    error_code: i32,
    error_text: &CxxString,
) {
    cb.on_ice_candidate_error(address, port, url, error_code, error_text);
}

/// Forwards the new `receiving` status to the provided
/// [`DynPeerConnectionEventsHandler`] when an ICE connection receiving status
/// changes in the attached [`PeerConnectionInterface`].
///
/// [`PeerConnectionInterface`]: webrtc::PeerConnectionInterface
pub fn on_ice_connection_receiving_change(
    cb: &mut DynPeerConnectionEventsHandler,
    receiving: bool,
) {
    cb.on_ice_connection_receiving_change(receiving);
}

/// Forwards the discovered [`IceCandidateInterface`] to the provided
/// [`DynPeerConnectionEventsHandler`] when an [`icecandidate`][1] event occurs
/// in the attached [`PeerConnectionInterface`].
///
/// [`PeerConnectionInterface`]: webrtc::PeerConnectionInterface
/// [`IceCandidateInterface`]: webrtc::IceCandidateInterface
/// [1]: https://w3.org/TR/webrtc#event-icecandidate
pub fn on_ice_candidate(
    cb: &mut DynPeerConnectionEventsHandler,
    candidate: UniquePtr<webrtc::IceCandidateInterface>,
) {
    cb.on_ice_candidate(IceCandidateInterface(candidate));
}

/// Forwards the removed [`Candidate`]s to the given
/// [`DynPeerConnectionEventsHandler`] when some ICE candidates have been
/// removed.
///
/// [`Candidate`]: webrtc::Candidate
pub fn on_ice_candidates_removed(
    cb: &mut DynPeerConnectionEventsHandler,
    candidates: &CxxVector<webrtc::Candidate>,
) {
    cb.on_ice_candidates_removed(candidates);
}

/// Called when a [`selectedcandidatepairchange`][1] event occurs in the
/// attached [`PeerConnectionInterface`]. Forwards the selected
/// [`CandidatePairChangeEvent`] to the given
/// [`DynPeerConnectionEventsHandler`].
///
/// Forwards the selected [`CandidatePairChangeEvent`] to the provided
/// [`DynPeerConnectionEventsHandler`] when a [`selectedcandidatepairchange`][1]
/// event occurs in the attached [`PeerConnectionInterface`].
///
/// [`PeerConnectionInterface`]: webrtc::PeerConnectionInterface
/// [`CandidatePairChangeEvent`]: webrtc::CandidatePairChangeEvent
/// [1]: https://tinyurl.com/w3-selectedcandidatepairchange
pub fn on_ice_selected_candidate_pair_changed(
    cb: &mut DynPeerConnectionEventsHandler,
    event: &webrtc::CandidatePairChangeEvent,
) {
    cb.on_ice_selected_candidate_pair_changed(event);
}

/// Forwards the [`RtpTransceiverInterface`] to the given
/// [`DynPeerConnectionEventsHandler`] when a [`track`][1]
/// event occurs in the attached [`PeerConnectionInterface`].
///
/// [1]: https://w3.org/TR/webrtc/#event-track
pub fn on_track(
    cb: &mut DynPeerConnectionEventsHandler,
    transceiver: UniquePtr<webrtc::RtpTransceiverInterface>,
) {
    cb.on_track(RtpTransceiverInterface::from_ptr(transceiver));
}

/// Forwards the [`RtpTransceiverInterface`] to the given
/// [`DynPeerConnectionEventsHandler`] when track have
/// been removed.
/// This is a non-spec-compliant event.
pub fn on_remove_track(
    cb: &mut DynPeerConnectionEventsHandler,
    receiver: UniquePtr<webrtc::RtpReceiverInterface>,
) {
    cb.on_remove_track(RtpReceiverInterface::from_ptr(receiver));
}

/// Calls when a [`ended`][1]
/// event occurs in the attached [`MediaStreamTrackInterface`].
///
/// [1]: https://w3.org/TR/mediacapture-streams/#event-mediastreamtrack-ended
pub fn on_ended(cb: &mut DynTrackEventCallback) {
    cb.on_ended();
}

/// Calls when a [`mute`][1]
/// event occurs in the attached [`MediaStreamTrackInterface`].
///
/// [1]: https://w3.org/TR/mediacapture-streams/#event-mediastreamtrack-mute
pub fn on_mute(cb: &mut DynTrackEventCallback) {
    cb.on_mute();
}

/// Calls when a [`unmute`][1]
/// event occurs in the attached [`MediaStreamTrackInterface`].
///
/// [1]: https://w3.org/TR/mediacapture-streams/#event-mediastreamtrack-unmute
pub fn on_unmute(cb: &mut DynTrackEventCallback) {
    cb.on_unmute();
}

/// Creates [`StringPair`].
fn new_string_pair(f: &CxxString, s: &CxxString) -> webrtc::StringPair {
    webrtc::StringPair {
        first: f.to_string(),
        second: s.to_string(),
    }
}

/// Calls the success [`DynAddIceCandidateCallback`].
#[allow(clippy::boxed_local)]
pub fn add_ice_candidate_success(mut cb: Box<DynAddIceCandidateCallback>) {
    cb.on_success();
}

/// Calls the fail [`DynAddIceCandidateCallback`].
#[allow(clippy::boxed_local)]
pub fn add_ice_candidate_fail(
    mut cb: Box<DynAddIceCandidateCallback>,
    error: &CxxString,
) {
    cb.on_fail(error);
}

impl TryFrom<&str> for webrtc::SdpType {
    type Error = anyhow::Error;

    fn try_from(val: &str) -> Result<Self, Self::Error> {
        match val {
            "offer" => Ok(Self::kOffer),
            "answer" => Ok(Self::kAnswer),
            "pranswer" => Ok(Self::kPrAnswer),
            "rollback" => Ok(Self::kRollback),
            v => Err(anyhow!("Invalid `SdpType`: {v}")),
        }
    }
}

impl TryFrom<&str> for webrtc::MediaType {
    type Error = anyhow::Error;

    fn try_from(val: &str) -> Result<Self, Self::Error> {
        match val {
            "audio" => Ok(Self::MEDIA_TYPE_AUDIO),
            "video" => Ok(Self::MEDIA_TYPE_VIDEO),
            "data" => Ok(Self::MEDIA_TYPE_DATA),
            "unsupported" => Ok(Self::MEDIA_TYPE_UNSUPPORTED),
            v => Err(anyhow!("Invalid `MediaType`: {v}")),
        }
    }
}

impl TryFrom<&str> for webrtc::RtpTransceiverDirection {
    type Error = anyhow::Error;

    fn try_from(val: &str) -> Result<Self, Self::Error> {
        match val {
            "sendrecv" => Ok(Self::kSendRecv),
            "sendonly" => Ok(Self::kSendOnly),
            "recvonly" => Ok(Self::kRecvOnly),
            "stopped" => Ok(Self::kStopped),
            "inactive" => Ok(Self::kInactive),
            v => Err(anyhow!("Invalid `RtpTransceiverDirection`: {v}")),
        }
    }
}

impl TryFrom<&str> for webrtc::IceTransportsType {
    type Error = anyhow::Error;

    fn try_from(val: &str) -> Result<Self, Self::Error> {
        match val {
            "none" => Ok(Self::kNone),
            "relay" => Ok(Self::kRelay),
            "nohost" => Ok(Self::kNoHost),
            "all" => Ok(Self::kAll),
            v => Err(anyhow!("Invalid `IceTransportsType`: {v}")),
        }
    }
}

impl TryFrom<&str> for webrtc::BundlePolicy {
    type Error = anyhow::Error;

    fn try_from(val: &str) -> Result<Self, Self::Error> {
        match val {
            "balanced" => Ok(Self::kBundlePolicyBalanced),
            "maxbundle" => Ok(Self::kBundlePolicyMaxBundle),
            "maxcompat" => Ok(Self::kBundlePolicyMaxCompat),
            v => Err(anyhow!("Invalid `BundlePolicy`: {v}")),
        }
    }
}

impl fmt::Display for webrtc::SdpType {
    fn fmt(&self, f: &mut fmt::Formatter<'_>) -> fmt::Result {
        use webrtc::SdpType as ST;

        match *self {
            ST::kOffer => write!(f, "offer"),
            ST::kAnswer => write!(f, "answer"),
            ST::kPrAnswer => write!(f, "pranswer"),
            ST::kRollback => write!(f, "rollback"),
            _ => unreachable!(),
        }
    }
}

impl fmt::Display for webrtc::RtpTransceiverDirection {
    fn fmt(&self, f: &mut fmt::Formatter<'_>) -> fmt::Result {
        use webrtc::RtpTransceiverDirection as D;

        match *self {
            D::kSendRecv => write!(f, "sendrecv"),
            D::kSendOnly => write!(f, "sendonly"),
            D::kRecvOnly => write!(f, "recvonly"),
            D::kInactive => write!(f, "inactive"),
            D::kStopped => write!(f, "stopped"),
            _ => unreachable!(),
        }
    }
}

impl fmt::Display for webrtc::SignalingState {
    fn fmt(&self, f: &mut fmt::Formatter<'_>) -> fmt::Result {
        use webrtc::SignalingState as S;

        match *self {
            S::kStable => write!(f, "stable"),
            S::kHaveLocalOffer => write!(f, "have-local-offer"),
            S::kHaveLocalPrAnswer => write!(f, "have-local-pranswer"),
            S::kHaveRemoteOffer => write!(f, "have-remote-offer"),
            S::kHaveRemotePrAnswer => write!(f, "have-remote-pranswer"),
            S::kClosed => write!(f, "closed"),
            _ => unreachable!(),
        }
    }
}

impl fmt::Display for webrtc::IceGatheringState {
    fn fmt(&self, f: &mut fmt::Formatter<'_>) -> fmt::Result {
        use webrtc::IceGatheringState as S;

        match *self {
            S::kIceGatheringNew => write!(f, "new"),
            S::kIceGatheringGathering => write!(f, "gathering"),
            S::kIceGatheringComplete => write!(f, "complete"),
            _ => unreachable!(),
        }
    }
}

impl fmt::Display for webrtc::IceConnectionState {
    fn fmt(&self, f: &mut fmt::Formatter<'_>) -> fmt::Result {
        use webrtc::IceConnectionState as S;

        match *self {
            S::kIceConnectionNew => write!(f, "new"),
            S::kIceConnectionChecking => write!(f, "checking"),
            S::kIceConnectionConnected => write!(f, "connected"),
            S::kIceConnectionCompleted => write!(f, "completed"),
            S::kIceConnectionFailed => write!(f, "failed"),
            S::kIceConnectionDisconnected => write!(f, "disconnected"),
            S::kIceConnectionClosed => write!(f, "closed"),
            _ => unreachable!(),
        }
    }
}

impl fmt::Display for webrtc::TrackState {
    fn fmt(&self, f: &mut fmt::Formatter<'_>) -> fmt::Result {
        use webrtc::TrackState as TS;
        match *self {
            TS::kLive => write!(f, "live"),
            TS::kEnded => write!(f, "ended"),
            _ => unreachable!(),
        }
    }
}

impl fmt::Display for webrtc::MediaType {
    fn fmt(&self, f: &mut fmt::Formatter<'_>) -> fmt::Result {
        use webrtc::MediaType as MT;

        match *self {
            MT::MEDIA_TYPE_AUDIO => write!(f, "audio"),
            MT::MEDIA_TYPE_VIDEO => write!(f, "video"),
            MT::MEDIA_TYPE_DATA => write!(f, "data"),
            MT::MEDIA_TYPE_UNSUPPORTED => write!(f, "unsupport"),
            _ => unreachable!(),
        }
    }
}

impl fmt::Display for webrtc::PeerConnectionState {
    fn fmt(&self, f: &mut fmt::Formatter<'_>) -> fmt::Result {
        use webrtc::PeerConnectionState as S;

        match *self {
            S::kNew => write!(f, "new"),
            S::kConnecting => write!(f, "connecting"),
            S::kConnected => write!(f, "connected"),
            S::kDisconnected => write!(f, "disconnected"),
            S::kFailed => write!(f, "failed"),
            S::kClosed => write!(f, "closed"),
            _ => unreachable!(),
        }
    }
}<|MERGE_RESOLUTION|>--- conflicted
+++ resolved
@@ -4,15 +4,9 @@
 use cxx::{CxxString, CxxVector, UniquePtr};
 
 use crate::{
-<<<<<<< HEAD
-    CreateSdpCallback, OnFrameCallback, PeerConnectionEventsHandler,
-    RtpReceiverInterface, RtpTransceiverInterface, SetDescriptionCallback,
-    TrackEventCallback,
-=======
     AddIceCandidateCallback, CreateSdpCallback, IceCandidateInterface,
     OnFrameCallback, PeerConnectionEventsHandler, RtpReceiverInterface,
-    RtpTransceiverInterface, SetDescriptionCallback,
->>>>>>> 63a13cf4
+    RtpTransceiverInterface, SetDescriptionCallback,TrackEventCallback, 
 };
 
 /// [`TrackEventCallback`] transferable to the C++ side.
