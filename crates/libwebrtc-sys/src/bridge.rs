use std::fmt;

use anyhow::anyhow;
use cxx::{CxxString, CxxVector, UniquePtr};

use crate::{
    CreateSdpCallback, OnFrameCallback, PeerConnectionEventsHandler,
    SetDescriptionCallback,
};

/// [`CreateSdpCallback`] transferable to the C++ side.
type DynCreateSdpCallback = Box<dyn CreateSdpCallback>;

/// [`SetDescriptionCallback`] transferable to the C++ side.
type DynSetDescriptionCallback = Box<dyn SetDescriptionCallback>;

/// [`OnFrameCallback`] transferable to the C++ side.
type DynOnFrameCallback = Box<dyn OnFrameCallback>;

/// [`PeerConnectionEventsHandler`] transferable to the C++ side.
type DynPeerConnectionEventsHandler = Box<dyn PeerConnectionEventsHandler>;

#[allow(
    clippy::expl_impl_clone_on_copy,
    clippy::items_after_statements,
    clippy::ptr_as_ptr
)]
#[cxx::bridge(namespace = "bridge")]
pub(crate) mod webrtc {
    /// Possible kinds of audio devices implementation.
    #[derive(Debug, Eq, Hash, PartialEq)]
    #[repr(i32)]
    pub enum AudioLayer {
        kPlatformDefaultAudio = 0,
        kWindowsCoreAudio,
        kWindowsCoreAudio2,
        kLinuxAlsaAudio,
        kLinuxPulseAudio,
        kAndroidJavaAudio,
        kAndroidOpenSLESAudio,
        kAndroidJavaInputAndOpenSLESOutputAudio,
        kAndroidAAudioAudio,
        kAndroidJavaInputAndAAudioOutputAudio,
        kDummyAudio,
    }

    /// [RTCSdpType] representation.
    ///
    /// [RTCSdpType]: https://w3.org/TR/webrtc#dom-rtcsdptype
    #[derive(Debug, Eq, Hash, PartialEq)]
    #[repr(i32)]
    pub enum SdpType {
        /// [RTCSdpType.offer][1] representation.
        ///
        /// [1]: https://w3.org/TR/webrtc#dom-rtcsdptype-offer
        kOffer,

        /// [RTCSdpType.pranswer][1] representation.
        ///
        /// [1]: https://w3.org/TR/webrtc#dom-rtcsdptype-pranswer
        kPrAnswer,

        /// [RTCSdpType.answer][1] representation.
        ///
        /// [1]: https://w3.org/TR/webrtc#dom-rtcsdptype-answer
        kAnswer,

        /// [RTCSdpType.rollback][1] representation.
        ///
        /// [1]: https://w3.org/TR/webrtc#dom-rtcsdptype-rollback
        kRollback,
    }

    /// Possible kinds of an [`RtpTransceiverInterface`].
    #[repr(i32)]
    #[derive(Debug, Eq, Hash, PartialEq)]
    pub enum MediaType {
        MEDIA_TYPE_AUDIO = 0,
        MEDIA_TYPE_VIDEO,
        MEDIA_TYPE_DATA,
        MEDIA_TYPE_UNSUPPORTED,
    }

    /// [RTCRtpTransceiverDirection][1] representation.
    ///
    /// [1]: https://w3.org/TR/webrtc#dom-rtcrtptransceiverdirection
    #[repr(i32)]
    #[derive(Debug, Eq, Hash, PartialEq)]
    pub enum RtpTransceiverDirection {
        kSendRecv = 0,
        kSendOnly,
        kRecvOnly,
        kInactive,
        kStopped,
    }

    /// Possible variants of a [`VideoFrame`]'s rotation.
    #[derive(Clone, Copy, Debug, Eq, Hash, PartialEq)]
    #[repr(i32)]
    pub enum VideoRotation {
        kVideoRotation_0 = 0,
        kVideoRotation_90 = 90,
        kVideoRotation_180 = 180,
        kVideoRotation_270 = 270,
    }

<<<<<<< HEAD
    /// A wrapper for the [`RtpTransceiverInterface`].
    pub struct TransceiverWrapper {
=======
    // TODO: Remove when CXX allows using pointers to opaque types in vectors.
    //       https://github.com/dtolnay/cxx/issues/741
    /// Wrapper for [`RtpTransceiverInterface`] that can be used in Rust / C++
    /// vectors.
    struct TransceiverContainer {
>>>>>>> 142b88ae
        pub ptr: UniquePtr<RtpTransceiverInterface>,
    }

    /// [RTCSignalingState] representation.
    ///
    /// [RTCSignalingState]: https://w3.org/TR/webrtc#state-definitions
    #[derive(Debug, Eq, Hash, PartialEq)]
    #[repr(i32)]
    pub enum SignalingState {
        /// [RTCSignalingState.stable][1] representation.
        ///
        /// [1]: https://w3.org/TR/webrtc#dom-rtcsignalingstate-stable
        kStable,

        /// [RTCSignalingState.have-local-offer][1] representation.
        ///
        /// [1]: https://w3.org/TR/webrtc#dom-rtcsignalingstate-have-local-offer
        kHaveLocalOffer,

        /// [RTCSignalingState.have-local-pranswer][1] representation.
        ///
        /// [1]: https://tinyurl.com/have-local-pranswer
        kHaveLocalPrAnswer,

        /// [RTCSignalingState.have-remote-offer][1] representation.
        ///
        /// [1]: https://tinyurl.com/have-remote-offer
        kHaveRemoteOffer,

        /// [RTCSignalingState.have-remote-pranswer][1] representation.
        ///
        /// [1]: https://tinyurl.com/have-remote-pranswer
        kHaveRemotePrAnswer,

        /// [RTCSignalingState.closed][1] representation.
        ///
        /// [1]: https://w3.org/TR/webrtc#dom-rtcsignalingstate-closed
        kClosed,
    }

    /// [RTCIceGatheringState][1] representation.
    ///
    /// [1]: https://w3.org/TR/webrtc#dom-rtcicegatheringstate
    #[derive(Debug, Eq, Hash, PartialEq)]
    #[repr(i32)]
    pub enum IceGatheringState {
        /// [RTCIceGatheringState.new][1] representation.
        ///
        /// [1]: https://w3.org/TR/webrtc#dom-rtcicegatheringstate-new
        kIceGatheringNew,

        /// [RTCIceGatheringState.gathering][1] representation.
        ///
        /// [1]: https://w3.org/TR/webrtc#dom-rtcicegatheringstate-gathering
        kIceGatheringGathering,

        /// [RTCIceGatheringState.complete][1] representation.
        ///
        /// [1]: https://w3.org/TR/webrtc#dom-rtcicegatheringstate-complete
        kIceGatheringComplete,
    }

    /// [RTCPeerConnectionState][1] representation.
    ///
    /// [1]: https://w3.org/TR/webrtc#dom-rtcpeerconnectionstate
    #[derive(Debug, Eq, Hash, PartialEq)]
    #[repr(i32)]
    pub enum PeerConnectionState {
        /// [RTCPeerConnectionState.new][1] representation.
        ///
        /// [1]: https://w3.org/TR/webrtc#dom-rtcpeerconnectionstate-new
        kNew,

        /// [RTCPeerConnectionState.connecting][1] representation.
        ///
        /// [1]: https://w3.org/TR/webrtc#dom-rtcpeerconnectionstate-connecting
        kConnecting,

        /// [RTCPeerConnectionState.connected][1] representation.
        ///
        /// [1]: https://w3.org/TR/webrtc#dom-rtcpeerconnectionstate-connected
        kConnected,

        /// [RTCPeerConnectionState.disconnected][1] representation.
        ///
        /// [1]: https://tinyurl.com/connectionstate-disconnected
        kDisconnected,

        /// [RTCPeerConnectionState.failed][1] representation.
        ///
        /// [1]: https://w3.org/TR/webrtc#dom-rtcpeerconnectionstate-failed
        kFailed,

        /// [RTCPeerConnectionState.closed][1] representation.
        ///
        /// [1]: https://w3.org/TR/webrtc#dom-rtcpeerconnectionstate-closed
        kClosed,
    }

    /// [RTCIceConnectionState][1] representation.
    ///
    /// [1]: https://w3.org/TR/webrtc#dom-rtciceconnectionstate
    #[derive(Debug, Eq, Hash, PartialEq)]
    #[repr(i32)]
    pub enum IceConnectionState {
        /// [RTCIceConnectionState.new][1] representation.
        ///
        /// [1]: https://w3.org/TR/webrtc#dom-rtciceconnectionstate-new
        kIceConnectionNew,

        /// [RTCIceConnectionState.checking][1] representation.
        ///
        /// [1]: https://w3.org/TR/webrtc#dom-rtciceconnectionstate-checking
        kIceConnectionChecking,

        /// [RTCIceConnectionState.connected][1] representation.
        ///
        /// [1]: https://w3.org/TR/webrtc#dom-rtciceconnectionstate-connected
        kIceConnectionConnected,

        /// [RTCIceConnectionState.completed][1] representation.
        ///
        /// [1]: https://w3.org/TR/webrtc#dom-rtciceconnectionstate-completed
        kIceConnectionCompleted,

        /// [RTCIceConnectionState.failed][1] representation.
        ///
        /// [1]: https://w3.org/TR/webrtc#dom-rtciceconnectionstate-failed
        kIceConnectionFailed,

        /// [RTCIceConnectionState.disconnected][1] representation.
        ///
        /// [1]: https://w3.org/TR/webrtc#dom-rtciceconnectionstate-disconnected
        kIceConnectionDisconnected,

        /// [RTCIceConnectionState.closed][1] representation.
        ///
        /// [1]: https://w3.org/TR/webrtc#dom-rtciceconnectionstate-closed
        kIceConnectionClosed,

        /// Non-spec-compliant variant.
        ///
        /// [`libwertc` states that it's unreachable][1].
        ///
        /// [1]: https://tinyurl.com/kIceConnectionMax-unreachable
        kIceConnectionMax,
    }

    #[rustfmt::skip]
    unsafe extern "C++" {
        include!("libwebrtc-sys/include/bridge.h");

        type PeerConnectionFactoryInterface;
        type TaskQueueFactory;
        type Thread;

        /// Creates a default [`TaskQueueFactory`] based on the current
        /// platform.
        #[namespace = "webrtc"]
        #[cxx_name = "CreateDefaultTaskQueueFactory"]
        pub fn create_default_task_queue_factory()
            -> UniquePtr<TaskQueueFactory>;

        /// Creates a new [`Thread`].
        pub fn create_thread() -> UniquePtr<Thread>;

        /// Starts the current [`Thread`].
        #[cxx_name = "Start"]
        pub fn start_thread(self: Pin<&mut Thread>) -> bool;

        /// Creates a new [`PeerConnectionFactoryInterface`].
        pub fn create_peer_connection_factory(
            network_thread: &UniquePtr<Thread>,
            worker_thread: &UniquePtr<Thread>,
            signaling_thread: &UniquePtr<Thread>,
            default_adm: &UniquePtr<AudioDeviceModule>,
        ) -> UniquePtr<PeerConnectionFactoryInterface>;
    }

    unsafe extern "C++" {
        type AudioDeviceModule;
        type AudioLayer;

        /// Creates a new [`AudioDeviceModule`] for the given [`AudioLayer`].
        pub fn create_audio_device_module(
            audio_layer: AudioLayer,
            task_queue_factory: Pin<&mut TaskQueueFactory>,
        ) -> UniquePtr<AudioDeviceModule>;

        /// Initializes the given [`AudioDeviceModule`].
        pub fn init_audio_device_module(
            audio_device_module: &AudioDeviceModule,
        ) -> i32;

        /// Returns count of available audio playout devices.
        pub fn playout_devices(audio_device_module: &AudioDeviceModule) -> i16;

        /// Returns count of available audio recording devices.
        pub fn recording_devices(
            audio_device_module: &AudioDeviceModule,
        ) -> i16;

        /// Writes device info to the provided `name` and `id` for the given
        /// audio playout device `index`.
        pub fn playout_device_name(
            audio_device_module: &AudioDeviceModule,
            index: i16,
            name: &mut String,
            id: &mut String,
        ) -> i32;

        /// Writes device info to the provided `name` and `id` for the given
        /// audio recording device `index`.
        pub fn recording_device_name(
            audio_device_module: &AudioDeviceModule,
            index: i16,
            name: &mut String,
            id: &mut String,
        ) -> i32;

        /// Specifies which microphone to use for recording audio using an
        /// index retrieved by the corresponding enumeration method which is
        /// [`AudiDeviceModule::RecordingDeviceName`].
        pub fn set_audio_recording_device(
            audio_device_module: &AudioDeviceModule,
            index: u16,
        ) -> i32;
    }

    unsafe extern "C++" {
        type VideoDeviceInfo;

        /// Creates a new [`VideoDeviceInfo`].
        pub fn create_video_device_info() -> UniquePtr<VideoDeviceInfo>;

        /// Returns count of a video recording devices.
        #[namespace = "webrtc"]
        #[cxx_name = "NumberOfDevices"]
        pub fn number_of_video_devices(self: Pin<&mut VideoDeviceInfo>) -> u32;

        /// Writes device info to the provided `name` and `id` for the given
        /// video device `index`.
        pub fn video_device_name(
            device_info: Pin<&mut VideoDeviceInfo>,
            index: u32,
            name: &mut String,
            id: &mut String,
        ) -> i32;
    }

    #[rustfmt::skip]
    unsafe extern "C++" {
        #[namespace = "cricket"]
        pub type Candidate;
        #[namespace = "cricket"]
        pub type CandidatePairChangeEvent;
        pub type IceCandidateInterface;
        pub type MediaType;
        #[namespace = "cricket"]
        type CandidatePair;
        type CreateSessionDescriptionObserver;
        type IceConnectionState;
        type IceGatheringState;
        type PeerConnectionDependencies;
        type PeerConnectionInterface;
        type PeerConnectionObserver;
        type PeerConnectionState;
        type RTCConfiguration;
        type RTCOfferAnswerOptions;
        type RtpTransceiverDirection;
        type RtpTransceiverInterface;
        type SdpType;
        type SessionDescriptionInterface;
        type SetLocalDescriptionObserver;
        type SetRemoteDescriptionObserver;
        type SignalingState;

<<<<<<< HEAD
        type MediaType;
        type RtpTransceiverDirection;
        type RtpTransceiverInterface;
        type RtpSenderInterface;

=======
>>>>>>> 142b88ae
        /// Creates a default [`RTCConfiguration`].
        pub fn create_default_rtc_configuration()
            -> UniquePtr<RTCConfiguration>;

        /// Creates a new [`PeerConnectionInterface`].
        ///
        /// If creation fails then an error will be written to the provided
        /// `error` and the returned [`UniquePtr`] will be `null`.
        pub fn create_peer_connection_or_error(
            peer_connection_factory: Pin<&mut PeerConnectionFactoryInterface>,
            conf: &RTCConfiguration,
            deps: UniquePtr<PeerConnectionDependencies>,
            error: &mut String,
        ) -> UniquePtr<PeerConnectionInterface>;

        /// Creates a new [`PeerConnectionObserver`].
        pub fn create_peer_connection_observer(
            cb: Box<DynPeerConnectionEventsHandler>,
        ) -> UniquePtr<PeerConnectionObserver>;

        /// Creates a [`PeerConnectionDependencies`] from the provided
        /// [`PeerConnectionObserver`].
        pub fn create_peer_connection_dependencies(
            observer: &UniquePtr<PeerConnectionObserver>,
        ) -> UniquePtr<PeerConnectionDependencies>;

        /// Creates a default [`RTCOfferAnswerOptions`].
        pub fn create_default_rtc_offer_answer_options(
        ) -> UniquePtr<RTCOfferAnswerOptions>;

        /// Creates a new [`RTCOfferAnswerOptions`] from the provided options.
        pub fn create_rtc_offer_answer_options(
            offer_to_receive_video: i32,
            offer_to_receive_audio: i32,
            voice_activity_detection: bool,
            ice_restart: bool,
            use_rtp_mux: bool,
        ) -> UniquePtr<RTCOfferAnswerOptions>;

        /// Creates a new [`CreateSessionDescriptionObserver`] from the
        /// provided [`DynCreateSdpCallback`].
        pub fn create_create_session_observer(
            cb: Box<DynCreateSdpCallback>,
        ) -> UniquePtr<CreateSessionDescriptionObserver>;

        /// Creates a new [`SetLocalDescriptionObserver`] from the provided
        /// [`DynSetDescriptionCallback`].
        pub fn create_set_local_description_observer(
            cb: Box<DynSetDescriptionCallback>,
        ) -> UniquePtr<SetLocalDescriptionObserver>;

        /// Creates a new [`SetRemoteDescriptionObserver`] from the provided
        /// [`DynSetDescriptionCallback`].
        pub fn create_set_remote_description_observer(
            cb: Box<DynSetDescriptionCallback>,
        ) -> UniquePtr<SetRemoteDescriptionObserver>;

        /// Calls the [RTCPeerConnection.createOffer()][1] on the provided
        /// [`PeerConnectionInterface`].
        ///
        /// [1]: https://w3.org/TR/webrtc#dom-rtcpeerconnection-createoffer
        pub fn create_offer(
            peer: Pin<&mut PeerConnectionInterface>,
            options: &RTCOfferAnswerOptions,
            obs: UniquePtr<CreateSessionDescriptionObserver>,
        );

        /// Calls the [RTCPeerConnection.createAnswer()][1] on the provided
        /// [`PeerConnectionInterface`].
        ///
        /// [1]: https://w3.org/TR/webrtc#dom-rtcpeerconnection-createanswer
        pub fn create_answer(
            peer: Pin<&mut PeerConnectionInterface>,
            options: &RTCOfferAnswerOptions,
            obs: UniquePtr<CreateSessionDescriptionObserver>,
        );

        /// Calls the [RTCPeerConnection.setLocalDescription()][1] on the
        /// provided [`PeerConnectionInterface`].
        ///
        /// [1]: https://w3.org/TR/webrtc#dom-peerconnection-setlocaldescription
        pub fn set_local_description(
            peer: Pin<&mut PeerConnectionInterface>,
            desc: UniquePtr<SessionDescriptionInterface>,
            obs: UniquePtr<SetLocalDescriptionObserver>,
        );

        /// Calls the [RTCPeerConnection.setRemoteDescription()][1] on the
        /// provided [`PeerConnectionInterface`].
        ///
        /// [1]: https://w3.org/TR/webrtc#dom-peerconnection-setremotedescription
        pub fn set_remote_description(
            peer: Pin<&mut PeerConnectionInterface>,
            desc: UniquePtr<SessionDescriptionInterface>,
            obs: UniquePtr<SetRemoteDescriptionObserver>,
        );

        /// Creates a new [`SessionDescriptionInterface`].
        #[namespace = "webrtc"]
        #[cxx_name = "CreateSessionDescription"]
        pub fn create_session_description(
            kind: SdpType,
            sdp: &CxxString,
        ) -> UniquePtr<SessionDescriptionInterface>;

        /// Returns the spec-compliant string representation of the provided
        /// [`IceCandidateInterface`].
        ///
        /// # Safety
        ///
        /// `candidate` must be a valid [`IceCandidateInterface`] pointer.
        #[must_use]
        pub unsafe fn ice_candidate_interface_to_string(
            candidate: *const IceCandidateInterface
        ) -> UniquePtr<CxxString>;

        /// Returns the spec-compliant string representation of the provided
        /// [`Candidate`].
        #[must_use]
        pub fn candidate_to_string(candidate: &Candidate) -> UniquePtr<CxxString>;

        /// Creates a new [`RtpTransceiverInterface`] and adds it to the set of
        /// transceivers of the given [`PeerConnectionInterface`].
        pub fn add_transceiver(
            peer_connection_interface: Pin<&mut PeerConnectionInterface>,
            media_type: MediaType,
            direction: RtpTransceiverDirection
        ) -> UniquePtr<RtpTransceiverInterface>;

        /// Returns a sequence of [`RtpTransceiverInterface`] objects
        /// representing the RTP transceivers that are currently attached to
        /// this [`PeerConnectionInterface`] object.
        pub fn get_transceivers(
            peer_connection_interface: &PeerConnectionInterface
        ) -> Vec<TransceiverContainer>;

<<<<<<< HEAD
        /// Gets [`Transceiver`]'s `mid`.
        pub fn get_transceiver_mid(transceiver: &RtpTransceiverInterface) -> String;

        /// Gets [`Transceiver`]'s [`MediaType`].
        pub fn get_transceiver_type(transceiver: &RtpTransceiverInterface) -> MediaType;

        /// Gets the [`Transceiver`]'s [`RtpTransceiverDirection`].
        pub fn get_transceiver_direction(transceiver: &RtpTransceiverInterface) -> RtpTransceiverDirection;
=======
        /// Returns a `mid` of the given [`RtpTransceiverInterface`].
        ///
        /// If an empty [`String`] is returned, then the given [`RtpTransceiverInterface`]
        /// was not negotiated yet.
        pub fn get_transceiver_mid(
            transceiver: &RtpTransceiverInterface
        ) -> String;

        /// Returns a [`RtpTransceiverDirection`] of the given
        /// [`RtpTransceiverInterface`].
        pub fn get_transceiver_direction(
            transceiver: &RtpTransceiverInterface
        ) -> RtpTransceiverDirection;
>>>>>>> 142b88ae

        /// Sets some [`RtpTransceiverDirection`] to the [`Transceiver`].
        pub fn set_transceiver_direction(transceiver: &RtpTransceiverInterface, new_direction: RtpTransceiverDirection, error: &mut String);

        /// Stops the [`Transceiver`].
        pub fn stop_transceiver(transceiver: &RtpTransceiverInterface, error: &mut String);
<<<<<<< HEAD

        /// Gets the [`RtpSenderInterface`].
        pub fn get_sender(transceiver: &RtpTransceiverInterface) -> UniquePtr<RtpSenderInterface>;

        /// Sets the [`VideoTrackInterface`] to the [`RtpSenderInterface`].
        pub fn set_sender_video_track(sender: &RtpSenderInterface, track: &UniquePtr<VideoTrackInterface>) -> bool;

        /// Sets the [`AudioTrackInterface`] to the [`RtpSenderInterface`].
        pub fn set_sender_audio_track(sender: &RtpSenderInterface, track: &UniquePtr<AudioTrackInterface>) -> bool;
=======
>>>>>>> 142b88ae
    }

    unsafe extern "C++" {
        type AudioSourceInterface;
        type AudioTrackInterface;
        type MediaStreamInterface;
        type VideoTrackInterface;
        type VideoTrackSourceInterface;
        #[namespace = "webrtc"]
        pub type VideoFrame;
        type VideoSinkInterface;
        type VideoRotation;

        /// Creates a new [`VideoTrackSourceInterface`] sourced by a video input
        /// device with provided `device_index`.
        pub fn create_device_video_source(
            worker_thread: Pin<&mut Thread>,
            signaling_thread: Pin<&mut Thread>,
            width: usize,
            height: usize,
            fps: usize,
            device_index: u32,
        ) -> UniquePtr<VideoTrackSourceInterface>;

        /// Creates a new [`VideoTrackSourceInterface`] sourced by a screen
        /// capturing.
        pub fn create_display_video_source(
            worker_thread: Pin<&mut Thread>,
            signaling_thread: Pin<&mut Thread>,
            width: usize,
            height: usize,
            fps: usize,
        ) -> UniquePtr<VideoTrackSourceInterface>;

        /// Creates a new [`AudioSourceInterface`].
        pub fn create_audio_source(
            peer_connection_factory: &PeerConnectionFactoryInterface,
        ) -> UniquePtr<AudioSourceInterface>;

        /// Creates a new [`VideoTrackInterface`].
        pub fn create_video_track(
            peer_connection_factory: &PeerConnectionFactoryInterface,
            id: String,
            video_source: &VideoTrackSourceInterface,
        ) -> UniquePtr<VideoTrackInterface>;

        /// Creates a new [`AudioTrackInterface`].
        pub fn create_audio_track(
            peer_connection_factory: &PeerConnectionFactoryInterface,
            id: String,
            audio_source: &AudioSourceInterface,
        ) -> UniquePtr<AudioTrackInterface>;

        /// Creates a new [`MediaStreamInterface`].
        pub fn create_local_media_stream(
            peer_connection_factory: &PeerConnectionFactoryInterface,
            id: String,
        ) -> UniquePtr<MediaStreamInterface>;

        /// Adds the [`VideoTrackInterface`] to the [`MediaStreamInterface`].
        pub fn add_video_track(
            peer_connection_factory: &MediaStreamInterface,
            track: &VideoTrackInterface,
        ) -> bool;

        /// Adds the [`AudioTrackInterface`] to the [`MediaStreamInterface`].
        pub fn add_audio_track(
            peer_connection_factory: &MediaStreamInterface,
            track: &AudioTrackInterface,
        ) -> bool;

        /// Removes the [`VideoTrackInterface`] from the
        /// [`MediaStreamInterface`].
        pub fn remove_video_track(
            media_stream: &MediaStreamInterface,
            track: &VideoTrackInterface,
        ) -> bool;

        /// Removes the [`AudioTrackInterface`] from the
        /// [`MediaStreamInterface`].
        pub fn remove_audio_track(
            media_stream: &MediaStreamInterface,
            track: &AudioTrackInterface,
        ) -> bool;

        /// Changes the [enabled][1] property of the specified
        /// [`VideoTrackInterface`].
        ///
        /// [1]: https://w3.org/TR/mediacapture-streams#track-enabled
        pub fn set_video_track_enabled(
            track: &VideoTrackInterface,
            enabled: bool,
        );

        /// Changes the [enabled][1] property of the specified
        /// [`AudioTrackInterface`].
        ///
        /// [1]: https://w3.org/TR/mediacapture-streams#track-enabled
        pub fn set_audio_track_enabled(
            track: &AudioTrackInterface,
            enabled: bool,
        );

        /// Registers the provided [`VideoSinkInterface`] for the given
        /// [`VideoTrackInterface`].
        ///
        /// Used to connect the given [`VideoTrackInterface`] to the underlying
        /// video engine.
        pub fn add_or_update_video_sink(
            track: &VideoTrackInterface,
            sink: Pin<&mut VideoSinkInterface>,
        );

        /// Detaches the provided [`VideoSinkInterface`] from the given
        /// [`VideoTrackInterface`].
        pub fn remove_video_sink(
            track: &VideoTrackInterface,
            sink: Pin<&mut VideoSinkInterface>,
        );

        /// Creates a new forwarding [`VideoSinkInterface`] backed by the
        /// provided [`DynOnFrameCallback`].
        pub fn create_forwarding_video_sink(
            handler: Box<DynOnFrameCallback>,
        ) -> UniquePtr<VideoSinkInterface>;

        /// Returns a width of this [`VideoFrame`].
        #[must_use]
        pub fn width(self: &VideoFrame) -> i32;

        /// Returns a height of this [`VideoFrame`].
        #[must_use]
        pub fn height(self: &VideoFrame) -> i32;

        /// Returns a [`VideoRotation`] of this [`VideoFrame`].
        #[must_use]
        pub fn rotation(self: &VideoFrame) -> VideoRotation;

        /// Converts the provided [`webrtc::VideoFrame`] pixels to the `ABGR`
        /// scheme and writes the result to the provided `buffer`.
        pub unsafe fn video_frame_to_abgr(frame: &VideoFrame, buffer: *mut u8);

        /// Returns the timestamp of when the last data was received from the
        /// provided [`CandidatePairChangeEvent`].
        #[must_use]
        pub fn get_last_data_received_ms(
            event: &CandidatePairChangeEvent,
        ) -> i64;

        /// Returns the reason causing the provided
        /// [`CandidatePairChangeEvent`].
        #[must_use]
        pub fn get_reason(
            event: &CandidatePairChangeEvent,
        ) -> UniquePtr<CxxString>;

        /// Returns the estimated disconnect time in milliseconds from the
        /// provided [`CandidatePairChangeEvent`].
        #[must_use]
        pub fn get_estimated_disconnected_time_ms(
            event: &CandidatePairChangeEvent,
        ) -> i64;

        /// Returns the [`CandidatePair`] from the provided
        /// [`CandidatePairChangeEvent`].
        #[must_use]
        pub fn get_candidate_pair(
            event: &CandidatePairChangeEvent,
        ) -> &CandidatePair;

        /// Returns the local [`Candidate`] of the provided [`CandidatePair`].
        #[must_use]
        pub fn local_candidate(self: &CandidatePair) -> &Candidate;

        /// Returns the remote [`Candidate`] of the provided [`CandidatePair`].
        #[must_use]
        pub fn remote_candidate(self: &CandidatePair) -> &Candidate;
    }

    extern "Rust" {
        type DynOnFrameCallback;

        /// Forwards the given [`webrtc::VideoFrame`] the the provided
        /// [`DynOnFrameCallback`].
        pub fn on_frame(
            cb: &mut DynOnFrameCallback,
            frame: UniquePtr<VideoFrame>,
        );
    }

    extern "Rust" {
        type DynSetDescriptionCallback;
        type DynCreateSdpCallback;
        type DynPeerConnectionEventsHandler;

        /// Successfully completes the provided [`DynSetDescriptionCallback`].
        pub fn create_sdp_success(
            cb: Box<DynCreateSdpCallback>,
            sdp: &CxxString,
            kind: SdpType,
        );

        /// Completes the provided [`DynCreateSdpCallback`] with an error.
        pub fn create_sdp_fail(
            cb: Box<DynCreateSdpCallback>,
            error: &CxxString,
        );

        /// Successfully completes the provided [`DynSetDescriptionCallback`].
        pub fn set_description_success(cb: Box<DynSetDescriptionCallback>);

        /// Completes the provided [`DynSetDescriptionCallback`] with an error.
        pub fn set_description_fail(
            cb: Box<DynSetDescriptionCallback>,
            error: &CxxString,
        );

        /// Forwards the new [`SignalingState`] to the provided
        /// [`DynPeerConnectionEventsHandler`] when a
        /// [`signalingstatechange`][1] event occurs in the attached
        /// [`PeerConnectionInterface`].
        ///
        /// [1]: https://w3.org/TR/webrtc#event-signalingstatechange
        pub fn on_signaling_change(
            cb: &mut DynPeerConnectionEventsHandler,
            state: SignalingState,
        );

        /// Forwards the new [`IceConnectionState`] to the provided
        /// [`DynPeerConnectionEventsHandler`] when an
        /// [`iceconnectionstatechange`][1] event occurs in the attached
        /// [`PeerConnectionInterface`].
        ///
        /// [1]: https://w3.org/TR/webrtc#event-iceconnectionstatechange
        pub fn on_standardized_ice_connection_change(
            cb: &mut DynPeerConnectionEventsHandler,
            new_state: IceConnectionState,
        );

        /// Forwards the new [`PeerConnectionState`] to the provided
        /// [`DynPeerConnectionEventsHandler`] when a
        /// [`connectionstatechange`][1] event occurs in the attached
        /// [`PeerConnectionInterface`].
        ///
        /// [1]: https://w3.org/TR/webrtc#event-connectionstatechange
        pub fn on_connection_change(
            cb: &mut DynPeerConnectionEventsHandler,
            new_state: PeerConnectionState,
        );

        /// Forwards the new [`IceGatheringState`] to the provided
        /// [`DynPeerConnectionEventsHandler`] when an
        /// [`icegatheringstatechange`][1] event occurs in the attached
        /// [`PeerConnectionInterface`].
        ///
        /// [1]: https://w3.org/TR/webrtc#event-icegatheringstatechange
        pub fn on_ice_gathering_change(
            cb: &mut DynPeerConnectionEventsHandler,
            new_state: IceGatheringState,
        );

        /// Forwards a [`negotiation`][1] event to the provided
        /// [`DynPeerConnectionEventsHandler`] when it occurs in the attached
        /// [`PeerConnectionInterface`].
        ///
        /// [1]: https://w3.org/TR/webrtc#event-negotiation
        pub fn on_negotiation_needed_event(
            cb: &mut DynPeerConnectionEventsHandler,
            event_id: u32,
        );

        /// Forwards an [`icecandidateerror`][1] event's error information to
        /// the provided [`DynPeerConnectionEventsHandler`] when it occurs in
        /// the attached [`PeerConnectionInterface`].
        ///
        /// [1]: https://w3.org/TR/webrtc#event-icecandidateerror
        pub fn on_ice_candidate_error(
            cb: &mut DynPeerConnectionEventsHandler,
            address: &CxxString,
            port: i32,
            url: &CxxString,
            error_code: i32,
            error_text: &CxxString,
        );

        /// Forwards the new `receiving` status to the provided
        /// [`DynPeerConnectionEventsHandler`] when an ICE connection receiving
        /// status changes in the attached [`PeerConnectionInterface`].
        pub fn on_ice_connection_receiving_change(
            cb: &mut DynPeerConnectionEventsHandler,
            receiving: bool,
        );

        /// Forwards the discovered [`IceCandidateInterface`] to the provided
        /// [`DynPeerConnectionEventsHandler`] when an [`icecandidate`][1] event
        /// occurs in the attached [`PeerConnectionInterface`].
        ///
        /// [1]: https://w3.org/TR/webrtc#event-icecandidate
        pub unsafe fn on_ice_candidate(
            cb: &mut DynPeerConnectionEventsHandler,
            candidate: *const IceCandidateInterface,
        );

        /// Forwards the removed [`Candidate`]s to the given
        /// [`DynPeerConnectionEventsHandler`] when some ICE candidates have
        /// been removed.
        pub fn on_ice_candidates_removed(
            cb: &mut DynPeerConnectionEventsHandler,
            candidates: &CxxVector<Candidate>,
        );

        /// Forwards the selected [`CandidatePairChangeEvent`] to the provided
        /// [`DynPeerConnectionEventsHandler`] when a
        /// [`selectedcandidatepairchange`][1] event occurs in the attached
        /// [`PeerConnectionInterface`].
        ///
        /// [1]: https://tinyurl.com/w3-selectedcandidatepairchange
        pub fn on_ice_selected_candidate_pair_changed(
            cb: &mut DynPeerConnectionEventsHandler,
            event: &CandidatePairChangeEvent,
        );
    }
}

/// Successfully completes the provided [`DynSetDescriptionCallback`].
#[allow(clippy::boxed_local)]
pub fn create_sdp_success(
    mut cb: Box<DynCreateSdpCallback>,
    sdp: &CxxString,
    kind: webrtc::SdpType,
) {
    cb.success(sdp, kind);
}

/// Completes the provided [`DynCreateSdpCallback`] with an error.
#[allow(clippy::boxed_local)]
pub fn create_sdp_fail(mut cb: Box<DynCreateSdpCallback>, error: &CxxString) {
    cb.fail(error);
}

/// Successfully completes the provided [`DynSetDescriptionCallback`].
#[allow(clippy::boxed_local)]
pub fn set_description_success(mut cb: Box<DynSetDescriptionCallback>) {
    cb.success();
}

/// Completes the provided [`DynSetDescriptionCallback`] with the given `error`.
#[allow(clippy::boxed_local)]
pub fn set_description_fail(
    mut cb: Box<DynSetDescriptionCallback>,
    error: &CxxString,
) {
    cb.fail(error);
}

/// Forwards the given [`webrtc::VideoFrame`] the the provided
/// [`DynOnFrameCallback`].
fn on_frame(cb: &mut DynOnFrameCallback, frame: UniquePtr<webrtc::VideoFrame>) {
    cb.on_frame(frame);
}

/// Forwards the new [`SignalingState`] to the provided
/// [`DynPeerConnectionEventsHandler`] when a [`signalingstatechange`][1] event
/// occurs in the attached [`PeerConnectionInterface`].
///
/// [`PeerConnectionInterface`]: webrtc::PeerConnectionInterface
/// [`SignalingState`]: webrtc::SignalingState
/// [1]: https://w3.org/TR/webrtc#event-signalingstatechange
pub fn on_signaling_change(
    cb: &mut DynPeerConnectionEventsHandler,
    state: webrtc::SignalingState,
) {
    cb.on_signaling_change(state);
}

/// Forwards the new [`IceConnectionState`] to the provided
/// [`DynPeerConnectionEventsHandler`] when an [`iceconnectionstatechange`][1]
/// event occurs in the attached [`PeerConnectionInterface`].
///
/// [`PeerConnectionInterface`]: webrtc::PeerConnectionInterface
/// [`IceConnectionState`]: webrtc::IceConnectionState
/// [1]: https://w3.org/TR/webrtc#event-iceconnectionstatechange
pub fn on_standardized_ice_connection_change(
    cb: &mut DynPeerConnectionEventsHandler,
    new_state: webrtc::IceConnectionState,
) {
    cb.on_standardized_ice_connection_change(new_state);
}

/// Forwards the new [`PeerConnectionState`] to the provided
/// [`DynPeerConnectionEventsHandler`] when a [`connectionstatechange`][1] event
/// occurs in the attached [`PeerConnectionInterface`].
///
/// [`PeerConnectionInterface`]: webrtc::PeerConnectionInterface
/// [`PeerConnectionState`]: webrtc::PeerConnectionState
/// [1]: https://w3.org/TR/webrtc#event-connectionstatechange
pub fn on_connection_change(
    cb: &mut DynPeerConnectionEventsHandler,
    new_state: webrtc::PeerConnectionState,
) {
    cb.on_connection_change(new_state);
}

/// Forwards the new [`IceGatheringState`] to the provided
/// [`DynPeerConnectionEventsHandler`] when an [`icegatheringstatechange`][1]
/// event occurs in the attached [`PeerConnectionInterface`].
///
/// [`PeerConnectionInterface`]: webrtc::PeerConnectionInterface
/// [`IceGatheringState`]: webrtc::IceGatheringState
/// [1]: https://w3.org/TR/webrtc#event-icegatheringstatechange
pub fn on_ice_gathering_change(
    cb: &mut DynPeerConnectionEventsHandler,
    new_state: webrtc::IceGatheringState,
) {
    cb.on_ice_gathering_change(new_state);
}

/// Forwards a [`negotiation`][1] event to the provided
/// [`DynPeerConnectionEventsHandler`] when it occurs in the attached
/// [`PeerConnectionInterface`].
///
/// [`PeerConnectionInterface`]: webrtc::PeerConnectionInterface
/// [1]: https://w3.org/TR/webrtc#event-negotiation
pub fn on_negotiation_needed_event(
    cb: &mut DynPeerConnectionEventsHandler,
    event_id: u32,
) {
    cb.on_negotiation_needed_event(event_id);
}

/// Forwards an [`icecandidateerror`][1] event's error information to the
/// provided [`DynPeerConnectionEventsHandler`] when it occurs in the attached
/// [`PeerConnectionInterface`].
///
/// [`PeerConnectionInterface`]: webrtc::PeerConnectionInterface
/// [1]: https://w3.org/TR/webrtc#event-icecandidateerror
pub fn on_ice_candidate_error(
    cb: &mut DynPeerConnectionEventsHandler,
    address: &CxxString,
    port: i32,
    url: &CxxString,
    error_code: i32,
    error_text: &CxxString,
) {
    cb.on_ice_candidate_error(address, port, url, error_code, error_text);
}

/// Forwards the new `receiving` status to the provided
/// [`DynPeerConnectionEventsHandler`] when an ICE connection receiving status
/// changes in the attached [`PeerConnectionInterface`].
///
/// [`PeerConnectionInterface`]: webrtc::PeerConnectionInterface
pub fn on_ice_connection_receiving_change(
    cb: &mut DynPeerConnectionEventsHandler,
    receiving: bool,
) {
    cb.on_ice_connection_receiving_change(receiving);
}

/// Forwards the discovered [`IceCandidateInterface`] to the provided
/// [`DynPeerConnectionEventsHandler`] when an [`icecandidate`][1] event occurs
/// in the attached [`PeerConnectionInterface`].
///
/// [`PeerConnectionInterface`]: webrtc::PeerConnectionInterface
/// [`IceCandidateInterface`]: webrtc::IceCandidateInterface
/// [1]: https://w3.org/TR/webrtc#event-icecandidate
pub fn on_ice_candidate(
    cb: &mut DynPeerConnectionEventsHandler,
    candidate: *const webrtc::IceCandidateInterface,
) {
    cb.on_ice_candidate(candidate);
}

/// Forwards the removed [`Candidate`]s to the given
/// [`DynPeerConnectionEventsHandler`] when some ICE candidates have been
/// removed.
///
/// [`Candidate`]: webrtc::Candidate
pub fn on_ice_candidates_removed(
    cb: &mut DynPeerConnectionEventsHandler,
    candidates: &CxxVector<webrtc::Candidate>,
) {
    cb.on_ice_candidates_removed(candidates);
}

/// Called when a [`selectedcandidatepairchange`][1] event occurs in the
/// attached [`PeerConnectionInterface`]. Forwards the selected
/// [`CandidatePairChangeEvent`] to the given
/// [`DynPeerConnectionEventsHandler`].
///
/// Forwards the selected [`CandidatePairChangeEvent`] to the provided
/// [`DynPeerConnectionEventsHandler`] when a [`selectedcandidatepairchange`][1]
/// event occurs in the attached [`PeerConnectionInterface`].
///
/// [`PeerConnectionInterface`]: webrtc::PeerConnectionInterface
/// [`CandidatePairChangeEvent`]: webrtc::CandidatePairChangeEvent
/// [1]: https://tinyurl.com/w3-selectedcandidatepairchange
pub fn on_ice_selected_candidate_pair_changed(
    cb: &mut DynPeerConnectionEventsHandler,
    event: &webrtc::CandidatePairChangeEvent,
) {
    cb.on_ice_selected_candidate_pair_changed(event);
}

impl TryFrom<&str> for webrtc::SdpType {
    type Error = anyhow::Error;

    fn try_from(val: &str) -> Result<Self, Self::Error> {
        match val {
            "offer" => Ok(Self::kOffer),
            "answer" => Ok(Self::kAnswer),
            "pranswer" => Ok(Self::kPrAnswer),
            "rollback" => Ok(Self::kRollback),
            v => Err(anyhow!("Invalid `SdpType`: {v}")),
        }
    }
}

impl TryFrom<&str> for webrtc::MediaType {
    type Error = anyhow::Error;

    fn try_from(val: &str) -> Result<Self, Self::Error> {
        match val {
            "audio" => Ok(Self::MEDIA_TYPE_AUDIO),
            "video" => Ok(Self::MEDIA_TYPE_VIDEO),
            "data" => Ok(Self::MEDIA_TYPE_DATA),
            "unsupported" => Ok(Self::MEDIA_TYPE_UNSUPPORTED),
            v => Err(anyhow!("Invalid `MediaType`: {v}")),
        }
    }
}

impl TryFrom<&str> for webrtc::RtpTransceiverDirection {
    type Error = anyhow::Error;

    fn try_from(val: &str) -> Result<Self, Self::Error> {
        match val {
            "sendrecv" => Ok(Self::kSendRecv),
            "sendonly" => Ok(Self::kSendOnly),
            "recvonly" => Ok(Self::kRecvOnly),
            "stopped" => Ok(Self::kStopped),
            "inactive" => Ok(Self::kInactive),
            v => Err(anyhow!("Invalid `RtpTransceiverDirection`: {v}")),
        }
    }
}

impl fmt::Display for webrtc::SdpType {
    fn fmt(&self, f: &mut fmt::Formatter<'_>) -> fmt::Result {
        match *self {
            webrtc::SdpType::kOffer => write!(f, "offer"),
            webrtc::SdpType::kAnswer => write!(f, "answer"),
            webrtc::SdpType::kPrAnswer => write!(f, "pranswer"),
            webrtc::SdpType::kRollback => write!(f, "rollback"),
            _ => unreachable!(),
        }
    }
}

impl fmt::Display for webrtc::RtpTransceiverDirection {
    fn fmt(&self, f: &mut fmt::Formatter<'_>) -> fmt::Result {
        match *self {
            webrtc::RtpTransceiverDirection::kSendRecv => write!(f, "sendrecv"),
            webrtc::RtpTransceiverDirection::kSendOnly => write!(f, "sendonly"),
            webrtc::RtpTransceiverDirection::kRecvOnly => write!(f, "recvonly"),
            webrtc::RtpTransceiverDirection::kInactive => write!(f, "inactive"),
            webrtc::RtpTransceiverDirection::kStopped => write!(f, "stopped"),
            _ => unreachable!(),
        }
    }
}

impl fmt::Display for webrtc::SignalingState {
    fn fmt(&self, f: &mut fmt::Formatter<'_>) -> fmt::Result {
        use webrtc::SignalingState as S;

        match *self {
            S::kStable => write!(f, "stable"),
            S::kHaveLocalOffer => write!(f, "have-local-offer"),
            S::kHaveLocalPrAnswer => write!(f, "have-local-pranswer"),
            S::kHaveRemoteOffer => write!(f, "have-remote-offer"),
            S::kHaveRemotePrAnswer => write!(f, "have-remote-pranswer"),
            S::kClosed => write!(f, "closed"),
            _ => unreachable!(),
        }
    }
}

impl fmt::Display for webrtc::IceGatheringState {
    fn fmt(&self, f: &mut fmt::Formatter<'_>) -> fmt::Result {
        use webrtc::IceGatheringState as S;

        match *self {
            S::kIceGatheringNew => write!(f, "new"),
            S::kIceGatheringGathering => write!(f, "gathering"),
            S::kIceGatheringComplete => write!(f, "complete"),
            _ => unreachable!(),
        }
    }
}

impl fmt::Display for webrtc::IceConnectionState {
    fn fmt(&self, f: &mut fmt::Formatter<'_>) -> fmt::Result {
        use webrtc::IceConnectionState as S;

        match *self {
            S::kIceConnectionNew => write!(f, "new"),
            S::kIceConnectionChecking => write!(f, "checking"),
            S::kIceConnectionConnected => write!(f, "connected"),
            S::kIceConnectionCompleted => write!(f, "completed"),
            S::kIceConnectionFailed => write!(f, "failed"),
            S::kIceConnectionDisconnected => write!(f, "disconnected"),
            S::kIceConnectionClosed => write!(f, "closed"),
            _ => unreachable!(),
        }
    }
}

impl fmt::Display for webrtc::PeerConnectionState {
    fn fmt(&self, f: &mut fmt::Formatter<'_>) -> fmt::Result {
        use webrtc::PeerConnectionState as S;

        match *self {
            S::kNew => write!(f, "new"),
            S::kConnecting => write!(f, "connecting"),
            S::kConnected => write!(f, "connected"),
            S::kDisconnected => write!(f, "disconnected"),
            S::kFailed => write!(f, "failed"),
            S::kClosed => write!(f, "closed"),
            _ => unreachable!(),
        }
    }
}<|MERGE_RESOLUTION|>--- conflicted
+++ resolved
@@ -104,16 +104,11 @@
         kVideoRotation_270 = 270,
     }
 
-<<<<<<< HEAD
-    /// A wrapper for the [`RtpTransceiverInterface`].
-    pub struct TransceiverWrapper {
-=======
     // TODO: Remove when CXX allows using pointers to opaque types in vectors.
     //       https://github.com/dtolnay/cxx/issues/741
     /// Wrapper for [`RtpTransceiverInterface`] that can be used in Rust / C++
     /// vectors.
     struct TransceiverContainer {
->>>>>>> 142b88ae
         pub ptr: UniquePtr<RtpTransceiverInterface>,
     }
 
@@ -385,20 +380,13 @@
         type RTCOfferAnswerOptions;
         type RtpTransceiverDirection;
         type RtpTransceiverInterface;
+        type RtpSenderInterface;
         type SdpType;
         type SessionDescriptionInterface;
         type SetLocalDescriptionObserver;
         type SetRemoteDescriptionObserver;
         type SignalingState;
 
-<<<<<<< HEAD
-        type MediaType;
-        type RtpTransceiverDirection;
-        type RtpTransceiverInterface;
-        type RtpSenderInterface;
-
-=======
->>>>>>> 142b88ae
         /// Creates a default [`RTCConfiguration`].
         pub fn create_default_rtc_configuration()
             -> UniquePtr<RTCConfiguration>;
@@ -535,16 +523,9 @@
             peer_connection_interface: &PeerConnectionInterface
         ) -> Vec<TransceiverContainer>;
 
-<<<<<<< HEAD
-        /// Gets [`Transceiver`]'s `mid`.
-        pub fn get_transceiver_mid(transceiver: &RtpTransceiverInterface) -> String;
-
         /// Gets [`Transceiver`]'s [`MediaType`].
         pub fn get_transceiver_type(transceiver: &RtpTransceiverInterface) -> MediaType;
 
-        /// Gets the [`Transceiver`]'s [`RtpTransceiverDirection`].
-        pub fn get_transceiver_direction(transceiver: &RtpTransceiverInterface) -> RtpTransceiverDirection;
-=======
         /// Returns a `mid` of the given [`RtpTransceiverInterface`].
         ///
         /// If an empty [`String`] is returned, then the given [`RtpTransceiverInterface`]
@@ -558,14 +539,12 @@
         pub fn get_transceiver_direction(
             transceiver: &RtpTransceiverInterface
         ) -> RtpTransceiverDirection;
->>>>>>> 142b88ae
 
         /// Sets some [`RtpTransceiverDirection`] to the [`Transceiver`].
         pub fn set_transceiver_direction(transceiver: &RtpTransceiverInterface, new_direction: RtpTransceiverDirection, error: &mut String);
 
         /// Stops the [`Transceiver`].
         pub fn stop_transceiver(transceiver: &RtpTransceiverInterface, error: &mut String);
-<<<<<<< HEAD
 
         /// Gets the [`RtpSenderInterface`].
         pub fn get_sender(transceiver: &RtpTransceiverInterface) -> UniquePtr<RtpSenderInterface>;
@@ -575,8 +554,6 @@
 
         /// Sets the [`AudioTrackInterface`] to the [`RtpSenderInterface`].
         pub fn set_sender_audio_track(sender: &RtpSenderInterface, track: &UniquePtr<AudioTrackInterface>) -> bool;
-=======
->>>>>>> 142b88ae
     }
 
     unsafe extern "C++" {
