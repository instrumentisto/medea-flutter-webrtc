use std::fmt;

use anyhow::anyhow;
use cxx::{CxxString, CxxVector, UniquePtr};

use crate::{
    CreateSdpCallback, OnFrameCallback, PeerConnectionEventsHandler,
    SetDescriptionCallback,
};

/// [`CreateSdpCallback`] transferable to the C++ side.
type DynCreateSdpCallback = Box<dyn CreateSdpCallback>;

/// [`SetDescriptionCallback`] transferable to the C++ side.
type DynSetDescriptionCallback = Box<dyn SetDescriptionCallback>;

/// [`OnFrameCallback`] transferable to the C++ side.
type DynOnFrameCallback = Box<dyn OnFrameCallback>;

/// [`PeerConnectionEventsHandler`] transferable to the C++ side.
type DynPeerConnectionEventsHandler = Box<dyn PeerConnectionEventsHandler>;

#[allow(
    clippy::expl_impl_clone_on_copy,
    clippy::items_after_statements,
    clippy::ptr_as_ptr
)]
#[cxx::bridge(namespace = "bridge")]
pub(crate) mod webrtc {
    /// Possible kinds of audio devices implementation.
    #[derive(Debug, Eq, Hash, PartialEq)]
    #[repr(i32)]
    pub enum AudioLayer {
        kPlatformDefaultAudio = 0,
        kWindowsCoreAudio,
        kWindowsCoreAudio2,
        kLinuxAlsaAudio,
        kLinuxPulseAudio,
        kAndroidJavaAudio,
        kAndroidOpenSLESAudio,
        kAndroidJavaInputAndOpenSLESOutputAudio,
        kAndroidAAudioAudio,
        kAndroidJavaInputAndAAudioOutputAudio,
        kDummyAudio,
    }

    /// [RTCSdpType] representation.
    ///
    /// [RTCSdpType]: https://w3.org/TR/webrtc#dom-rtcsdptype
    #[derive(Debug, Eq, Hash, PartialEq)]
    #[repr(i32)]
    pub enum SdpType {
        /// [RTCSdpType.offer][1] representation.
        ///
        /// [1]: https://w3.org/TR/webrtc#dom-rtcsdptype-offer
        kOffer,

        /// [RTCSdpType.pranswer][1] representation.
        ///
        /// [1]: https://w3.org/TR/webrtc#dom-rtcsdptype-pranswer
        kPrAnswer,

        /// [RTCSdpType.answer][1] representation.
        ///
        /// [1]: https://w3.org/TR/webrtc#dom-rtcsdptype-answer
        kAnswer,

        /// [RTCSdpType.rollback][1] representation.
        ///
        /// [1]: https://w3.org/TR/webrtc#dom-rtcsdptype-rollback
        kRollback,
    }

    /// Possible kinds of an [`RtpTransceiverInterface`].
    #[repr(i32)]
    #[derive(Debug, Eq, Hash, PartialEq)]
    pub enum MediaType {
        MEDIA_TYPE_AUDIO = 0,
        MEDIA_TYPE_VIDEO,
        MEDIA_TYPE_DATA,
        MEDIA_TYPE_UNSUPPORTED,
    }

    /// [RTCRtpTransceiverDirection][1] representation.
    ///
    /// [1]: https://w3.org/TR/webrtc#dom-rtcrtptransceiverdirection
    #[repr(i32)]
    #[derive(Debug, Eq, Hash, PartialEq)]
    pub enum RtpTransceiverDirection {
        kSendRecv = 0,
        kSendOnly,
        kRecvOnly,
        kInactive,
        kStopped,
    }

    /// Possible variants of a [`VideoFrame`]'s rotation.
    #[derive(Clone, Copy, Debug, Eq, Hash, PartialEq)]
    #[repr(i32)]
    pub enum VideoRotation {
        kVideoRotation_0 = 0,
        kVideoRotation_90 = 90,
        kVideoRotation_180 = 180,
        kVideoRotation_270 = 270,
    }

    // TODO: Remove when CXX allows using pointers to opaque types in vectors.
    //       https://github.com/dtolnay/cxx/issues/741
    /// Wrapper for [`RtpTransceiverInterface`] that can be used in Rust / C++
    /// vectors.
    struct TransceiverContainer {
        pub ptr: UniquePtr<RtpTransceiverInterface>,
    }

    /// [RTCSignalingState] representation.
    ///
    /// [RTCSignalingState]: https://w3.org/TR/webrtc#state-definitions
    #[derive(Debug, Eq, Hash, PartialEq)]
    #[repr(i32)]
    pub enum SignalingState {
        /// [RTCSignalingState.stable][1] representation.
        ///
        /// [1]: https://w3.org/TR/webrtc#dom-rtcsignalingstate-stable
        kStable,

        /// [RTCSignalingState.have-local-offer][1] representation.
        ///
        /// [1]: https://w3.org/TR/webrtc#dom-rtcsignalingstate-have-local-offer
        kHaveLocalOffer,

        /// [RTCSignalingState.have-local-pranswer][1] representation.
        ///
        /// [1]: https://tinyurl.com/have-local-pranswer
        kHaveLocalPrAnswer,

        /// [RTCSignalingState.have-remote-offer][1] representation.
        ///
        /// [1]: https://tinyurl.com/have-remote-offer
        kHaveRemoteOffer,

        /// [RTCSignalingState.have-remote-pranswer][1] representation.
        ///
        /// [1]: https://tinyurl.com/have-remote-pranswer
        kHaveRemotePrAnswer,

        /// [RTCSignalingState.closed][1] representation.
        ///
        /// [1]: https://w3.org/TR/webrtc#dom-rtcsignalingstate-closed
        kClosed,
    }

    /// [RTCIceGatheringState][1] representation.
    ///
    /// [1]: https://w3.org/TR/webrtc#dom-rtcicegatheringstate
    #[derive(Debug, Eq, Hash, PartialEq)]
    #[repr(i32)]
    pub enum IceGatheringState {
        /// [RTCIceGatheringState.new][1] representation.
        ///
        /// [1]: https://w3.org/TR/webrtc#dom-rtcicegatheringstate-new
        kIceGatheringNew,

        /// [RTCIceGatheringState.gathering][1] representation.
        ///
        /// [1]: https://w3.org/TR/webrtc#dom-rtcicegatheringstate-gathering
        kIceGatheringGathering,

        /// [RTCIceGatheringState.complete][1] representation.
        ///
        /// [1]: https://w3.org/TR/webrtc#dom-rtcicegatheringstate-complete
        kIceGatheringComplete,
    }

    /// [RTCPeerConnectionState][1] representation.
    ///
    /// [1]: https://w3.org/TR/webrtc#dom-rtcpeerconnectionstate
    #[derive(Debug, Eq, Hash, PartialEq)]
    #[repr(i32)]
    pub enum PeerConnectionState {
        /// [RTCPeerConnectionState.new][1] representation.
        ///
        /// [1]: https://w3.org/TR/webrtc#dom-rtcpeerconnectionstate-new
        kNew,

        /// [RTCPeerConnectionState.connecting][1] representation.
        ///
        /// [1]: https://w3.org/TR/webrtc#dom-rtcpeerconnectionstate-connecting
        kConnecting,

        /// [RTCPeerConnectionState.connected][1] representation.
        ///
        /// [1]: https://w3.org/TR/webrtc#dom-rtcpeerconnectionstate-connected
        kConnected,

        /// [RTCPeerConnectionState.disconnected][1] representation.
        ///
        /// [1]: https://tinyurl.com/connectionstate-disconnected
        kDisconnected,

        /// [RTCPeerConnectionState.failed][1] representation.
        ///
        /// [1]: https://w3.org/TR/webrtc#dom-rtcpeerconnectionstate-failed
        kFailed,

        /// [RTCPeerConnectionState.closed][1] representation.
        ///
        /// [1]: https://w3.org/TR/webrtc#dom-rtcpeerconnectionstate-closed
        kClosed,
    }

    /// [RTCIceConnectionState][1] representation.
    ///
    /// [1]: https://w3.org/TR/webrtc#dom-rtciceconnectionstate
    #[derive(Debug, Eq, Hash, PartialEq)]
    #[repr(i32)]
    pub enum IceConnectionState {
        /// [RTCIceConnectionState.new][1] representation.
        ///
        /// [1]: https://w3.org/TR/webrtc#dom-rtciceconnectionstate-new
        kIceConnectionNew,

        /// [RTCIceConnectionState.checking][1] representation.
        ///
        /// [1]: https://w3.org/TR/webrtc#dom-rtciceconnectionstate-checking
        kIceConnectionChecking,

        /// [RTCIceConnectionState.connected][1] representation.
        ///
        /// [1]: https://w3.org/TR/webrtc#dom-rtciceconnectionstate-connected
        kIceConnectionConnected,

        /// [RTCIceConnectionState.completed][1] representation.
        ///
        /// [1]: https://w3.org/TR/webrtc#dom-rtciceconnectionstate-completed
        kIceConnectionCompleted,

        /// [RTCIceConnectionState.failed][1] representation.
        ///
        /// [1]: https://w3.org/TR/webrtc#dom-rtciceconnectionstate-failed
        kIceConnectionFailed,

        /// [RTCIceConnectionState.disconnected][1] representation.
        ///
        /// [1]: https://w3.org/TR/webrtc#dom-rtciceconnectionstate-disconnected
        kIceConnectionDisconnected,

        /// [RTCIceConnectionState.closed][1] representation.
        ///
        /// [1]: https://w3.org/TR/webrtc#dom-rtciceconnectionstate-closed
        kIceConnectionClosed,

        /// Non-spec-compliant variant.
        ///
        /// [`libwertc` states that it's unreachable][1].
        ///
        /// [1]: https://tinyurl.com/kIceConnectionMax-unreachable
        kIceConnectionMax,
    }

    #[rustfmt::skip]
    unsafe extern "C++" {
        include!("libwebrtc-sys/include/bridge.h");

        type PeerConnectionFactoryInterface;
        type TaskQueueFactory;
        type Thread;

        /// Creates a default [`TaskQueueFactory`] based on the current
        /// platform.
        #[namespace = "webrtc"]
        #[cxx_name = "CreateDefaultTaskQueueFactory"]
        pub fn create_default_task_queue_factory()
            -> UniquePtr<TaskQueueFactory>;

        /// Creates a new [`Thread`].
        pub fn create_thread() -> UniquePtr<Thread>;

        /// Starts the current [`Thread`].
        #[cxx_name = "Start"]
        pub fn start_thread(self: Pin<&mut Thread>) -> bool;

        /// Creates a new [`PeerConnectionFactoryInterface`].
        pub fn create_peer_connection_factory(
            network_thread: &UniquePtr<Thread>,
            worker_thread: &UniquePtr<Thread>,
            signaling_thread: &UniquePtr<Thread>,
            default_adm: &UniquePtr<AudioDeviceModule>,
        ) -> UniquePtr<PeerConnectionFactoryInterface>;
    }

    unsafe extern "C++" {
        type AudioDeviceModule;
        type AudioLayer;

        /// Creates a new [`AudioDeviceModule`] for the given [`AudioLayer`].
        pub fn create_audio_device_module(
            audio_layer: AudioLayer,
            task_queue_factory: Pin<&mut TaskQueueFactory>,
        ) -> UniquePtr<AudioDeviceModule>;

        /// Initializes the given [`AudioDeviceModule`].
        pub fn init_audio_device_module(
            audio_device_module: &AudioDeviceModule,
        ) -> i32;

        /// Returns count of available audio playout devices.
        pub fn playout_devices(audio_device_module: &AudioDeviceModule) -> i16;

        /// Returns count of available audio recording devices.
        pub fn recording_devices(
            audio_device_module: &AudioDeviceModule,
        ) -> i16;

        /// Writes device info to the provided `name` and `id` for the given
        /// audio playout device `index`.
        pub fn playout_device_name(
            audio_device_module: &AudioDeviceModule,
            index: i16,
            name: &mut String,
            id: &mut String,
        ) -> i32;

        /// Writes device info to the provided `name` and `id` for the given
        /// audio recording device `index`.
        pub fn recording_device_name(
            audio_device_module: &AudioDeviceModule,
            index: i16,
            name: &mut String,
            id: &mut String,
        ) -> i32;

        /// Specifies which microphone to use for recording audio using an
        /// index retrieved by the corresponding enumeration method which is
        /// [`AudiDeviceModule::RecordingDeviceName`].
        pub fn set_audio_recording_device(
            audio_device_module: &AudioDeviceModule,
            index: u16,
        ) -> i32;
    }

    unsafe extern "C++" {
        type VideoDeviceInfo;

        /// Creates a new [`VideoDeviceInfo`].
        pub fn create_video_device_info() -> UniquePtr<VideoDeviceInfo>;

        /// Returns count of a video recording devices.
        #[namespace = "webrtc"]
        #[cxx_name = "NumberOfDevices"]
        pub fn number_of_video_devices(self: Pin<&mut VideoDeviceInfo>) -> u32;

        /// Writes device info to the provided `name` and `id` for the given
        /// video device `index`.
        pub fn video_device_name(
            device_info: Pin<&mut VideoDeviceInfo>,
            index: u32,
            name: &mut String,
            id: &mut String,
        ) -> i32;
    }

    #[rustfmt::skip]
    unsafe extern "C++" {
        #[namespace = "cricket"]
        pub type Candidate;
        #[namespace = "cricket"]
        pub type CandidatePairChangeEvent;
        pub type IceCandidateInterface;
        pub type MediaType;
        #[namespace = "cricket"]
        type CandidatePair;
        type CreateSessionDescriptionObserver;
        type IceConnectionState;
        type IceGatheringState;
        type PeerConnectionDependencies;
        type PeerConnectionInterface;
        type PeerConnectionObserver;
        type PeerConnectionState;
        type RTCConfiguration;
        type RTCOfferAnswerOptions;
        type RtpTransceiverDirection;
        type RtpTransceiverInterface;
        type SdpType;
        type SessionDescriptionInterface;
        type SetLocalDescriptionObserver;
        type SetRemoteDescriptionObserver;
        type SignalingState;

        /// Creates a default [`RTCConfiguration`].
        pub fn create_default_rtc_configuration()
            -> UniquePtr<RTCConfiguration>;

        /// Creates a new [`PeerConnectionInterface`].
        ///
        /// If creation fails then an error will be written to the provided
        /// `error` and the returned [`UniquePtr`] will be `null`.
        pub fn create_peer_connection_or_error(
            peer_connection_factory: Pin<&mut PeerConnectionFactoryInterface>,
            conf: &RTCConfiguration,
            deps: UniquePtr<PeerConnectionDependencies>,
            error: &mut String,
        ) -> UniquePtr<PeerConnectionInterface>;

        /// Creates a new [`PeerConnectionObserver`].
        pub fn create_peer_connection_observer(
            cb: Box<DynPeerConnectionEventsHandler>,
        ) -> UniquePtr<PeerConnectionObserver>;

        /// Creates a [`PeerConnectionDependencies`] from the provided
        /// [`PeerConnectionObserver`].
        pub fn create_peer_connection_dependencies(
            observer: &UniquePtr<PeerConnectionObserver>,
        ) -> UniquePtr<PeerConnectionDependencies>;

        /// Creates a default [`RTCOfferAnswerOptions`].
        pub fn create_default_rtc_offer_answer_options(
        ) -> UniquePtr<RTCOfferAnswerOptions>;

        /// Creates a new [`RTCOfferAnswerOptions`] from the provided options.
        pub fn create_rtc_offer_answer_options(
            offer_to_receive_video: i32,
            offer_to_receive_audio: i32,
            voice_activity_detection: bool,
            ice_restart: bool,
            use_rtp_mux: bool,
        ) -> UniquePtr<RTCOfferAnswerOptions>;

        /// Creates a new [`CreateSessionDescriptionObserver`] from the
        /// provided [`DynCreateSdpCallback`].
        pub fn create_create_session_observer(
            cb: Box<DynCreateSdpCallback>,
        ) -> UniquePtr<CreateSessionDescriptionObserver>;

        /// Creates a new [`SetLocalDescriptionObserver`] from the provided
        /// [`DynSetDescriptionCallback`].
        pub fn create_set_local_description_observer(
            cb: Box<DynSetDescriptionCallback>,
        ) -> UniquePtr<SetLocalDescriptionObserver>;

        /// Creates a new [`SetRemoteDescriptionObserver`] from the provided
        /// [`DynSetDescriptionCallback`].
        pub fn create_set_remote_description_observer(
            cb: Box<DynSetDescriptionCallback>,
        ) -> UniquePtr<SetRemoteDescriptionObserver>;

        /// Calls the [RTCPeerConnection.createOffer()][1] on the provided
        /// [`PeerConnectionInterface`].
        ///
        /// [1]: https://w3.org/TR/webrtc#dom-rtcpeerconnection-createoffer
        pub fn create_offer(
            peer: Pin<&mut PeerConnectionInterface>,
            options: &RTCOfferAnswerOptions,
            obs: UniquePtr<CreateSessionDescriptionObserver>,
        );

        /// Calls the [RTCPeerConnection.createAnswer()][1] on the provided
        /// [`PeerConnectionInterface`].
        ///
        /// [1]: https://w3.org/TR/webrtc#dom-rtcpeerconnection-createanswer
        pub fn create_answer(
            peer: Pin<&mut PeerConnectionInterface>,
            options: &RTCOfferAnswerOptions,
            obs: UniquePtr<CreateSessionDescriptionObserver>,
        );

        /// Calls the [RTCPeerConnection.setLocalDescription()][1] on the
        /// provided [`PeerConnectionInterface`].
        ///
        /// [1]: https://w3.org/TR/webrtc#dom-peerconnection-setlocaldescription
        pub fn set_local_description(
            peer: Pin<&mut PeerConnectionInterface>,
            desc: UniquePtr<SessionDescriptionInterface>,
            obs: UniquePtr<SetLocalDescriptionObserver>,
        );

        /// Calls the [RTCPeerConnection.setRemoteDescription()][1] on the
        /// provided [`PeerConnectionInterface`].
        ///
        /// [1]: https://w3.org/TR/webrtc#dom-peerconnection-setremotedescription
        pub fn set_remote_description(
            peer: Pin<&mut PeerConnectionInterface>,
            desc: UniquePtr<SessionDescriptionInterface>,
            obs: UniquePtr<SetRemoteDescriptionObserver>,
        );

        /// Creates a new [`SessionDescriptionInterface`].
        #[namespace = "webrtc"]
        #[cxx_name = "CreateSessionDescription"]
        pub fn create_session_description(
            kind: SdpType,
            sdp: &CxxString,
        ) -> UniquePtr<SessionDescriptionInterface>;

        /// Returns the spec-compliant string representation of the provided
        /// [`IceCandidateInterface`].
        ///
        /// # Safety
        ///
        /// `candidate` must be a valid [`IceCandidateInterface`] pointer.
        #[must_use]
        pub unsafe fn ice_candidate_interface_to_string(
            candidate: *const IceCandidateInterface
        ) -> UniquePtr<CxxString>;

        /// Returns the spec-compliant string representation of the provided
        /// [`Candidate`].
        #[must_use]
        pub fn candidate_to_string(candidate: &Candidate) -> UniquePtr<CxxString>;

        /// Creates a new [`RtpTransceiverInterface`] and adds it to the set of
        /// transceivers of the given [`PeerConnectionInterface`].
        pub fn add_transceiver(
            peer_connection_interface: Pin<&mut PeerConnectionInterface>,
            media_type: MediaType,
            direction: RtpTransceiverDirection
        ) -> UniquePtr<RtpTransceiverInterface>;

        /// Returns a sequence of [`RtpTransceiverInterface`] objects
        /// representing the RTP transceivers that are currently attached to
        /// this [`PeerConnectionInterface`] object.
        pub fn get_transceivers(
            peer_connection_interface: &PeerConnectionInterface
        ) -> Vec<TransceiverContainer>;

<<<<<<< HEAD
        /// Gets the [`Transceiver`]'s `pointer` as `usize`, used to compare [`Transceiver`]s.
        pub fn get_transceiver_ptr(transceiver: &RtpTransceiverInterface) -> usize;

        /// Gets the [`Transceiver`]'s [`RtpTransceiverDirection`].
        pub fn get_transceiver_direction(transceiver: &RtpTransceiverInterface) -> RtpTransceiverDirection;

        /// Sets some [`RtpTransceiverDirection`] to the [`Transceiver`].
        pub fn set_transceiver_direction(transceiver: &RtpTransceiverInterface, new_direction: RtpTransceiverDirection, error: &mut String);

        /// Stops the [`Transceiver`].
        pub fn stop_transceiver(transceiver: &RtpTransceiverInterface, error: &mut String);
=======
        /// Returns a `mid` of the given [`RtpTransceiverInterface`].
        ///
        /// If an empty [`String`] is returned, then the given [`RtpTransceiverInterface`]
        /// was not negotiated yet.
        pub fn get_transceiver_mid(
            transceiver: &RtpTransceiverInterface
        ) -> String;

        /// Returns a [`RtpTransceiverDirection`] of the given
        /// [`RtpTransceiverInterface`].
        pub fn get_transceiver_direction(
            transceiver: &RtpTransceiverInterface
        ) -> RtpTransceiverDirection;
>>>>>>> 9247d4df
    }

    unsafe extern "C++" {
        type AudioSourceInterface;
        type AudioTrackInterface;
        type MediaStreamInterface;
        type VideoTrackInterface;
        type VideoTrackSourceInterface;
        #[namespace = "webrtc"]
        pub type VideoFrame;
        type VideoSinkInterface;
        type VideoRotation;

        /// Creates a new [`VideoTrackSourceInterface`] sourced by a video input
        /// device with provided `device_index`.
        pub fn create_device_video_source(
            worker_thread: Pin<&mut Thread>,
            signaling_thread: Pin<&mut Thread>,
            width: usize,
            height: usize,
            fps: usize,
            device_index: u32,
        ) -> UniquePtr<VideoTrackSourceInterface>;

        /// Creates a new [`VideoTrackSourceInterface`] sourced by a screen
        /// capturing.
        pub fn create_display_video_source(
            worker_thread: Pin<&mut Thread>,
            signaling_thread: Pin<&mut Thread>,
            width: usize,
            height: usize,
            fps: usize,
        ) -> UniquePtr<VideoTrackSourceInterface>;

        /// Creates a new [`AudioSourceInterface`].
        pub fn create_audio_source(
            peer_connection_factory: &PeerConnectionFactoryInterface,
        ) -> UniquePtr<AudioSourceInterface>;

        /// Creates a new [`VideoTrackInterface`].
        pub fn create_video_track(
            peer_connection_factory: &PeerConnectionFactoryInterface,
            id: String,
            video_source: &VideoTrackSourceInterface,
        ) -> UniquePtr<VideoTrackInterface>;

        /// Creates a new [`AudioTrackInterface`].
        pub fn create_audio_track(
            peer_connection_factory: &PeerConnectionFactoryInterface,
            id: String,
            audio_source: &AudioSourceInterface,
        ) -> UniquePtr<AudioTrackInterface>;

        /// Creates a new [`MediaStreamInterface`].
        pub fn create_local_media_stream(
            peer_connection_factory: &PeerConnectionFactoryInterface,
            id: String,
        ) -> UniquePtr<MediaStreamInterface>;

        /// Adds the [`VideoTrackInterface`] to the [`MediaStreamInterface`].
        pub fn add_video_track(
            peer_connection_factory: &MediaStreamInterface,
            track: &VideoTrackInterface,
        ) -> bool;

        /// Adds the [`AudioTrackInterface`] to the [`MediaStreamInterface`].
        pub fn add_audio_track(
            peer_connection_factory: &MediaStreamInterface,
            track: &AudioTrackInterface,
        ) -> bool;

        /// Removes the [`VideoTrackInterface`] from the
        /// [`MediaStreamInterface`].
        pub fn remove_video_track(
            media_stream: &MediaStreamInterface,
            track: &VideoTrackInterface,
        ) -> bool;

        /// Removes the [`AudioTrackInterface`] from the
        /// [`MediaStreamInterface`].
        pub fn remove_audio_track(
            media_stream: &MediaStreamInterface,
            track: &AudioTrackInterface,
        ) -> bool;

        /// Changes the [enabled][1] property of the specified
        /// [`VideoTrackInterface`].
        ///
        /// [1]: https://w3.org/TR/mediacapture-streams#track-enabled
        pub fn set_video_track_enabled(
            track: &VideoTrackInterface,
            enabled: bool,
        );

        /// Changes the [enabled][1] property of the specified
        /// [`AudioTrackInterface`].
        ///
        /// [1]: https://w3.org/TR/mediacapture-streams#track-enabled
        pub fn set_audio_track_enabled(
            track: &AudioTrackInterface,
            enabled: bool,
        );

        /// Registers the provided [`VideoSinkInterface`] for the given
        /// [`VideoTrackInterface`].
        ///
        /// Used to connect the given [`VideoTrackInterface`] to the underlying
        /// video engine.
        pub fn add_or_update_video_sink(
            track: &VideoTrackInterface,
            sink: Pin<&mut VideoSinkInterface>,
        );

        /// Detaches the provided [`VideoSinkInterface`] from the given
        /// [`VideoTrackInterface`].
        pub fn remove_video_sink(
            track: &VideoTrackInterface,
            sink: Pin<&mut VideoSinkInterface>,
        );

        /// Creates a new forwarding [`VideoSinkInterface`] backed by the
        /// provided [`DynOnFrameCallback`].
        pub fn create_forwarding_video_sink(
            handler: Box<DynOnFrameCallback>,
        ) -> UniquePtr<VideoSinkInterface>;

        /// Returns a width of this [`VideoFrame`].
        #[must_use]
        pub fn width(self: &VideoFrame) -> i32;

        /// Returns a height of this [`VideoFrame`].
        #[must_use]
        pub fn height(self: &VideoFrame) -> i32;

        /// Returns a [`VideoRotation`] of this [`VideoFrame`].
        #[must_use]
        pub fn rotation(self: &VideoFrame) -> VideoRotation;

        /// Converts the provided [`webrtc::VideoFrame`] pixels to the `ABGR`
        /// scheme and writes the result to the provided `buffer`.
        pub unsafe fn video_frame_to_abgr(frame: &VideoFrame, buffer: *mut u8);

        /// Returns the timestamp of when the last data was received from the
        /// provided [`CandidatePairChangeEvent`].
        #[must_use]
        pub fn get_last_data_received_ms(
            event: &CandidatePairChangeEvent,
        ) -> i64;

        /// Returns the reason causing the provided
        /// [`CandidatePairChangeEvent`].
        #[must_use]
        pub fn get_reason(
            event: &CandidatePairChangeEvent,
        ) -> UniquePtr<CxxString>;

        /// Returns the estimated disconnect time in milliseconds from the
        /// provided [`CandidatePairChangeEvent`].
        #[must_use]
        pub fn get_estimated_disconnected_time_ms(
            event: &CandidatePairChangeEvent,
        ) -> i64;

        /// Returns the [`CandidatePair`] from the provided
        /// [`CandidatePairChangeEvent`].
        #[must_use]
        pub fn get_candidate_pair(
            event: &CandidatePairChangeEvent,
        ) -> &CandidatePair;

        /// Returns the local [`Candidate`] of the provided [`CandidatePair`].
        #[must_use]
        pub fn local_candidate(self: &CandidatePair) -> &Candidate;

        /// Returns the remote [`Candidate`] of the provided [`CandidatePair`].
        #[must_use]
        pub fn remote_candidate(self: &CandidatePair) -> &Candidate;
    }

    extern "Rust" {
        type DynOnFrameCallback;

        /// Forwards the given [`webrtc::VideoFrame`] the the provided
        /// [`DynOnFrameCallback`].
        pub fn on_frame(
            cb: &mut DynOnFrameCallback,
            frame: UniquePtr<VideoFrame>,
        );
    }

    extern "Rust" {
        type DynSetDescriptionCallback;
        type DynCreateSdpCallback;
        type DynPeerConnectionEventsHandler;

        /// Successfully completes the provided [`DynSetDescriptionCallback`].
        pub fn create_sdp_success(
            cb: Box<DynCreateSdpCallback>,
            sdp: &CxxString,
            kind: SdpType,
        );

        /// Completes the provided [`DynCreateSdpCallback`] with an error.
        pub fn create_sdp_fail(
            cb: Box<DynCreateSdpCallback>,
            error: &CxxString,
        );

        /// Successfully completes the provided [`DynSetDescriptionCallback`].
        pub fn set_description_success(cb: Box<DynSetDescriptionCallback>);

        /// Completes the provided [`DynSetDescriptionCallback`] with an error.
        pub fn set_description_fail(
            cb: Box<DynSetDescriptionCallback>,
            error: &CxxString,
        );

        /// Forwards the new [`SignalingState`] to the provided
        /// [`DynPeerConnectionEventsHandler`] when a
        /// [`signalingstatechange`][1] event occurs in the attached
        /// [`PeerConnectionInterface`].
        ///
        /// [1]: https://w3.org/TR/webrtc#event-signalingstatechange
        pub fn on_signaling_change(
            cb: &mut DynPeerConnectionEventsHandler,
            state: SignalingState,
        );

        /// Forwards the new [`IceConnectionState`] to the provided
        /// [`DynPeerConnectionEventsHandler`] when an
        /// [`iceconnectionstatechange`][1] event occurs in the attached
        /// [`PeerConnectionInterface`].
        ///
        /// [1]: https://w3.org/TR/webrtc#event-iceconnectionstatechange
        pub fn on_standardized_ice_connection_change(
            cb: &mut DynPeerConnectionEventsHandler,
            new_state: IceConnectionState,
        );

        /// Forwards the new [`PeerConnectionState`] to the provided
        /// [`DynPeerConnectionEventsHandler`] when a
        /// [`connectionstatechange`][1] event occurs in the attached
        /// [`PeerConnectionInterface`].
        ///
        /// [1]: https://w3.org/TR/webrtc#event-connectionstatechange
        pub fn on_connection_change(
            cb: &mut DynPeerConnectionEventsHandler,
            new_state: PeerConnectionState,
        );

        /// Forwards the new [`IceGatheringState`] to the provided
        /// [`DynPeerConnectionEventsHandler`] when an
        /// [`icegatheringstatechange`][1] event occurs in the attached
        /// [`PeerConnectionInterface`].
        ///
        /// [1]: https://w3.org/TR/webrtc#event-icegatheringstatechange
        pub fn on_ice_gathering_change(
            cb: &mut DynPeerConnectionEventsHandler,
            new_state: IceGatheringState,
        );

        /// Forwards a [`negotiation`][1] event to the provided
        /// [`DynPeerConnectionEventsHandler`] when it occurs in the attached
        /// [`PeerConnectionInterface`].
        ///
        /// [1]: https://w3.org/TR/webrtc#event-negotiation
        pub fn on_negotiation_needed_event(
            cb: &mut DynPeerConnectionEventsHandler,
            event_id: u32,
        );

        /// Forwards an [`icecandidateerror`][1] event's error information to
        /// the provided [`DynPeerConnectionEventsHandler`] when it occurs in
        /// the attached [`PeerConnectionInterface`].
        ///
        /// [1]: https://w3.org/TR/webrtc#event-icecandidateerror
        pub fn on_ice_candidate_error(
            cb: &mut DynPeerConnectionEventsHandler,
            address: &CxxString,
            port: i32,
            url: &CxxString,
            error_code: i32,
            error_text: &CxxString,
        );

        /// Forwards the new `receiving` status to the provided
        /// [`DynPeerConnectionEventsHandler`] when an ICE connection receiving
        /// status changes in the attached [`PeerConnectionInterface`].
        pub fn on_ice_connection_receiving_change(
            cb: &mut DynPeerConnectionEventsHandler,
            receiving: bool,
        );

        /// Forwards the discovered [`IceCandidateInterface`] to the provided
        /// [`DynPeerConnectionEventsHandler`] when an [`icecandidate`][1] event
        /// occurs in the attached [`PeerConnectionInterface`].
        ///
        /// [1]: https://w3.org/TR/webrtc#event-icecandidate
        pub unsafe fn on_ice_candidate(
            cb: &mut DynPeerConnectionEventsHandler,
            candidate: *const IceCandidateInterface,
        );

        /// Forwards the removed [`Candidate`]s to the given
        /// [`DynPeerConnectionEventsHandler`] when some ICE candidates have
        /// been removed.
        pub fn on_ice_candidates_removed(
            cb: &mut DynPeerConnectionEventsHandler,
            candidates: &CxxVector<Candidate>,
        );

        /// Forwards the selected [`CandidatePairChangeEvent`] to the provided
        /// [`DynPeerConnectionEventsHandler`] when a
        /// [`selectedcandidatepairchange`][1] event occurs in the attached
        /// [`PeerConnectionInterface`].
        ///
        /// [1]: https://tinyurl.com/w3-selectedcandidatepairchange
        pub fn on_ice_selected_candidate_pair_changed(
            cb: &mut DynPeerConnectionEventsHandler,
            event: &CandidatePairChangeEvent,
        );
    }
}

/// Successfully completes the provided [`DynSetDescriptionCallback`].
#[allow(clippy::boxed_local)]
pub fn create_sdp_success(
    mut cb: Box<DynCreateSdpCallback>,
    sdp: &CxxString,
    kind: webrtc::SdpType,
) {
    cb.success(sdp, kind);
}

/// Completes the provided [`DynCreateSdpCallback`] with an error.
#[allow(clippy::boxed_local)]
pub fn create_sdp_fail(mut cb: Box<DynCreateSdpCallback>, error: &CxxString) {
    cb.fail(error);
}

/// Successfully completes the provided [`DynSetDescriptionCallback`].
#[allow(clippy::boxed_local)]
pub fn set_description_success(mut cb: Box<DynSetDescriptionCallback>) {
    cb.success();
}

/// Completes the provided [`DynSetDescriptionCallback`] with the given `error`.
#[allow(clippy::boxed_local)]
pub fn set_description_fail(
    mut cb: Box<DynSetDescriptionCallback>,
    error: &CxxString,
) {
    cb.fail(error);
}

/// Forwards the given [`webrtc::VideoFrame`] the the provided
/// [`DynOnFrameCallback`].
fn on_frame(cb: &mut DynOnFrameCallback, frame: UniquePtr<webrtc::VideoFrame>) {
    cb.on_frame(frame);
}

/// Forwards the new [`SignalingState`] to the provided
/// [`DynPeerConnectionEventsHandler`] when a [`signalingstatechange`][1] event
/// occurs in the attached [`PeerConnectionInterface`].
///
/// [`PeerConnectionInterface`]: webrtc::PeerConnectionInterface
/// [`SignalingState`]: webrtc::SignalingState
/// [1]: https://w3.org/TR/webrtc#event-signalingstatechange
pub fn on_signaling_change(
    cb: &mut DynPeerConnectionEventsHandler,
    state: webrtc::SignalingState,
) {
    cb.on_signaling_change(state);
}

/// Forwards the new [`IceConnectionState`] to the provided
/// [`DynPeerConnectionEventsHandler`] when an [`iceconnectionstatechange`][1]
/// event occurs in the attached [`PeerConnectionInterface`].
///
/// [`PeerConnectionInterface`]: webrtc::PeerConnectionInterface
/// [`IceConnectionState`]: webrtc::IceConnectionState
/// [1]: https://w3.org/TR/webrtc#event-iceconnectionstatechange
pub fn on_standardized_ice_connection_change(
    cb: &mut DynPeerConnectionEventsHandler,
    new_state: webrtc::IceConnectionState,
) {
    cb.on_standardized_ice_connection_change(new_state);
}

/// Forwards the new [`PeerConnectionState`] to the provided
/// [`DynPeerConnectionEventsHandler`] when a [`connectionstatechange`][1] event
/// occurs in the attached [`PeerConnectionInterface`].
///
/// [`PeerConnectionInterface`]: webrtc::PeerConnectionInterface
/// [`PeerConnectionState`]: webrtc::PeerConnectionState
/// [1]: https://w3.org/TR/webrtc#event-connectionstatechange
pub fn on_connection_change(
    cb: &mut DynPeerConnectionEventsHandler,
    new_state: webrtc::PeerConnectionState,
) {
    cb.on_connection_change(new_state);
}

/// Forwards the new [`IceGatheringState`] to the provided
/// [`DynPeerConnectionEventsHandler`] when an [`icegatheringstatechange`][1]
/// event occurs in the attached [`PeerConnectionInterface`].
///
/// [`PeerConnectionInterface`]: webrtc::PeerConnectionInterface
/// [`IceGatheringState`]: webrtc::IceGatheringState
/// [1]: https://w3.org/TR/webrtc#event-icegatheringstatechange
pub fn on_ice_gathering_change(
    cb: &mut DynPeerConnectionEventsHandler,
    new_state: webrtc::IceGatheringState,
) {
    cb.on_ice_gathering_change(new_state);
}

/// Forwards a [`negotiation`][1] event to the provided
/// [`DynPeerConnectionEventsHandler`] when it occurs in the attached
/// [`PeerConnectionInterface`].
///
/// [`PeerConnectionInterface`]: webrtc::PeerConnectionInterface
/// [1]: https://w3.org/TR/webrtc#event-negotiation
pub fn on_negotiation_needed_event(
    cb: &mut DynPeerConnectionEventsHandler,
    event_id: u32,
) {
    cb.on_negotiation_needed_event(event_id);
}

/// Forwards an [`icecandidateerror`][1] event's error information to the
/// provided [`DynPeerConnectionEventsHandler`] when it occurs in the attached
/// [`PeerConnectionInterface`].
///
/// [`PeerConnectionInterface`]: webrtc::PeerConnectionInterface
/// [1]: https://w3.org/TR/webrtc#event-icecandidateerror
pub fn on_ice_candidate_error(
    cb: &mut DynPeerConnectionEventsHandler,
    address: &CxxString,
    port: i32,
    url: &CxxString,
    error_code: i32,
    error_text: &CxxString,
) {
    cb.on_ice_candidate_error(address, port, url, error_code, error_text);
}

/// Forwards the new `receiving` status to the provided
/// [`DynPeerConnectionEventsHandler`] when an ICE connection receiving status
/// changes in the attached [`PeerConnectionInterface`].
///
/// [`PeerConnectionInterface`]: webrtc::PeerConnectionInterface
pub fn on_ice_connection_receiving_change(
    cb: &mut DynPeerConnectionEventsHandler,
    receiving: bool,
) {
    cb.on_ice_connection_receiving_change(receiving);
}

/// Forwards the discovered [`IceCandidateInterface`] to the provided
/// [`DynPeerConnectionEventsHandler`] when an [`icecandidate`][1] event occurs
/// in the attached [`PeerConnectionInterface`].
///
/// [`PeerConnectionInterface`]: webrtc::PeerConnectionInterface
/// [`IceCandidateInterface`]: webrtc::IceCandidateInterface
/// [1]: https://w3.org/TR/webrtc#event-icecandidate
pub fn on_ice_candidate(
    cb: &mut DynPeerConnectionEventsHandler,
    candidate: *const webrtc::IceCandidateInterface,
) {
    cb.on_ice_candidate(candidate);
}

/// Forwards the removed [`Candidate`]s to the given
/// [`DynPeerConnectionEventsHandler`] when some ICE candidates have been
/// removed.
///
/// [`Candidate`]: webrtc::Candidate
pub fn on_ice_candidates_removed(
    cb: &mut DynPeerConnectionEventsHandler,
    candidates: &CxxVector<webrtc::Candidate>,
) {
    cb.on_ice_candidates_removed(candidates);
}

/// Called when a [`selectedcandidatepairchange`][1] event occurs in the
/// attached [`PeerConnectionInterface`]. Forwards the selected
/// [`CandidatePairChangeEvent`] to the given
/// [`DynPeerConnectionEventsHandler`].
///
/// Forwards the selected [`CandidatePairChangeEvent`] to the provided
/// [`DynPeerConnectionEventsHandler`] when a [`selectedcandidatepairchange`][1]
/// event occurs in the attached [`PeerConnectionInterface`].
///
/// [`PeerConnectionInterface`]: webrtc::PeerConnectionInterface
/// [`CandidatePairChangeEvent`]: webrtc::CandidatePairChangeEvent
/// [1]: https://tinyurl.com/w3-selectedcandidatepairchange
pub fn on_ice_selected_candidate_pair_changed(
    cb: &mut DynPeerConnectionEventsHandler,
    event: &webrtc::CandidatePairChangeEvent,
) {
    cb.on_ice_selected_candidate_pair_changed(event);
}

impl TryFrom<&str> for webrtc::SdpType {
    type Error = anyhow::Error;

    fn try_from(val: &str) -> Result<Self, Self::Error> {
        match val {
            "offer" => Ok(Self::kOffer),
            "answer" => Ok(Self::kAnswer),
            "pranswer" => Ok(Self::kPrAnswer),
            "rollback" => Ok(Self::kRollback),
            v => Err(anyhow!("Invalid `SdpType`: {v}")),
        }
    }
}

impl TryFrom<&str> for webrtc::MediaType {
    type Error = anyhow::Error;

    fn try_from(val: &str) -> Result<Self, Self::Error> {
        match val {
            "audio" => Ok(Self::MEDIA_TYPE_AUDIO),
            "video" => Ok(Self::MEDIA_TYPE_VIDEO),
            "data" => Ok(Self::MEDIA_TYPE_DATA),
            "unsupported" => Ok(Self::MEDIA_TYPE_UNSUPPORTED),
            v => Err(anyhow!("Invalid `MediaType`: {v}")),
        }
    }
}

impl TryFrom<&str> for webrtc::RtpTransceiverDirection {
    type Error = anyhow::Error;

    fn try_from(val: &str) -> Result<Self, Self::Error> {
        match val {
            "sendrecv" => Ok(Self::kSendRecv),
            "sendonly" => Ok(Self::kSendOnly),
            "recvonly" => Ok(Self::kRecvOnly),
            "stopped" => Ok(Self::kStopped),
            "inactive" => Ok(Self::kInactive),
            v => Err(anyhow!("Invalid `RtpTransceiverDirection`: {v}")),
        }
    }
}

impl fmt::Display for webrtc::SdpType {
    fn fmt(&self, f: &mut fmt::Formatter<'_>) -> fmt::Result {
        match *self {
            webrtc::SdpType::kOffer => write!(f, "offer"),
            webrtc::SdpType::kAnswer => write!(f, "answer"),
            webrtc::SdpType::kPrAnswer => write!(f, "pranswer"),
            webrtc::SdpType::kRollback => write!(f, "rollback"),
            _ => unreachable!(),
        }
    }
}

impl fmt::Display for webrtc::RtpTransceiverDirection {
    fn fmt(&self, f: &mut fmt::Formatter<'_>) -> fmt::Result {
        match *self {
            webrtc::RtpTransceiverDirection::kSendRecv => write!(f, "sendrecv"),
            webrtc::RtpTransceiverDirection::kSendOnly => write!(f, "sendonly"),
            webrtc::RtpTransceiverDirection::kRecvOnly => write!(f, "recvonly"),
            webrtc::RtpTransceiverDirection::kInactive => write!(f, "inactive"),
            webrtc::RtpTransceiverDirection::kStopped => write!(f, "stopped"),
            _ => unreachable!(),
        }
    }
}

impl fmt::Display for webrtc::SignalingState {
    fn fmt(&self, f: &mut fmt::Formatter<'_>) -> fmt::Result {
        use webrtc::SignalingState as S;

        match *self {
            S::kStable => write!(f, "stable"),
            S::kHaveLocalOffer => write!(f, "have-local-offer"),
            S::kHaveLocalPrAnswer => write!(f, "have-local-pranswer"),
            S::kHaveRemoteOffer => write!(f, "have-remote-offer"),
            S::kHaveRemotePrAnswer => write!(f, "have-remote-pranswer"),
            S::kClosed => write!(f, "closed"),
            _ => unreachable!(),
        }
    }
}

impl fmt::Display for webrtc::IceGatheringState {
    fn fmt(&self, f: &mut fmt::Formatter<'_>) -> fmt::Result {
        use webrtc::IceGatheringState as S;

        match *self {
            S::kIceGatheringNew => write!(f, "new"),
            S::kIceGatheringGathering => write!(f, "gathering"),
            S::kIceGatheringComplete => write!(f, "complete"),
            _ => unreachable!(),
        }
    }
}

impl fmt::Display for webrtc::IceConnectionState {
    fn fmt(&self, f: &mut fmt::Formatter<'_>) -> fmt::Result {
        use webrtc::IceConnectionState as S;

        match *self {
            S::kIceConnectionNew => write!(f, "new"),
            S::kIceConnectionChecking => write!(f, "checking"),
            S::kIceConnectionConnected => write!(f, "connected"),
            S::kIceConnectionCompleted => write!(f, "completed"),
            S::kIceConnectionFailed => write!(f, "failed"),
            S::kIceConnectionDisconnected => write!(f, "disconnected"),
            S::kIceConnectionClosed => write!(f, "closed"),
            _ => unreachable!(),
        }
    }
}

impl fmt::Display for webrtc::PeerConnectionState {
    fn fmt(&self, f: &mut fmt::Formatter<'_>) -> fmt::Result {
        use webrtc::PeerConnectionState as S;

        match *self {
            S::kNew => write!(f, "new"),
            S::kConnecting => write!(f, "connecting"),
            S::kConnected => write!(f, "connected"),
            S::kDisconnected => write!(f, "disconnected"),
            S::kFailed => write!(f, "failed"),
            S::kClosed => write!(f, "closed"),
            _ => unreachable!(),
        }
    }
}<|MERGE_RESOLUTION|>--- conflicted
+++ resolved
@@ -522,19 +522,6 @@
             peer_connection_interface: &PeerConnectionInterface
         ) -> Vec<TransceiverContainer>;
 
-<<<<<<< HEAD
-        /// Gets the [`Transceiver`]'s `pointer` as `usize`, used to compare [`Transceiver`]s.
-        pub fn get_transceiver_ptr(transceiver: &RtpTransceiverInterface) -> usize;
-
-        /// Gets the [`Transceiver`]'s [`RtpTransceiverDirection`].
-        pub fn get_transceiver_direction(transceiver: &RtpTransceiverInterface) -> RtpTransceiverDirection;
-
-        /// Sets some [`RtpTransceiverDirection`] to the [`Transceiver`].
-        pub fn set_transceiver_direction(transceiver: &RtpTransceiverInterface, new_direction: RtpTransceiverDirection, error: &mut String);
-
-        /// Stops the [`Transceiver`].
-        pub fn stop_transceiver(transceiver: &RtpTransceiverInterface, error: &mut String);
-=======
         /// Returns a `mid` of the given [`RtpTransceiverInterface`].
         ///
         /// If an empty [`String`] is returned, then the given [`RtpTransceiverInterface`]
@@ -548,7 +535,12 @@
         pub fn get_transceiver_direction(
             transceiver: &RtpTransceiverInterface
         ) -> RtpTransceiverDirection;
->>>>>>> 9247d4df
+
+        /// Sets some [`RtpTransceiverDirection`] to the [`Transceiver`].
+        pub fn set_transceiver_direction(transceiver: &RtpTransceiverInterface, new_direction: RtpTransceiverDirection, error: &mut String);
+
+        /// Stops the [`Transceiver`].
+        pub fn stop_transceiver(transceiver: &RtpTransceiverInterface, error: &mut String);
     }
 
     unsafe extern "C++" {
