--- conflicted
+++ resolved
@@ -62,11 +62,7 @@
 
         /// Creates a default [`TaskQueueFactory`] based on the current
         /// platform.
-<<<<<<< HEAD
         #[namespace = "webrtc"]   
-=======
-        #[namespace = "webrtc"]
->>>>>>> 5bf17634
         #[cxx_name = "CreateDefaultTaskQueueFactory"]
         pub fn create_default_task_queue_factory() -> UniquePtr<TaskQueueFactory>;
 
@@ -228,6 +224,7 @@
 
         /// Creates a [`PeerConnectionObserver`].
         pub fn create_peer_connection_observer(
+            e: fn(&CxxString),
         ) -> UniquePtr<PeerConnectionObserver>;
 
         /// Creates a [`PeerConnectionDependencies`].
