--- conflicted
+++ resolved
@@ -2391,26 +2391,18 @@
 
         /// Converts the provided [`webrtc::VideoFrame`] pixels to the `ABGR`
         /// scheme and writes the result to the provided `buffer`.
-<<<<<<< HEAD
-        #[allow(clippy::missing_safety_doc)]
-=======
         ///
         /// # Safety
         ///
         /// Caller must ensure that the provided `buffer` is large enough.
->>>>>>> 76b5609c
         pub unsafe fn video_frame_to_abgr(frame: &VideoFrame, buffer: *mut u8);
 
         /// Converts the provided [`webrtc::VideoFrame`] pixels to the `ARGB`
         /// scheme and writes the result to the provided `buffer`.
-<<<<<<< HEAD
-        #[allow(clippy::missing_safety_doc)]
-=======
         ///
         /// # Safety
         ///
         /// Caller must ensure that the provided `buffer` is large enough.
->>>>>>> 76b5609c
         pub unsafe fn video_frame_to_argb(
             frame: &VideoFrame,
             argb_stride: i32,
