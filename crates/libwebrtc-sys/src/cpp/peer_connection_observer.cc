--- conflicted
+++ resolved
@@ -4,184 +4,6 @@
 
 namespace observer {
 
-<<<<<<< HEAD
-PeerConnectionObserver::PeerConnectionObserver(
-    rust::Box<bridge::DynPeerConnectionOnEvent> cb)
-    : cb_(std::move(cb)){};
-
-// Triggered when the SignalingState changed.
-// Propagates the received `SignalingState new_state` to the Rust side.
-void PeerConnectionObserver::OnSignalingChange(
-    webrtc::PeerConnectionInterface::SignalingState new_state) {
-  if (cb_) {
-    bridge::call_peer_connection_on_signaling_change(*cb_.value(), new_state);
-  }
-}
-
-// no need
-void PeerConnectionObserver::OnDataChannel(
-    rtc::scoped_refptr<webrtc::DataChannelInterface> data_channel) {};
-
-// Used to fire spec-compliant onnegotiationneeded events, which should only
-// fire when the Operations Chain is empty. The observer is responsible for
-// queuing a task (e.g. Chromium: jump to main thread) to maybe fire the
-// event. The event identified using `event_id` must only fire if
-// PeerConnection::ShouldFireNegotiationNeededEvent() returns true since it is
-// possible for the event to become invalidated by operations subsequently
-// chained.
-// Propagates the received `event_id` to the Rust side.
-void PeerConnectionObserver::OnNegotiationNeededEvent(uint32_t event_id) {
-  if (cb_) {
-    bridge::call_peer_connection_on_negotiation_needed_event(*cb_.value(),
-                                                             event_id);
-  }
-}
-
-// Called any time the standards-compliant IceConnectionState changes.
-// Propagates the received `IceConnectionState new_state` to the Rust side.
-void PeerConnectionObserver::OnStandardizedIceConnectionChange(
-    webrtc::PeerConnectionInterface::IceConnectionState new_state) {
-  if (cb_) {
-    bridge::call_peer_connection_on_standardized_ice_connection_change(
-        *cb_.value(), new_state);
-  }
-}
-
-// Called any time the PeerConnectionState changes.
-// Propagates the received `PeerConnectionState new_state` to the Rust side.
-void PeerConnectionObserver::OnConnectionChange(
-    webrtc::PeerConnectionInterface::PeerConnectionState new_state) {
-  if (cb_) {
-    bridge::call_peer_connection_on_connection_change(*cb_.value(), new_state);
-  }
-}
-
-// Called any time the IceGatheringState changes.
-// Propagates the received `IceGatheringState new_state` to the Rust side.
-void PeerConnectionObserver::OnIceGatheringChange(
-    webrtc::PeerConnectionInterface::IceGatheringState new_state) {
-  if (cb_) {
-    bridge::call_peer_connection_on_ice_gathering_change(*cb_.value(),
-                                                         new_state);
-  }
-}
-
-// A new ICE candidate has been gathered.
-// Propagates the received `IceCandidateInterface candidate` to the Rust side.
-void PeerConnectionObserver::OnIceCandidate(
-    const webrtc::IceCandidateInterface* candidate) {
-  if (cb_) {
-    bridge::call_peer_connection_on_ice_candidate(*cb_.value(), candidate);
-  }
-}
-
-// Gathering of an ICE candidate failed.
-// See https://w3c.github.io/webrtc-pc/#event-icecandidateerror
-// `host_candidate` is a stringified socket address.
-// Propagates the received `host_candidate`,
-// `url`, `error_code`, `error_text` to the Rust side.
-void PeerConnectionObserver::OnIceCandidateError(
-    const std::string& host_candidate,
-    const std::string& url,
-    int error_code,
-    const std::string& error_text) {
-  if (cb_) {
-    bridge::call_peer_connection_on_ice_candidate_error(
-        *cb_.value(), host_candidate, url, error_code, error_text);
-  }
-}
-
-// Gathering of an ICE candidate failed.
-// See https://w3c.github.io/webrtc-pc/#event-icecandidateerror
-// Propagates the received `address`, `port`, 
-// `url`, `error_code`, `error_text` to the Rust side.
-void PeerConnectionObserver::OnIceCandidateError(
-    const std::string& address,
-    int port,
-    const std::string& url,
-    int error_code,
-    const std::string& error_text) {
-  if (cb_) {
-    bridge::call_peer_connection_on_ice_candidate_address_port_error(
-        *cb_.value(), address, port, url, error_code, error_text);
-  }
-}
-
-// Ice candidates have been removed.
-// Propagates the received `std::vector<cricket::Candidate> candidates` to the Rust side.
-void PeerConnectionObserver::OnIceCandidatesRemoved(
-    const std::vector<cricket::Candidate>& candidates) {
-  if (cb_) {
-    rust::Vec<bridge::CandidateWrap> vec;
-    for (int i = 0; i < candidates.size(); ++i) {
-      vec.push_back(bridge::create_candidate_wrap(
-          std::make_unique<bridge::Candidate>(candidates[i])));
-    }
-    bridge::call_peer_connection_on_ice_candidates_removed(*cb_.value(),
-                                                           std::move(vec));
-  }
-}
-
-// Called when the ICE connection receiving status changes.
-// Propagates the received `receiving` to the Rust side.
-void PeerConnectionObserver::OnIceConnectionReceivingChange(bool receiving) {
-  if (cb_) {
-    bridge::call_peer_connection_on_ice_connection_receiving_change(
-        *cb_.value(), receiving);
-  }
-}
-
-// Called when the selected candidate pair for the ICE connection changes.
-// Propagates the received `CandidatePairChangeEvent event` to the Rust side.
-void PeerConnectionObserver::OnIceSelectedCandidatePairChanged(
-    const cricket::CandidatePairChangeEvent& event) {
-  if (cb_) {
-    bridge::call_on_ice_selected_candidate_pair_changed(*cb_.value(), event);
-  }
-}
-
-// This is called when signaling indicates a transceiver will be receiving
-// media from the remote endpoint. This is fired during a call to
-// SetRemoteDescription. The receiving track can be accessed by:
-// `transceiver->receiver()->track()` and its associated streams by
-// `transceiver->receiver()->streams()`.
-// Note: This will only be called if Unified Plan semantics are specified.
-// This behavior is specified in section 2.2.8.2.5 of the "Set the
-// RTCSessionDescription" algorithm:
-// https://w3c.github.io/webrtc-pc/#set-description
-void PeerConnectionObserver::OnTrack(
-    rtc::scoped_refptr<webrtc::RtpTransceiverInterface> transceiver) {
-      if (cb_) {
-        bridge::call_peer_connection_on_track(
-          *cb_.value(), 
-          bridge::RtpTransceiverInterface(transceiver));
-      }
-    }
-
-// Called when signaling indicates that media will no longer be received on a
-// track.
-// With Plan B semantics, the given receiver will have been removed from the
-// PeerConnection and the track muted.
-// With Unified Plan semantics, the receiver will remain but the transceiver
-// will have changed direction to either sendonly or inactive.
-// https://w3c.github.io/webrtc-pc/#process-remote-track-removal
-void PeerConnectionObserver::OnRemoveTrack(
-    rtc::scoped_refptr<webrtc::RtpReceiverInterface> receiver){}
-
-// Called when an interesting usage is detected by WebRTC.
-// An appropriate action is to add information about the context of the
-// PeerConnection and write the event to some kind of "interesting events"
-// log function.
-// The heuristics for defining what constitutes "interesting" are
-// implementation-defined.
-// Propagates the received `usage_pattern` to the Rust side.
-void PeerConnectionObserver::OnInterestingUsage(int usage_pattern) {
-  if (cb_) {
-    bridge::call_peer_connection_on_interesting_usage(*cb_.value(),
-                                                      usage_pattern);
-  }
-}
-=======
 // Creates a new `PeerConnectionObserver` backed by the provided
 // `DynPeerConnectionEventsHandler`.
 PeerConnectionObserver::PeerConnectionObserver(
@@ -250,15 +72,21 @@
   bridge::on_ice_selected_candidate_pair_changed(*cb_, event);
 }
 
-// TODO: Implement in #30.
 // Passes the track to the Rust side.
 void PeerConnectionObserver::OnTrack(
-    rtc::scoped_refptr<webrtc::RtpTransceiverInterface> transceiver) {}
+    rtc::scoped_refptr<webrtc::RtpTransceiverInterface> transceiver) {
+        bridge::on_track(
+          *cb_, 
+          transceiver);
+      }
 
-// TODO: Implement in #30.
 // Notifies the Rust side.
 void PeerConnectionObserver::OnRemoveTrack(
-    rtc::scoped_refptr<webrtc::RtpReceiverInterface> receiver) {}
+    rtc::scoped_refptr<webrtc::RtpReceiverInterface> receiver) {
+          bridge::on_remove_track(
+          *cb_, 
+          receiver);
+    }
 
 // Does nothing since we do not use `DataChannel`s at the moment.
 void PeerConnectionObserver::OnDataChannel(
@@ -269,7 +97,6 @@
     rtc::scoped_refptr<webrtc::RtpReceiverInterface> receiver,
     const std::vector<rtc::scoped_refptr<webrtc::MediaStreamInterface>>&
     streams) {}
->>>>>>> 248164d6
 
 // Creates a new `CreateSessionDescriptionObserver` backed by the provided
 // `bridge::DynCreateSdpCallback`.
