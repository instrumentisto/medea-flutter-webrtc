--- conflicted
+++ resolved
@@ -40,9 +40,6 @@
   #endif
   #ifdef WEBRTC_WIN
     options.set_allow_directx_capturer(true);
-  #endif
-  #ifdef WEBRTC_MAC
-    options.set_allow_iosurface(true);
   #endif
 
   return options;
@@ -109,10 +106,7 @@
   #ifdef WEBRTC_MAC
     CFRunLoopRunInMode(kCFRunLoopDefaultMode, 0, true);
   #endif
-<<<<<<< HEAD
-=======
-
->>>>>>> 1c0c2769
+
   int64_t started_time = rtc::TimeMillis();
   capturer_->CaptureFrame();
   int last_capture_duration = (int) (rtc::TimeMillis() - started_time);
