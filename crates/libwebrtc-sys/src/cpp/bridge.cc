#include <cstdint>
#include <memory>
#include <string>

#include "api/video/i420_buffer.h"
#include "libwebrtc-sys/include/bridge.h"
#include "libyuv.h"
#include "modules/audio_device/include/audio_device_factory.h"

#include "libwebrtc-sys/src/bridge.rs.h"

namespace bridge {

// Calls `AudioDeviceModule->Create()`.
std::unique_ptr<AudioDeviceModule> create_audio_device_module(
    AudioLayer audio_layer,
    TaskQueueFactory& task_queue_factory) {
  auto adm =
      webrtc::AudioDeviceModule::Create(audio_layer, &task_queue_factory);

  if (adm == nullptr) {
    return nullptr;
  }

  return std::make_unique<AudioDeviceModule>(adm);
}

// Calls `AudioDeviceModule->Init()`.
int32_t init_audio_device_module(const AudioDeviceModule& audio_device_module) {
  return audio_device_module->Init();
}

// Calls `AudioDeviceModule->PlayoutDevices()`.
int16_t playout_devices(const AudioDeviceModule& audio_device_module) {
  return audio_device_module->PlayoutDevices();
}

// Calls `AudioDeviceModule->RecordingDevices()`.
int16_t recording_devices(const AudioDeviceModule& audio_device_module) {
  return audio_device_module->RecordingDevices();
}

// Calls `AudioDeviceModule->PlayoutDeviceName()` with the provided arguments.
int32_t playout_device_name(const AudioDeviceModule& audio_device_module,
                            int16_t index,
                            rust::String& name,
                            rust::String& guid) {
  char name_buff[webrtc::kAdmMaxDeviceNameSize];
  char guid_buff[webrtc::kAdmMaxGuidSize];

  const int32_t result =
      audio_device_module->PlayoutDeviceName(index, name_buff, guid_buff);
  name = name_buff;
  guid = guid_buff;

  return result;
}

// Calls `AudioDeviceModule->RecordingDeviceName()` with the provided arguments.
int32_t recording_device_name(const AudioDeviceModule& audio_device_module,
                              int16_t index,
                              rust::String& name,
                              rust::String& guid) {
  char name_buff[webrtc::kAdmMaxDeviceNameSize];
  char guid_buff[webrtc::kAdmMaxGuidSize];

  const int32_t result =
      audio_device_module->RecordingDeviceName(index, name_buff, guid_buff);

  name = name_buff;
  guid = guid_buff;

  return result;
}

// Calls `AudioDeviceModule->SetRecordingDevice()` with the provided arguments.
int32_t set_audio_recording_device(const AudioDeviceModule& audio_device_module,
                                   uint16_t index) {
  return audio_device_module->SetRecordingDevice(index);
}

// Calls `VideoCaptureFactory->CreateDeviceInfo()`.
std::unique_ptr<VideoDeviceInfo> create_video_device_info() {
  std::unique_ptr<VideoDeviceInfo> ptr(
      webrtc::VideoCaptureFactory::CreateDeviceInfo());

  return ptr;
}

// Calls `VideoDeviceInfo->GetDeviceName()` with the provided arguments.
int32_t video_device_name(VideoDeviceInfo& device_info,
                          uint32_t index,
                          rust::String& name,
                          rust::String& guid) {
  char name_buff[256];
  char guid_buff[256];

  const int32_t size =
      device_info.GetDeviceName(index, name_buff, 256, guid_buff, 256);

  name = name_buff;
  guid = guid_buff;

  return size;
}

// Calls `Thread->Create()`.
std::unique_ptr<rtc::Thread> create_thread() {
  return rtc::Thread::Create();
}

// Creates a new `DeviceVideoCapturer` with the specified constraints and
<<<<<<< HEAD
=======
// calls `CreateVideoTrackSourceProxy()`.
std::unique_ptr<VideoTrackSourceInterface> create_device_video_source(
    Thread& worker_thread,
    Thread& signaling_thread,
    size_t width,
    size_t height,
    size_t fps,
    uint32_t device) {
  auto src = webrtc::CreateVideoTrackSourceProxy(
      &signaling_thread, &worker_thread,
      DeviceVideoCapturer::Create(width, height, fps, device));

  if (src == nullptr) {
    return nullptr;
  }

  return std::make_unique<VideoTrackSourceInterface>(src);
}

// Creates a new `ScreenVideoCapturer` with the specified constraints and
>>>>>>> 93cf568b
// calls `CreateVideoTrackSourceProxy()`.
std::unique_ptr<VideoTrackSourceInterface> create_display_video_source(
    Thread& worker_thread,
    Thread& signaling_thread,
    size_t width,
    size_t height,
    size_t fps) {
  webrtc::DesktopCapturer::SourceList sourceList;
  ScreenVideoCapturer::GetSourceList(&sourceList);

  if (sourceList.size() < 1) {
    return nullptr;
  }

  rtc::scoped_refptr<ScreenVideoCapturer> capturer(
      new rtc::RefCountedObject<ScreenVideoCapturer>(sourceList[0].id, width,
                                                     height, fps));

  auto src = webrtc::CreateVideoTrackSourceProxy(&signaling_thread,
                                                 &worker_thread, capturer);

  if (src == nullptr) {
    return nullptr;
  }

  return std::make_unique<VideoTrackSourceInterface>(src);
}

// Calls `PeerConnectionFactoryInterface->CreateAudioSource()` with empty
// `AudioOptions`.
std::unique_ptr<AudioSourceInterface> create_audio_source(
    const PeerConnectionFactoryInterface& peer_connection_factory) {
  auto src =
      peer_connection_factory->CreateAudioSource(cricket::AudioOptions());

  if (src == nullptr) {
    return nullptr;
  }

  return std::make_unique<AudioSourceInterface>(src);
}

// Calls `PeerConnectionFactoryInterface->CreateVideoTrack`.
std::unique_ptr<VideoTrackInterface> create_video_track(
    const PeerConnectionFactoryInterface& peer_connection_factory,
    rust::String id,
    const VideoTrackSourceInterface& video_source) {
<<<<<<< HEAD
  auto track = peer_connection_factory->CreateVideoTrack(std::string(id),
                                                         video_source.ptr());
=======
  auto track = peer_connection_factory->CreateVideoTrack(
      std::string(id), video_source);
>>>>>>> 93cf568b

  if (track == nullptr) {
    return nullptr;
  }

  return std::make_unique<VideoTrackInterface>(track);
}

// Calls `PeerConnectionFactoryInterface->CreateAudioTrack`.
std::unique_ptr<AudioTrackInterface> create_audio_track(
    const PeerConnectionFactoryInterface& peer_connection_factory,
    rust::String id,
    const AudioSourceInterface& audio_source) {
<<<<<<< HEAD
  auto track = peer_connection_factory->CreateAudioTrack(std::string(id),
                                                         audio_source.ptr());
=======
  auto track = peer_connection_factory->CreateAudioTrack(
      std::string(id), audio_source);
>>>>>>> 93cf568b

  if (track == nullptr) {
    return nullptr;
  }

  return std::make_unique<AudioTrackInterface>(track);
}

// Calls `MediaStreamInterface->CreateLocalMediaStream`.
std::unique_ptr<MediaStreamInterface> create_local_media_stream(
    const PeerConnectionFactoryInterface& peer_connection_factory,
    rust::String id) {
  auto stream =
      peer_connection_factory->CreateLocalMediaStream(std::string(id));

  if (stream == nullptr) {
    return nullptr;
  }

  return std::make_unique<MediaStreamInterface>(stream);
}

// Calls `MediaStreamInterface->AddTrack`.
bool add_video_track(const MediaStreamInterface& media_stream,
                     const VideoTrackInterface& track) {
  return media_stream->AddTrack(track);
}

// Calls `MediaStreamInterface->AddTrack`.
bool add_audio_track(const MediaStreamInterface& media_stream,
                     const AudioTrackInterface& track) {
  return media_stream->AddTrack(track);
}

// Calls `MediaStreamInterface->RemoveTrack`.
bool remove_video_track(const MediaStreamInterface& media_stream,
                        const VideoTrackInterface& track) {
  return media_stream->RemoveTrack(track);
}

// Calls `MediaStreamInterface->RemoveTrack`.
bool remove_audio_track(const MediaStreamInterface& media_stream,
                        const AudioTrackInterface& track) {
  return media_stream->RemoveTrack(track);
}

// Calls `VideoTrackInterface->set_enabled()`.
void set_video_track_enabled(const VideoTrackInterface& track, bool enabled) {
  track->set_enabled(enabled);
}

// Calls `AudioTrackInterface->set_enabled()`.
void set_audio_track_enabled(const AudioTrackInterface& track, bool enabled) {
  track->set_enabled(enabled);
}

// Registers the provided video `sink` for the given `track`.
//
// Used to connect the given `track` to the underlying video engine.
void add_or_update_video_sink(const VideoTrackInterface& track,
                              VideoSinkInterface& sink) {
  track->AddOrUpdateSink(&sink, rtc::VideoSinkWants());
}

// Detaches the provided video `sink` from the given `track`.
void remove_video_sink(const VideoTrackInterface& track,
                       VideoSinkInterface& sink) {
  track->RemoveSink(&sink);
}

// Creates a new `ForwardingVideoSink`.
std::unique_ptr<VideoSinkInterface> create_forwarding_video_sink(
    rust::Box<DynOnFrameCallback> cb) {
  return std::make_unique<video_sink::ForwardingVideoSink>(std::move(cb));
}

// Converts the provided `webrtc::VideoFrame` pixels to the ABGR scheme and
// writes the result to the provided `dst_abgr`.
void video_frame_to_abgr(const webrtc::VideoFrame& frame, uint8_t* dst_abgr) {
  rtc::scoped_refptr<webrtc::I420BufferInterface> buffer(
      frame.video_frame_buffer()->ToI420());

  libyuv::I420ToABGR(buffer->DataY(), buffer->StrideY(), buffer->DataU(),
                     buffer->StrideU(), buffer->DataV(), buffer->StrideV(),
                     dst_abgr, buffer->width() * 4, buffer->width(),
                     buffer->height());
}

// Creates a new `PeerConnectionFactoryInterface`.
std::unique_ptr<PeerConnectionFactoryInterface> create_peer_connection_factory(
    const std::unique_ptr<Thread>& network_thread,
    const std::unique_ptr<Thread>& worker_thread,
    const std::unique_ptr<Thread>& signaling_thread,
    const std::unique_ptr<AudioDeviceModule>& default_adm) {

  auto factory = webrtc::CreatePeerConnectionFactory(
      network_thread.get(),
      worker_thread.get(),
      signaling_thread.get(),
      default_adm ? *default_adm : nullptr,
      webrtc::CreateBuiltinAudioEncoderFactory(),
      webrtc::CreateBuiltinAudioDecoderFactory(),
      webrtc::CreateBuiltinVideoEncoderFactory(),
      webrtc::CreateBuiltinVideoDecoderFactory(),
      nullptr,
      nullptr);

  if (factory == nullptr) {
    return nullptr;
  }
  return std::make_unique<PeerConnectionFactoryInterface>(factory);
}

// Calls `PeerConnectionFactoryInterface->CreatePeerConnectionOrError`.
std::unique_ptr<PeerConnectionInterface> create_peer_connection_or_error(
    PeerConnectionFactoryInterface& peer_connection_factory,
    const RTCConfiguration& configuration,
    std::unique_ptr<PeerConnectionDependencies> dependencies,
    rust::String& error) {
  PeerConnectionDependencies pcd = std::move(*(dependencies.release()));
  auto pc = peer_connection_factory->CreatePeerConnectionOrError(
      configuration, std::move(pcd));

  if (pc.ok()) {
    return std::make_unique<PeerConnectionInterface>(pc.MoveValue());
  }

  error = rust::String(pc.MoveError().message());
  return nullptr;
}

// Creates a new default `RTCConfiguration`.
std::unique_ptr<RTCConfiguration> create_default_rtc_configuration() {
  return std::make_unique<RTCConfiguration>();
}

// Creates a new `PeerConnectionObserver`.
std::unique_ptr<PeerConnectionObserver> create_peer_connection_observer() {
  return std::make_unique<PeerConnectionObserver>();
}

// Creates a new `PeerConnectionDependencies`.
std::unique_ptr<PeerConnectionDependencies> create_peer_connection_dependencies(
    std::unique_ptr<PeerConnectionObserver> observer) {
  PeerConnectionDependencies pcd(observer.release());
  return std::make_unique<PeerConnectionDependencies>(std::move(pcd));
}

// Creates a new `RTCOfferAnswerOptions`.
std::unique_ptr<RTCOfferAnswerOptions>
create_default_rtc_offer_answer_options() {
  return std::make_unique<RTCOfferAnswerOptions>();
}

// Creates a new `RTCOfferAnswerOptions`.
std::unique_ptr<RTCOfferAnswerOptions> create_rtc_offer_answer_options(
    int32_t offer_to_receive_video,
    int32_t offer_to_receive_audio,
    bool voice_activity_detection,
    bool ice_restart,
    bool use_rtp_mux) {
  return std::make_unique<RTCOfferAnswerOptions>(offer_to_receive_video,
                                                 offer_to_receive_audio,
                                                 voice_activity_detection,
                                                 ice_restart, use_rtp_mux);
}

// Creates a new `CreateSessionDescriptionObserver` from the provided
// `bridge::DynCreateSdpCallback`.
std::unique_ptr<CreateSessionDescriptionObserver>
create_create_session_observer(
    rust::Box<bridge::DynCreateSdpCallback> cb) {
  return std::make_unique<CreateSessionDescriptionObserver>(std::move(cb));
}

// Creates a new `SetLocalDescriptionObserverInterface` from the provided
// `bridge::DynSetDescriptionCallback`.
std::unique_ptr<SetLocalDescriptionObserver>
create_set_local_description_observer(
    rust::Box<bridge::DynSetDescriptionCallback> cb) {
  return std::make_unique<SetLocalDescriptionObserver>(std::move(cb));
}

// Creates a new `SetRemoteDescriptionObserverInterface` from the provided
// `bridge::DynSetDescriptionCallback`.
std::unique_ptr<SetRemoteDescriptionObserver>
create_set_remote_description_observer(
    rust::Box<bridge::DynSetDescriptionCallback> cb) {
  return std::make_unique<SetRemoteDescriptionObserver>(std::move(cb));
}

// Calls `PeerConnectionInterface->CreateOffer`.
void create_offer(PeerConnectionInterface& peer_connection_interface,
                  const RTCOfferAnswerOptions& options,
                  std::unique_ptr<CreateSessionDescriptionObserver> obs) {
  peer_connection_interface->CreateOffer(obs.release(), options);
}

// Calls `PeerConnectionInterface->CreateAnswer`.
void create_answer(PeerConnectionInterface& peer_connection_interface,
                   const RTCOfferAnswerOptions& options,
                   std::unique_ptr<CreateSessionDescriptionObserver> obs) {
  peer_connection_interface->CreateAnswer(obs.release(), options);
}

// Calls `PeerConnectionInterface->SetLocalDescription`.
void set_local_description(PeerConnectionInterface& peer_connection_interface,
                           std::unique_ptr<SessionDescriptionInterface> desc,
                           std::unique_ptr<SetLocalDescriptionObserver> obs) {
  auto observer =
      rtc::scoped_refptr<webrtc::SetLocalDescriptionObserverInterface>(
          obs.release());
  peer_connection_interface->SetLocalDescription(std::move(desc), observer);
}

// Calls `PeerConnectionInterface->SetRemoteDescription`.
void set_remote_description(PeerConnectionInterface& peer_connection_interface,
                            std::unique_ptr<SessionDescriptionInterface> desc,
                            std::unique_ptr<SetRemoteDescriptionObserver> obs) {
  auto observer =
      rtc::scoped_refptr<SetRemoteDescriptionObserver>(obs.release());
  peer_connection_interface->SetRemoteDescription(std::move(desc), observer);
}

// Creates `PeerConnectionFactoryInterface`.
std::unique_ptr<PeerConnectionFactoryInterface> create_peer_connection_factory(
    const std::unique_ptr<Thread>& network_thread,
    const std::unique_ptr<Thread>& worker_thread,
    const std::unique_ptr<Thread>& signaling_thread,
    const std::unique_ptr<AudioDeviceModule>& default_adm) {
  auto default_adm_ =
      default_adm.get() == nullptr ? nullptr : default_adm.get()->ptr();
  if (default_adm_ != nullptr) {
    default_adm_->AddRef();  // TODO: recheck that we really need this
  }

  auto factory = webrtc::CreatePeerConnectionFactory(
      network_thread.get(), worker_thread.get(), signaling_thread.get(),
      default_adm_, webrtc::CreateBuiltinAudioEncoderFactory(),
      webrtc::CreateBuiltinAudioDecoderFactory(),
      webrtc::CreateBuiltinVideoEncoderFactory(),
      webrtc::CreateBuiltinVideoDecoderFactory(), nullptr, nullptr);

  if (factory == nullptr) {
    return nullptr;
  }
  return std::make_unique<PeerConnectionFactoryInterface>(factory);
}

// Calls `PeerConnectionFactoryInterface->CreatePeerConnectionOrError`.
std::unique_ptr<PeerConnectionInterface> create_peer_connection_or_error(
    PeerConnectionFactoryInterface& peer_connection_factory,
    const RTCConfiguration& configuration,
    std::unique_ptr<PeerConnectionDependencies> dependencies,
    rust::String& error) {
  PeerConnectionDependencies pcd = std::move(*(dependencies.release()));
  auto pc = peer_connection_factory.ptr()->CreatePeerConnectionOrError(
      configuration, std::move(pcd));

  if (pc.ok()) {
    auto ptr = pc.MoveValue();
    return std::make_unique<PeerConnectionInterface>(std::move(ptr));
  }
  error = rust::String(pc.MoveError().message());
  return std::unique_ptr<PeerConnectionInterface>();
}

// Creates default `RTCConfiguration`.
std::unique_ptr<RTCConfiguration> create_default_rtc_configuration() {
  RTCConfiguration config;
  config.sdp_semantics = webrtc::SdpSemantics::kUnifiedPlan;
  return std::make_unique<RTCConfiguration>(config);
}

// Creates `PeerConnectionObserver`.
std::unique_ptr<PeerConnectionObserver> create_peer_connection_observer() {
  PeerConnectionObserver obs;
  return std::make_unique<PeerConnectionObserver>(obs);
}

// Creates `PeerConnectionDependencies`.
std::unique_ptr<PeerConnectionDependencies> create_peer_connection_dependencies(
    std::unique_ptr<PeerConnectionObserver> observer) {
  PeerConnectionDependencies pcd(observer.release());
  return std::make_unique<PeerConnectionDependencies>(std::move(pcd));
}

// Creates `RTCOfferAnswerOptions`.
std::unique_ptr<RTCOfferAnswerOptions>
create_default_rtc_offer_answer_options() {
  return std::make_unique<RTCOfferAnswerOptions>(RTCOfferAnswerOptions());
}

// Creates `RTCOfferAnswerOptions`.
std::unique_ptr<RTCOfferAnswerOptions> create_rtc_offer_answer_options(
    int32_t offer_to_receive_video,
    int32_t offer_to_receive_audio,
    bool voice_activity_detection,
    bool ice_restart,
    bool use_rtp_mux) {
  return std::make_unique<RTCOfferAnswerOptions>(RTCOfferAnswerOptions(
      offer_to_receive_video, offer_to_receive_audio, voice_activity_detection,
      ice_restart, use_rtp_mux));
}

// Creates `CreateSessionDescriptionObserver`.
std::unique_ptr<CreateSessionDescriptionObserver>
create_create_session_observer(rust::Box<bridge::DynCreateSdpCallback> cb) {
  return std::make_unique<CreateSessionDescriptionObserver>(
      CreateSessionDescriptionObserver(std::move(cb)));
}

// Creates `SetLocalDescriptionObserver`.
std::unique_ptr<SetLocalDescriptionObserver>
create_set_local_description_observer(
    rust::Box<bridge::DynSetDescriptionCallback> cb) {
  return std::make_unique<SetLocalDescriptionObserver>(
      SetLocalDescriptionObserver(std::move(cb)));
}

// Creates `SetRemoteDescriptionObserver`.
std::unique_ptr<SetRemoteDescriptionObserver>
create_set_remote_description_observer(
    rust::Box<bridge::DynSetDescriptionCallback> cb) {
  return std::make_unique<SetRemoteDescriptionObserver>(
      SetRemoteDescriptionObserver(std::move(cb)));
}

// Calls `PeerConnectionInterface->CreateOffer`.
void create_offer(PeerConnectionInterface& peer_connection_interface,
                  const RTCOfferAnswerOptions& options,
                  std::unique_ptr<CreateSessionDescriptionObserver> obs) {
  peer_connection_interface.ptr()->CreateOffer(obs.release(), options);
}

// Calls `PeerConnectionInterface->CreateAnswer`.
void create_answer(PeerConnectionInterface& peer_connection_interface,
                   const RTCOfferAnswerOptions& options,
                   std::unique_ptr<CreateSessionDescriptionObserver> obs) {
  peer_connection_interface.ptr()->CreateAnswer(obs.release(), options);
}

// Calls `PeerConnectionInterface->SetLocalDescription`.
void set_local_description(PeerConnectionInterface& peer_connection_interface,
                           std::unique_ptr<SessionDescriptionInterface> desc,
                           std::unique_ptr<SetLocalDescriptionObserver> obs) {
  auto observer =
      rtc::scoped_refptr<webrtc::SetLocalDescriptionObserverInterface>(
          obs.release());
  peer_connection_interface.ptr()->SetLocalDescription(std::move(desc),
                                                       observer);
}

// Calls `PeerConnectionInterface->SetRemoteDescription`.
void set_remote_description(PeerConnectionInterface& peer_connection_interface,
                            std::unique_ptr<SessionDescriptionInterface> desc,
                            std::unique_ptr<SetRemoteDescriptionObserver> obs) {
  auto observer =
      rtc::scoped_refptr<SetRemoteDescriptionObserver>(obs.release());
  peer_connection_interface.ptr()->SetRemoteDescription(std::move(desc),
                                                        observer);
}

// Calls `PeerConnectionInterface->AddTransceiver`.
std::unique_ptr<RtpTransceiverInterface> add_transceiver(
    PeerConnectionInterface& peer_connection_interface,
    MediaType media_type,
    RtpTransceiverDirection direction) {
  auto transceiver_init = webrtc::RtpTransceiverInit();
  transceiver_init.direction = direction;

  return std::make_unique<RtpTransceiverInterface>(
      peer_connection_interface->AddTransceiver(media_type, transceiver_init)
          .MoveValue());
}

// Calls `PeerConnectionInterface->GetTransceivers`, writes `RtpTransceiver`'s
// info to Rust structure `Transceivers`.
rust::Box<Transceivers> get_transceivers(
    const PeerConnectionInterface& peer_connection_interface) {
  auto transceivers = create_transceivers();

  for (auto transceiver : peer_connection_interface->GetTransceivers()) {
    transceivers->add(std::make_unique<RtpTransceiverInterface>(transceiver));
  }

  return transceivers;
}

// Calls `RtpTransceiverInterface::mid`.
rust::String get_transceiver_mid(const RtpTransceiverInterface& transceiver) {
  return rust::String(transceiver->mid().value_or(""));
}

// Calls `rtc::scoped_refptr<webrtc::RtpTransceiverInterface>::get`.
size_t get_transceiver_ptr(const RtpTransceiverInterface& transceiver) {
  return (size_t)transceiver.get();
}

// Calls `RtpTransceiverInterface::direction`.
RtpTransceiverDirection get_transceiver_direction(
    const RtpTransceiverInterface& transceiver) {
  return transceiver->direction();
}

}  // namespace bridge<|MERGE_RESOLUTION|>--- conflicted
+++ resolved
@@ -110,8 +110,6 @@
 }
 
 // Creates a new `DeviceVideoCapturer` with the specified constraints and
-<<<<<<< HEAD
-=======
 // calls `CreateVideoTrackSourceProxy()`.
 std::unique_ptr<VideoTrackSourceInterface> create_device_video_source(
     Thread& worker_thread,
@@ -132,7 +130,6 @@
 }
 
 // Creates a new `ScreenVideoCapturer` with the specified constraints and
->>>>>>> 93cf568b
 // calls `CreateVideoTrackSourceProxy()`.
 std::unique_ptr<VideoTrackSourceInterface> create_display_video_source(
     Thread& worker_thread,
@@ -180,13 +177,8 @@
     const PeerConnectionFactoryInterface& peer_connection_factory,
     rust::String id,
     const VideoTrackSourceInterface& video_source) {
-<<<<<<< HEAD
-  auto track = peer_connection_factory->CreateVideoTrack(std::string(id),
-                                                         video_source.ptr());
-=======
-  auto track = peer_connection_factory->CreateVideoTrack(
-      std::string(id), video_source);
->>>>>>> 93cf568b
+  auto track =
+      peer_connection_factory->CreateVideoTrack(std::string(id), video_source);
 
   if (track == nullptr) {
     return nullptr;
@@ -200,13 +192,8 @@
     const PeerConnectionFactoryInterface& peer_connection_factory,
     rust::String id,
     const AudioSourceInterface& audio_source) {
-<<<<<<< HEAD
-  auto track = peer_connection_factory->CreateAudioTrack(std::string(id),
-                                                         audio_source.ptr());
-=======
-  auto track = peer_connection_factory->CreateAudioTrack(
-      std::string(id), audio_source);
->>>>>>> 93cf568b
+  auto track =
+      peer_connection_factory->CreateAudioTrack(std::string(id), audio_source);
 
   if (track == nullptr) {
     return nullptr;
@@ -301,18 +288,13 @@
     const std::unique_ptr<Thread>& worker_thread,
     const std::unique_ptr<Thread>& signaling_thread,
     const std::unique_ptr<AudioDeviceModule>& default_adm) {
-
   auto factory = webrtc::CreatePeerConnectionFactory(
-      network_thread.get(),
-      worker_thread.get(),
-      signaling_thread.get(),
+      network_thread.get(), worker_thread.get(), signaling_thread.get(),
       default_adm ? *default_adm : nullptr,
       webrtc::CreateBuiltinAudioEncoderFactory(),
       webrtc::CreateBuiltinAudioDecoderFactory(),
       webrtc::CreateBuiltinVideoEncoderFactory(),
-      webrtc::CreateBuiltinVideoDecoderFactory(),
-      nullptr,
-      nullptr);
+      webrtc::CreateBuiltinVideoDecoderFactory(), nullptr, nullptr);
 
   if (factory == nullptr) {
     return nullptr;
@@ -368,17 +350,15 @@
     bool voice_activity_detection,
     bool ice_restart,
     bool use_rtp_mux) {
-  return std::make_unique<RTCOfferAnswerOptions>(offer_to_receive_video,
-                                                 offer_to_receive_audio,
-                                                 voice_activity_detection,
-                                                 ice_restart, use_rtp_mux);
+  return std::make_unique<RTCOfferAnswerOptions>(
+      offer_to_receive_video, offer_to_receive_audio, voice_activity_detection,
+      ice_restart, use_rtp_mux);
 }
 
 // Creates a new `CreateSessionDescriptionObserver` from the provided
 // `bridge::DynCreateSdpCallback`.
 std::unique_ptr<CreateSessionDescriptionObserver>
-create_create_session_observer(
-    rust::Box<bridge::DynCreateSdpCallback> cb) {
+create_create_session_observer(rust::Box<bridge::DynCreateSdpCallback> cb) {
   return std::make_unique<CreateSessionDescriptionObserver>(std::move(cb));
 }
 
@@ -431,165 +411,24 @@
   peer_connection_interface->SetRemoteDescription(std::move(desc), observer);
 }
 
-// Creates `PeerConnectionFactoryInterface`.
-std::unique_ptr<PeerConnectionFactoryInterface> create_peer_connection_factory(
-    const std::unique_ptr<Thread>& network_thread,
-    const std::unique_ptr<Thread>& worker_thread,
-    const std::unique_ptr<Thread>& signaling_thread,
-    const std::unique_ptr<AudioDeviceModule>& default_adm) {
-  auto default_adm_ =
-      default_adm.get() == nullptr ? nullptr : default_adm.get()->ptr();
-  if (default_adm_ != nullptr) {
-    default_adm_->AddRef();  // TODO: recheck that we really need this
-  }
-
-  auto factory = webrtc::CreatePeerConnectionFactory(
-      network_thread.get(), worker_thread.get(), signaling_thread.get(),
-      default_adm_, webrtc::CreateBuiltinAudioEncoderFactory(),
-      webrtc::CreateBuiltinAudioDecoderFactory(),
-      webrtc::CreateBuiltinVideoEncoderFactory(),
-      webrtc::CreateBuiltinVideoDecoderFactory(), nullptr, nullptr);
-
-  if (factory == nullptr) {
-    return nullptr;
-  }
-  return std::make_unique<PeerConnectionFactoryInterface>(factory);
-}
-
-// Calls `PeerConnectionFactoryInterface->CreatePeerConnectionOrError`.
-std::unique_ptr<PeerConnectionInterface> create_peer_connection_or_error(
-    PeerConnectionFactoryInterface& peer_connection_factory,
-    const RTCConfiguration& configuration,
-    std::unique_ptr<PeerConnectionDependencies> dependencies,
-    rust::String& error) {
-  PeerConnectionDependencies pcd = std::move(*(dependencies.release()));
-  auto pc = peer_connection_factory.ptr()->CreatePeerConnectionOrError(
-      configuration, std::move(pcd));
-
-  if (pc.ok()) {
-    auto ptr = pc.MoveValue();
-    return std::make_unique<PeerConnectionInterface>(std::move(ptr));
-  }
-  error = rust::String(pc.MoveError().message());
-  return std::unique_ptr<PeerConnectionInterface>();
-}
-
-// Creates default `RTCConfiguration`.
-std::unique_ptr<RTCConfiguration> create_default_rtc_configuration() {
-  RTCConfiguration config;
-  config.sdp_semantics = webrtc::SdpSemantics::kUnifiedPlan;
-  return std::make_unique<RTCConfiguration>(config);
-}
-
-// Creates `PeerConnectionObserver`.
-std::unique_ptr<PeerConnectionObserver> create_peer_connection_observer() {
-  PeerConnectionObserver obs;
-  return std::make_unique<PeerConnectionObserver>(obs);
-}
-
-// Creates `PeerConnectionDependencies`.
-std::unique_ptr<PeerConnectionDependencies> create_peer_connection_dependencies(
-    std::unique_ptr<PeerConnectionObserver> observer) {
-  PeerConnectionDependencies pcd(observer.release());
-  return std::make_unique<PeerConnectionDependencies>(std::move(pcd));
-}
-
-// Creates `RTCOfferAnswerOptions`.
-std::unique_ptr<RTCOfferAnswerOptions>
-create_default_rtc_offer_answer_options() {
-  return std::make_unique<RTCOfferAnswerOptions>(RTCOfferAnswerOptions());
-}
-
-// Creates `RTCOfferAnswerOptions`.
-std::unique_ptr<RTCOfferAnswerOptions> create_rtc_offer_answer_options(
-    int32_t offer_to_receive_video,
-    int32_t offer_to_receive_audio,
-    bool voice_activity_detection,
-    bool ice_restart,
-    bool use_rtp_mux) {
-  return std::make_unique<RTCOfferAnswerOptions>(RTCOfferAnswerOptions(
-      offer_to_receive_video, offer_to_receive_audio, voice_activity_detection,
-      ice_restart, use_rtp_mux));
-}
-
-// Creates `CreateSessionDescriptionObserver`.
-std::unique_ptr<CreateSessionDescriptionObserver>
-create_create_session_observer(rust::Box<bridge::DynCreateSdpCallback> cb) {
-  return std::make_unique<CreateSessionDescriptionObserver>(
-      CreateSessionDescriptionObserver(std::move(cb)));
-}
-
-// Creates `SetLocalDescriptionObserver`.
-std::unique_ptr<SetLocalDescriptionObserver>
-create_set_local_description_observer(
-    rust::Box<bridge::DynSetDescriptionCallback> cb) {
-  return std::make_unique<SetLocalDescriptionObserver>(
-      SetLocalDescriptionObserver(std::move(cb)));
-}
-
-// Creates `SetRemoteDescriptionObserver`.
-std::unique_ptr<SetRemoteDescriptionObserver>
-create_set_remote_description_observer(
-    rust::Box<bridge::DynSetDescriptionCallback> cb) {
-  return std::make_unique<SetRemoteDescriptionObserver>(
-      SetRemoteDescriptionObserver(std::move(cb)));
-}
-
-// Calls `PeerConnectionInterface->CreateOffer`.
-void create_offer(PeerConnectionInterface& peer_connection_interface,
-                  const RTCOfferAnswerOptions& options,
-                  std::unique_ptr<CreateSessionDescriptionObserver> obs) {
-  peer_connection_interface.ptr()->CreateOffer(obs.release(), options);
-}
-
-// Calls `PeerConnectionInterface->CreateAnswer`.
-void create_answer(PeerConnectionInterface& peer_connection_interface,
-                   const RTCOfferAnswerOptions& options,
-                   std::unique_ptr<CreateSessionDescriptionObserver> obs) {
-  peer_connection_interface.ptr()->CreateAnswer(obs.release(), options);
-}
-
-// Calls `PeerConnectionInterface->SetLocalDescription`.
-void set_local_description(PeerConnectionInterface& peer_connection_interface,
-                           std::unique_ptr<SessionDescriptionInterface> desc,
-                           std::unique_ptr<SetLocalDescriptionObserver> obs) {
-  auto observer =
-      rtc::scoped_refptr<webrtc::SetLocalDescriptionObserverInterface>(
-          obs.release());
-  peer_connection_interface.ptr()->SetLocalDescription(std::move(desc),
-                                                       observer);
-}
-
-// Calls `PeerConnectionInterface->SetRemoteDescription`.
-void set_remote_description(PeerConnectionInterface& peer_connection_interface,
-                            std::unique_ptr<SessionDescriptionInterface> desc,
-                            std::unique_ptr<SetRemoteDescriptionObserver> obs) {
-  auto observer =
-      rtc::scoped_refptr<SetRemoteDescriptionObserver>(obs.release());
-  peer_connection_interface.ptr()->SetRemoteDescription(std::move(desc),
-                                                        observer);
-}
-
 // Calls `PeerConnectionInterface->AddTransceiver`.
 std::unique_ptr<RtpTransceiverInterface> add_transceiver(
-    PeerConnectionInterface& peer_connection_interface,
+    PeerConnectionInterface& peer,
     MediaType media_type,
     RtpTransceiverDirection direction) {
   auto transceiver_init = webrtc::RtpTransceiverInit();
   transceiver_init.direction = direction;
 
   return std::make_unique<RtpTransceiverInterface>(
-      peer_connection_interface->AddTransceiver(media_type, transceiver_init)
-          .MoveValue());
+      peer->AddTransceiver(media_type, transceiver_init).MoveValue());
 }
 
 // Calls `PeerConnectionInterface->GetTransceivers`, writes `RtpTransceiver`'s
 // info to Rust structure `Transceivers`.
-rust::Box<Transceivers> get_transceivers(
-    const PeerConnectionInterface& peer_connection_interface) {
+rust::Box<Transceivers> get_transceivers(const PeerConnectionInterface& peer) {
   auto transceivers = create_transceivers();
 
-  for (auto transceiver : peer_connection_interface->GetTransceivers()) {
+  for (auto transceiver : peer->GetTransceivers()) {
     transceivers->add(std::make_unique<RtpTransceiverInterface>(transceiver));
   }
 
