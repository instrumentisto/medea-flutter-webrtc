--- conflicted
+++ resolved
@@ -6,6 +6,7 @@
 #include "libwebrtc-sys/include/bridge.h"
 #include "libyuv.h"
 #include "modules/audio_device/include/audio_device_factory.h"
+
 #include "libwebrtc-sys/src/bridge.rs.h"
 
 namespace bridge {
@@ -464,111 +465,6 @@
   peer_connection_interface->SetRemoteDescription(std::move(desc), observer);
 }
 
-<<<<<<< HEAD
-// Returns a `local` of the given `CandidatePair`.
-const Candidate& get_candidate_pair_local_candidate(const CandidatePair& pair) {
-  return pair.local_candidate();
-};
-
-// Returns a `remote` of the given `CandidatePair`.
-const Candidate& get_candidate_pair_remote_candidate(const CandidatePair& pair) {
-  return pair.remote_candidate();
-};
-
-// Returns a `duration` of the given `DtmfSenderInterface`.
-int32_t get_dtmf_sender_duration(
-    const DtmfSenderInterface& dtmf) {
-      return dtmf->duration();
-    }
-
-// Returns a `inter_tone_gap` of the given `DtmfSenderInterface`.
-int32_t get_dtmf_sender_inter_tone_gap(
-    const DtmfSenderInterface& dtmf) {
-      return dtmf->inter_tone_gap();
-    }
-
-// Returns `RtpExtension.uri` field value.
-std::unique_ptr<std::string> get_rtp_extension_uri(
-    const RtpExtension& extension) {
-      return std::make_unique<std::string>(extension.uri);
-    }
-
-// Returns `RtpExtension.id` field value.
-int32_t get_rtp_extension_id(
-    const RtpExtension& extension) {
-      return extension.id;
-    }
-
-// Returns `RtpExtension.encrypt` field value.
-bool get_rtp_extension_encrypt(
-    const RtpExtension& extension) {
-      return extension.encrypt;
-    }
-
-// Returns `RtcpParameters.cname` field value.
-std::unique_ptr<std::string> get_rtcp_parameters_cname(
-    const RtcpParameters& rtcp) {
-      return std::make_unique<std::string> (rtcp.cname);
-    }
-
-// Returns `RtcpParameters.reduced_size` field value.
-bool get_rtcp_parameters_reduced_size(
-    const RtcpParameters& rtcp) {
-      return rtcp.reduced_size;
-    }
-
-// Returns a `id` of the given `MediaStreamInterface`.
-std::unique_ptr<std::string> get_media_stream_id(
-  const MediaStreamInterface& stream) {
-  return std::make_unique<std::string>(stream->id());
-}
-
-// Returns a `AudioTrackVector` of the given `MediaStreamInterface`.
-std::unique_ptr<std::vector<AudioTrackInterface>> get_media_stream_audio_tracks(
-    const MediaStreamInterface& stream) {
-      auto tracks = stream->GetAudioTracks();
-      std::vector<AudioTrackInterface> result;
-      for (int i = 0; i < tracks.size(); ++i) {
-        result.push_back(tracks[i]);
-      }
-      return std::make_unique<std::vector<AudioTrackInterface>>(result);
-    }
-
-// Returns a `VideoTrackVector` of the given `MediaStreamInterface`.
-std::unique_ptr<std::vector<VideoTrackInterface>> get_media_stream_video_tracks(
-    const MediaStreamInterface& stream) {
-      auto tracks = stream->GetVideoTracks();
-      std::vector<VideoTrackInterface> result;
-      for (int i = 0; i < tracks.size(); ++i) {
-        result.push_back(tracks[i]);
-      }
-      return std::make_unique<std::vector<VideoTrackInterface>>(result);
-    }
-
-// Upcast `VideoTrackInterface` to `MediaStreamTrackInterface`.
-const MediaStreamTrackInterface& video_track_media_stream_track_upcast(
-    const VideoTrackInterface& track) {
-      return MediaStreamTrackInterface(track);
-    }
-
-// Returns a `VideoTrackInterface` of the given `VideoTrackSourceInterface`.
-std::unique_ptr<VideoTrackSourceInterface> get_video_track_sourse(
-    const VideoTrackInterface& track) {
-      return std::make_unique<VideoTrackSourceInterface>(track->GetSource());
-    }
-
-// Upcast `AudioTrackInterface` to `MediaStreamTrackInterface`.
-const MediaStreamTrackInterface& audio_track_media_stream_track_upcast(
-    const AudioTrackInterface& track) {
-      return MediaStreamTrackInterface(track);
-    }
-
-// Returns a `AudioSourceInterface` of the given `AudioTrackInterface`.
-std::unique_ptr<AudioSourceInterface> get_audio_track_sourse(
-     const AudioTrackInterface& track) {
-       return std::make_unique<AudioSourceInterface>(track->GetSource());
-     }
-=======
 // Returns `RtpExtension.uri` field value.
 std::unique_ptr<std::string> rtp_extension_uri(
     const webrtc::RtpExtension& extension) {
@@ -607,7 +503,6 @@
     const AudioTrackInterface& track) {
   return std::make_unique<AudioSourceInterface>(track->GetSource());
 }
->>>>>>> b2a75744
 
 // Calls `IceCandidateInterface->ToString`.
 std::unique_ptr<std::string> ice_candidate_interface_to_string(
@@ -691,18 +586,6 @@
   return transceiver->direction();
 }
 
-// Returns a `receiver` of the given `RtpTransceiverInterface`.
-std::unique_ptr<RtpReceiverInterface> get_transceiver_receiver(
-    const RtpTransceiverInterface& transceiver) {
-      return std::make_unique<RtpReceiverInterface>(transceiver->receiver());
-    }
-    
-// Returns a `sender` of the given `RtpTransceiverInterface`.
-std::unique_ptr<RtpSenderInterface> get_transceiver_sender(
-    const RtpTransceiverInterface& transceiver) {
-      return std::make_unique<RtpSenderInterface> (transceiver->sender());
-    }
-
 // Calls `RtpTransceiverInterface->SetDirectionWithError()`.
 rust::String set_transceiver_direction(
     const RtpTransceiverInterface& transceiver,
@@ -726,19 +609,6 @@
   }
   return error;
 }
-
-<<<<<<< HEAD
-// Returns a `parameters` as std::vector<(std::string, std::string)> 
-// of the given `RtpCodecParameters`.
-std::unique_ptr<std::vector<StringPair>> get_rtp_codec_parameters_parameters(
-    const RtpCodecParameters& codec) {
-      std::vector<StringPair> result;
-      for (auto const& p : codec.parameters) {
-        result.push_back(new_string_pair(p.first, p.second));
-      }
-      return std::make_unique<std::vector<StringPair>>(result);
-    }
-
 
 // Creates a new `TrackEventObserver` from the provided
 // `bridge::DynTrackEventCallback`.
@@ -789,13 +659,12 @@
     TrackEventObserver& obs) {
       track->UnregisterObserver(&obs);
     }
-=======
+
 // Calls `RtpTransceiverInterface->sender()`.
 std::unique_ptr<RtpSenderInterface> transceiver_sender(
     const RtpTransceiverInterface& transceiver) {
   return std::make_unique<RtpSenderInterface>(transceiver->sender());
 }
->>>>>>> b2a75744
 
 // Returns a `receiver` of the given `RtpTransceiverInterface`.
 std::unique_ptr<RtpReceiverInterface> transceiver_receiver(
