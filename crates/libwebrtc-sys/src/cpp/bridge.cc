--- conflicted
+++ resolved
@@ -602,7 +602,6 @@
   return transceiver->direction();
 }
 
-<<<<<<< HEAD
 // Returns a `receiver` of the given `RtpTransceiverInterface`.
 std::unique_ptr<RtpReceiverInterface> get_transceiver_receiver(
     const RtpTransceiverInterface& transceiver) {
@@ -620,7 +619,6 @@
     const RtpTransceiverInterface& transceiver) {
       return std::make_unique<RtpSenderInterface> (transceiver->sender());
     }
-=======
 // Calls `RtpTransceiverInterface->SetDirectionWithError()`.
 rust::String set_transceiver_direction(
     const RtpTransceiverInterface& transceiver,
@@ -644,6 +642,5 @@
   }
   return error;
 }
->>>>>>> fee34bfc
 
 }  // namespace bridge