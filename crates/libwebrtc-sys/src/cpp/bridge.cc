#include <cstdint>
#include <memory>
#include <string>

#include <chrono>
#include <thread>

#include "api/video/i420_buffer.h"
#include "libwebrtc-sys/include/bridge.h"
#include "libyuv.h"
#include "modules/audio_device/include/audio_device_factory.h"

#include "libwebrtc-sys/src/bridge.rs.h"

namespace bridge {

// Creates a new `TrackEventObserver`.
TrackEventObserver::TrackEventObserver(
    rust::Box<bridge::DynTrackEventCallback> cb)
    : cb_(std::move(cb)){};

// Called when the `MediaStreamTrackInterface`, that this `TrackEventObserver`
// is attached to, has its state changed.
void TrackEventObserver::OnChanged() {
  if (track_) {
    if (track_.value()->state() ==
        webrtc::MediaStreamTrackInterface::TrackState::kEnded) {
      bridge::on_ended(*cb_);
    }
  }
}

// Sets the inner `MediaStreamTrackInterface`.
void TrackEventObserver::set_track(
    rtc::scoped_refptr<webrtc::MediaStreamTrackInterface> track) {
  track_ = track;
}

// Creates a new fake `DeviceVideoCapturer` with the specified constraints and
// calls `CreateVideoTrackSourceProxy()`.
std::unique_ptr<VideoTrackSourceInterface> create_fake_device_video_source(
    Thread& worker_thread,
    Thread& signaling_thread,
    size_t width,
    size_t height,
    size_t fps) {
  auto src = webrtc::FakeVideoTrackSource::Create();

  int fps_ms = 1000 / fps;
  int timestamp_offset_us = 1000000 / fps;
  auto th = std::thread([=] {
    auto frame = cricket::FakeFrameSource(width, height, timestamp_offset_us);
    while (true) {
      src->InjectFrame(frame.GetFrame());
      std::this_thread::sleep_for(std::chrono::milliseconds(fps_ms));
    }
  });
  th.detach();

  auto proxied = webrtc::CreateVideoTrackSourceProxy(&signaling_thread,
                                                     &worker_thread, src.get());
  if (proxied == nullptr) {
    return nullptr;
  }

  return std::make_unique<VideoTrackSourceInterface>(proxied);
}

// Creates a new fake `AudioDeviceModule` with `PulsedNoiseCapturer` and without
// audio renderer.
std::unique_ptr<AudioDeviceModule> create_fake_audio_device_module(
    TaskQueueFactory& task_queue_factory) {
  auto capture =
      webrtc::TestAudioDeviceModule::CreatePulsedNoiseCapturer(1024, 8000);
  auto renderer = webrtc::TestAudioDeviceModule::CreateDiscardRenderer(8000);

  auto adm_fake = webrtc::TestAudioDeviceModule::Create(
      &task_queue_factory, std::move(capture), std::move(renderer));
  return std::make_unique<AudioDeviceModule>(adm_fake);
}

// Creates a new `DeviceVideoCapturer` with the specified constraints and
// calls `CreateVideoTrackSourceProxy()`.
std::unique_ptr<VideoTrackSourceInterface> create_device_video_source(
    Thread& worker_thread,
    Thread& signaling_thread,
    size_t width,
    size_t height,
    size_t fps,
    uint32_t device) {
#if __APPLE__
  auto dvc = MacCapturer::Create(width, height, fps, device);
#else
  auto dvc = DeviceVideoCapturer::Create(width, height, fps, device);
#endif
  if (dvc == nullptr) {
    return nullptr;
  }

  auto src = webrtc::CreateVideoTrackSourceProxy(&signaling_thread,
                                                 &worker_thread, dvc.get());
  if (src == nullptr) {
    return nullptr;
  }

  return std::make_unique<VideoTrackSourceInterface>(src);
}


// Creates a new `AudioDeviceModuleProxy`.
std::unique_ptr<AudioDeviceModule> create_audio_device_module(
    Thread& worker_thread,
    AudioLayer audio_layer,
    TaskQueueFactory& task_queue_factory) {
<<<<<<< HEAD

  AudioDeviceModule adm = worker_thread.Invoke<AudioDeviceModule>(
      RTC_FROM_HERE, [audio_layer, &task_queue_factory] {
        return ::OpenALPlayoutADM::Create(audio_layer, &task_queue_factory);
      });
=======
  AudioDeviceModule adm = worker_thread.BlockingCall([audio_layer,
                                                      &task_queue_factory] {
    return webrtc::AudioDeviceModule::Create(audio_layer, &task_queue_factory);
  });
>>>>>>> db299c0d

  if (adm == nullptr) {
    return nullptr;
  }

  AudioDeviceModule proxied = webrtc::AudioDeviceModuleProxy::Create(&worker_thread, adm);

  return std::make_unique<AudioDeviceModule>(proxied);
}

// Calls `AudioDeviceModule->Init()`.
int32_t init_audio_device_module(const AudioDeviceModule& audio_device_module) {
  return audio_device_module->Init();
}

// Calls `AudioDeviceModule->InitMicrophone()`.
int32_t init_microphone(const AudioDeviceModule& audio_device_module) {
  return audio_device_module->InitMicrophone();
}

// Calls `AudioDeviceModule->MicrophoneIsInitialized()`.
bool microphone_is_initialized(const AudioDeviceModule& audio_device_module) {
  return audio_device_module->MicrophoneIsInitialized();
}

// Calls `AudioDeviceModule->SetMicrophoneVolume()`.
int32_t set_microphone_volume(const AudioDeviceModule& audio_device_module,
                              uint32_t volume) {
  return audio_device_module->SetMicrophoneVolume(volume);
}

// Calls `AudioDeviceModule->MicrophoneVolumeIsAvailable()`.
int32_t microphone_volume_is_available(
    const AudioDeviceModule& audio_device_module,
    bool& is_available) {
  return audio_device_module->MicrophoneVolumeIsAvailable(&is_available);
}

// Calls `AudioDeviceModule->MinMicrophoneVolume()`.
int32_t min_microphone_volume(const AudioDeviceModule& audio_device_module,
                              uint32_t& volume) {
  return audio_device_module->MinMicrophoneVolume(&volume);
}

// Calls `AudioDeviceModule->MaxMicrophoneVolume()`.
int32_t max_microphone_volume(const AudioDeviceModule& audio_device_module,
                              uint32_t& volume) {
  return audio_device_module->MaxMicrophoneVolume(&volume);
}

// Calls `AudioDeviceModule->MicrophoneVolume()`.
int32_t microphone_volume(const AudioDeviceModule& audio_device_module,
                          uint32_t& volume) {
  return audio_device_module->MicrophoneVolume(&volume);
}

// Calls `AudioDeviceModule->PlayoutDevices()`.
int16_t playout_devices(const AudioDeviceModule& audio_device_module) {
  return audio_device_module->PlayoutDevices();
}

// Calls `AudioDeviceModule->RecordingDevices()`.
int16_t recording_devices(const AudioDeviceModule& audio_device_module) {
  return audio_device_module->RecordingDevices();
}

// Calls `AudioDeviceModule->PlayoutDeviceName()` with the provided arguments.
int32_t playout_device_name(const AudioDeviceModule& audio_device_module,
                            int16_t index,
                            rust::String& name,
                            rust::String& guid) {
  char name_buff[webrtc::kAdmMaxDeviceNameSize];
  char guid_buff[webrtc::kAdmMaxGuidSize];

  const int32_t result =
      audio_device_module->PlayoutDeviceName(index, name_buff, guid_buff);
  name = name_buff;
  guid = guid_buff;

  return result;
}

// Calls `AudioDeviceModule->RecordingDeviceName()` with the provided arguments.
int32_t recording_device_name(const AudioDeviceModule& audio_device_module,
                              int16_t index,
                              rust::String& name,
                              rust::String& guid) {
  char name_buff[webrtc::kAdmMaxDeviceNameSize];
  char guid_buff[webrtc::kAdmMaxGuidSize];

  const int32_t result =
      audio_device_module->RecordingDeviceName(index, name_buff, guid_buff);

  name = name_buff;
  guid = guid_buff;

  return result;
}

// Calls `AudioDeviceModule->SetRecordingDevice()` with the provided arguments.
int32_t set_audio_recording_device(const AudioDeviceModule& audio_device_module,
                                   uint16_t index) {
  return audio_device_module->SetRecordingDevice(index);
}

// Stops playout of audio on the specified device.
int32_t stop_playout(const AudioDeviceModule& audio_device_module) {
  return audio_device_module->StopPlayout();
}

// Sets stereo availability of the specified playout device.
int32_t stereo_playout_is_available(const AudioDeviceModule& audio_device_module,
                                    bool available) {
  return audio_device_module->StereoPlayoutIsAvailable(&available);
}

// Initializes the specified audio playout device.
int32_t init_playout(const AudioDeviceModule& audio_device_module) {
  return audio_device_module->InitPlayout();
}

// Starts playout of audio on the specified device.
int32_t start_playout(const AudioDeviceModule& audio_device_module) {
  return audio_device_module->StartPlayout();
}

// Calls `AudioDeviceModule->SetPlayoutDevice()` with the provided device index.
int32_t set_audio_playout_device(const AudioDeviceModule& audio_device_module,
                                 uint16_t index) {
  return audio_device_module->SetPlayoutDevice(index);
}

// Calls `AudioProcessingBuilder().Create()`.
std::unique_ptr<AudioProcessing> create_audio_processing() {
  auto ap = webrtc::AudioProcessingBuilder().Create();

  return std::make_unique<AudioProcessing>(ap);
}

// Calls `AudioProcessing->set_output_will_be_muted()`.
void set_output_will_be_muted(const AudioProcessing& ap, bool muted) {
  ap->set_output_will_be_muted(muted);
}

// Calls `VideoCaptureFactory->CreateDeviceInfo()`.
std::unique_ptr<VideoDeviceInfo> create_video_device_info() {
#if __APPLE__
  return create_device_info_mac();
#else
  std::unique_ptr<VideoDeviceInfo> ptr(
      webrtc::VideoCaptureFactory::CreateDeviceInfo());

  return ptr;
#endif
}

// Calls `VideoDeviceInfo->GetDeviceName()` with the provided arguments.
int32_t video_device_name(VideoDeviceInfo& device_info,
                          uint32_t index,
                          rust::String& name,
                          rust::String& guid) {
  char name_buff[256];
  char guid_buff[256];

  const int32_t size =
      device_info.GetDeviceName(index, name_buff, 256, guid_buff, 256);

  name = name_buff;
  guid = guid_buff;

  return size;
}

// Calls `Thread->Create()`.
std::unique_ptr<rtc::Thread> create_thread() {
  return rtc::Thread::Create();
}

// Creates a default `TaskQueueFactory`, basing on the current platform.
std::unique_ptr<TaskQueueFactory> create_default_task_queue_factory() {
  return webrtc::CreateDefaultTaskQueueFactory();
}

// Calls `Thread->CreateWithSocketServer()`.
std::unique_ptr<rtc::Thread> create_thread_with_socket_server() {
  return rtc::Thread::CreateWithSocketServer();
}

// Creates a new `ScreenVideoCapturer` with the specified constraints and
// calls `CreateVideoTrackSourceProxy()`.
std::unique_ptr<VideoTrackSourceInterface> create_display_video_source(
    Thread& worker_thread,
    Thread& signaling_thread,
    int64_t id,
    size_t width,
    size_t height,
    size_t fps) {

  rtc::scoped_refptr<ScreenVideoCapturer> capturer(
      new rtc::RefCountedObject<ScreenVideoCapturer>(id, width,
                                                     height, fps));

  auto src = webrtc::CreateVideoTrackSourceProxy(&signaling_thread,
                                                 &worker_thread,
                                                 capturer.get());

  if (src == nullptr) {
    return nullptr;
  }

  return std::make_unique<VideoTrackSourceInterface>(src);
}

// Calls `PeerConnectionFactoryInterface->CreateAudioSource()` with empty
// `AudioOptions`.
std::unique_ptr<AudioSourceInterface> create_audio_source(
    const PeerConnectionFactoryInterface& peer_connection_factory) {
  auto src =
      peer_connection_factory->CreateAudioSource(cricket::AudioOptions());

  if (src == nullptr) {
    return nullptr;
  }

  return std::make_unique<AudioSourceInterface>(src);
}

// Calls `PeerConnectionFactoryInterface->CreateVideoTrack`.
std::unique_ptr<VideoTrackInterface> create_video_track(
    const PeerConnectionFactoryInterface& peer_connection_factory,
    rust::String id,
    const VideoTrackSourceInterface& video_source) {
  auto track =
      peer_connection_factory->CreateVideoTrack(std::string(id),
                                                video_source.get());

  if (track == nullptr) {
    return nullptr;
  }

  return std::make_unique<VideoTrackInterface>(track);
}

// Calls `PeerConnectionFactoryInterface->CreateAudioTrack`.
std::unique_ptr<AudioTrackInterface> create_audio_track(
    const PeerConnectionFactoryInterface& peer_connection_factory,
    rust::String id,
    const AudioSourceInterface& audio_source) {
  auto track =
      peer_connection_factory->CreateAudioTrack(std::string(id),
                                                audio_source.get());

  if (track == nullptr) {
    return nullptr;
  }

  return std::make_unique<AudioTrackInterface>(track);
}

// Calls `MediaStreamInterface->CreateLocalMediaStream`.
std::unique_ptr<MediaStreamInterface> create_local_media_stream(
    const PeerConnectionFactoryInterface& peer_connection_factory,
    rust::String id) {
  auto stream =
      peer_connection_factory->CreateLocalMediaStream(std::string(id));

  if (stream == nullptr) {
    return nullptr;
  }

  return std::make_unique<MediaStreamInterface>(stream);
}

// Calls `MediaStreamInterface->AddTrack`.
bool add_video_track(const MediaStreamInterface& media_stream,
                     const VideoTrackInterface& track) {
  return media_stream->AddTrack(track);
}

// Calls `MediaStreamInterface->AddTrack`.
bool add_audio_track(const MediaStreamInterface& media_stream,
                     const AudioTrackInterface& track) {
  return media_stream->AddTrack(track);
}

// Calls `MediaStreamInterface->RemoveTrack`.
bool remove_video_track(const MediaStreamInterface& media_stream,
                        const VideoTrackInterface& track) {
  return media_stream->RemoveTrack(track);
}

// Calls `MediaStreamInterface->RemoveTrack`.
bool remove_audio_track(const MediaStreamInterface& media_stream,
                        const AudioTrackInterface& track) {
  return media_stream->RemoveTrack(track);
}

// Calls `VideoTrackInterface->set_enabled()`.
void set_video_track_enabled(const VideoTrackInterface& track, bool enabled) {
  track->set_enabled(enabled);
}

// Calls `AudioTrackInterface->set_enabled()`.
void set_audio_track_enabled(const AudioTrackInterface& track, bool enabled) {
  track->set_enabled(enabled);
}

// Calls `VideoTrackInterface->state()`.
TrackState video_track_state(const VideoTrackInterface& track) {
  return track->state();
}

// Calls `AudioTrackInterface->state()`.
TrackState audio_track_state(const AudioTrackInterface& track) {
  return track->state();
}

// Registers the provided video `sink` for the given `track`.
//
// Used to connect the given `track` to the underlying video engine.
void add_or_update_video_sink(const VideoTrackInterface& track,
                              VideoSinkInterface& sink) {
  track->AddOrUpdateSink(&sink, rtc::VideoSinkWants());
}

// Detaches the provided video `sink` from the given `track`.
void remove_video_sink(const VideoTrackInterface& track,
                       VideoSinkInterface& sink) {
  track->RemoveSink(&sink);
}

// Creates a new `ForwardingVideoSink`.
std::unique_ptr<VideoSinkInterface> create_forwarding_video_sink(
    rust::Box<DynOnFrameCallback> cb) {
  return std::make_unique<video_sink::ForwardingVideoSink>(std::move(cb));
}

// Converts the provided `webrtc::VideoFrame` pixels to the ABGR scheme and
// writes the result to the provided `dst_abgr`.
void video_frame_to_abgr(const webrtc::VideoFrame& frame, uint8_t* dst_abgr) {
  rtc::scoped_refptr<webrtc::I420BufferInterface> buffer(
      frame.video_frame_buffer()->ToI420());

  libyuv::I420ToABGR(buffer->DataY(), buffer->StrideY(), buffer->DataU(),
                     buffer->StrideU(), buffer->DataV(), buffer->StrideV(),
                     dst_abgr, buffer->width() * 4, buffer->width(),
                     buffer->height());
}

// Converts the provided `webrtc::VideoFrame` pixels to the ARGB scheme and
// writes the result to the provided `dst_argb`.
void video_frame_to_argb(const webrtc::VideoFrame& frame,
                         int argb_stride,
                         uint8_t* dst_argb) {
  rtc::scoped_refptr<webrtc::I420BufferInterface> buffer(
      frame.video_frame_buffer()->ToI420());

  libyuv::I420ToARGB(buffer->DataY(), buffer->StrideY(), buffer->DataU(),
                     buffer->StrideU(), buffer->DataV(), buffer->StrideV(),
                     dst_argb, argb_stride, buffer->width(),
                     buffer->height());
}

// Creates a new `PeerConnectionFactoryInterface`.
std::unique_ptr<PeerConnectionFactoryInterface> create_peer_connection_factory(
    const std::unique_ptr<Thread>& network_thread,
    const std::unique_ptr<Thread>& worker_thread,
    const std::unique_ptr<Thread>& signaling_thread,
    const std::unique_ptr<AudioDeviceModule>& default_adm,
    const std::unique_ptr<AudioProcessing>& ap) {
  auto factory = webrtc::CreatePeerConnectionFactory(
      network_thread.get(), worker_thread.get(), signaling_thread.get(),
      default_adm ? *default_adm : nullptr,
      webrtc::CreateBuiltinAudioEncoderFactory(),
      webrtc::CreateBuiltinAudioDecoderFactory(),
      webrtc::CreateBuiltinVideoEncoderFactory(),
      webrtc::CreateBuiltinVideoDecoderFactory(), nullptr, ap ? *ap : nullptr);

  if (factory == nullptr) {
    return nullptr;
  }
  return std::make_unique<PeerConnectionFactoryInterface>(factory);
}

// Calls `PeerConnectionFactoryInterface->CreatePeerConnectionOrError`.
std::unique_ptr<PeerConnectionInterface> create_peer_connection_or_error(
    PeerConnectionFactoryInterface& peer_connection_factory,
    const RTCConfiguration& configuration,
    std::unique_ptr<PeerConnectionDependencies> dependencies,
    rust::String& error) {
  auto pc = peer_connection_factory->CreatePeerConnectionOrError(
      configuration, std::move(*dependencies));

  if (pc.ok()) {
    return std::make_unique<PeerConnectionInterface>(pc.MoveValue());
  }

  error = rust::String(pc.MoveError().message());
  return nullptr;
}

// Creates a new default `RTCConfiguration`.
std::unique_ptr<RTCConfiguration> create_default_rtc_configuration() {
  auto config = std::make_unique<RTCConfiguration>();
  config->sdp_semantics = webrtc::SdpSemantics::kUnifiedPlan;
  return config;
}

// Sets the `type` field of the provided `RTCConfiguration`.
void set_rtc_configuration_ice_transport_type(
    RTCConfiguration& config,
    IceTransportsType transport_type) {
  config.type = transport_type;
}

// Sets the `bundle_policy` field of the provided `RTCConfiguration`.
void set_rtc_configuration_bundle_policy(RTCConfiguration& config,
                                         BundlePolicy bundle_policy) {
  config.bundle_policy = bundle_policy;
}

// Adds the specified `IceServer` to the `servers` list of the provided
// `RTCConfiguration`.
void add_rtc_configuration_server(RTCConfiguration& config, IceServer& server) {
  config.servers.push_back(server);
}

// Creates a new empty `IceServer`.
std::unique_ptr<IceServer> create_ice_server() {
  return std::make_unique<IceServer>();
}

// Adds the specified `url` to the list of `urls` of the provided `IceServer`.
void add_ice_server_url(IceServer& server, rust::String url) {
  server.urls.push_back(std::string(url));
}

// Sets the specified `username` and `password` fields of the provided
// `IceServer`.
void set_ice_server_credentials(IceServer& server,
                                rust::String username,
                                rust::String password) {
  server.username = std::string(username);
  server.password = std::string(password);
}

// Creates a new `PeerConnectionObserver`.
std::unique_ptr<PeerConnectionObserver> create_peer_connection_observer(
    rust::Box<bridge::DynPeerConnectionEventsHandler> cb) {
  return std::make_unique<PeerConnectionObserver>(
      PeerConnectionObserver(std::move(cb)));
}

// Creates a new `PeerConnectionDependencies`.
std::unique_ptr<PeerConnectionDependencies> create_peer_connection_dependencies(
    const std::unique_ptr<PeerConnectionObserver>& observer) {
  PeerConnectionDependencies pcd(observer.get());
  return std::make_unique<PeerConnectionDependencies>(std::move(pcd));
}

// Creates a new `RTCOfferAnswerOptions`.
std::unique_ptr<RTCOfferAnswerOptions>
create_default_rtc_offer_answer_options() {
  return std::make_unique<RTCOfferAnswerOptions>();
}

// Creates a new `RTCOfferAnswerOptions`.
std::unique_ptr<RTCOfferAnswerOptions> create_rtc_offer_answer_options(
    int32_t offer_to_receive_video,
    int32_t offer_to_receive_audio,
    bool voice_activity_detection,
    bool ice_restart,
    bool use_rtp_mux) {
  return std::make_unique<RTCOfferAnswerOptions>(
      offer_to_receive_video, offer_to_receive_audio, voice_activity_detection,
      ice_restart, use_rtp_mux);
}

// Creates a new `CreateSessionDescriptionObserver` from the provided
// `bridge::DynCreateSdpCallback`.
std::unique_ptr<CreateSessionDescriptionObserver>
create_create_session_observer(rust::Box<bridge::DynCreateSdpCallback> cb) {
  return std::make_unique<CreateSessionDescriptionObserver>(std::move(cb));
}

// Creates a new `SetLocalDescriptionObserverInterface` from the provided
// `bridge::DynSetDescriptionCallback`.
std::unique_ptr<SetLocalDescriptionObserver>
create_set_local_description_observer(
    rust::Box<bridge::DynSetDescriptionCallback> cb) {
  return std::make_unique<SetLocalDescriptionObserver>(std::move(cb));
}

// Creates a new `SetRemoteDescriptionObserverInterface` from the provided
// `bridge::DynSetDescriptionCallback`.
std::unique_ptr<SetRemoteDescriptionObserver>
create_set_remote_description_observer(
    rust::Box<bridge::DynSetDescriptionCallback> cb) {
  return std::make_unique<SetRemoteDescriptionObserver>(std::move(cb));
}

// Returns the `RtpExtension.uri` field value.
std::unique_ptr<std::string> rtp_extension_uri(
    const webrtc::RtpExtension& extension) {
  return std::make_unique<std::string>(extension.uri);
}

// Returns the `RtpExtension.id` field value.
int32_t rtp_extension_id(const webrtc::RtpExtension& extension) {
  return extension.id;
}

// Returns the `RtpExtension.encrypt` field value.
bool rtp_extension_encrypt(const webrtc::RtpExtension& extension) {
  return extension.encrypt;
}

// Returns the `RtcpParameters.cname` field value.
std::unique_ptr<std::string> rtcp_parameters_cname(
    const webrtc::RtcpParameters& rtcp) {
  return std::make_unique<std::string>(rtcp.cname);
}

// Returns the `RtcpParameters.reduced_size` field value.
bool rtcp_parameters_reduced_size(const webrtc::RtcpParameters& rtcp) {
  return rtcp.reduced_size;
}

// Returns the `VideoTrackInterface` of the provided
// `VideoTrackSourceInterface`.
std::unique_ptr<VideoTrackSourceInterface> get_video_track_source(
    const VideoTrackInterface& track) {
  return std::make_unique<VideoTrackSourceInterface>(track->GetSource());
}

// Returns the `AudioSourceInterface` of the provided `AudioTrackInterface`.
std::unique_ptr<AudioSourceInterface> get_audio_track_source(
    const AudioTrackInterface& track) {
  return std::make_unique<AudioSourceInterface>(track->GetSource());
}

// Calls `IceCandidateInterface->ToString`.
std::unique_ptr<std::string> ice_candidate_interface_to_string(
    const IceCandidateInterface& candidate) {
  std::string out;
  candidate.ToString(&out);
  return std::make_unique<std::string>(out);
};

// Calls `Candidate->ToString`.
std::unique_ptr<std::string> candidate_to_string(
    const cricket::Candidate& candidate) {
  return std::make_unique<std::string>(candidate.ToString());
};

// Returns `CandidatePairChangeEvent.candidate_pair` field value.
const cricket::CandidatePair& get_candidate_pair(
    const cricket::CandidatePairChangeEvent& event) {
  return event.selected_candidate_pair;
};

// Returns `CandidatePairChangeEvent.last_data_received_ms` field value.
int64_t get_last_data_received_ms(
    const cricket::CandidatePairChangeEvent& event) {
  return event.last_data_received_ms;
}

// Returns `CandidatePairChangeEvent.reason` field value.
std::unique_ptr<std::string> get_reason(
    const cricket::CandidatePairChangeEvent& event) {
  return std::make_unique<std::string>(event.reason);
}

// Returns `CandidatePairChangeEvent.estimated_disconnected_time_ms` field
// value.
int64_t get_estimated_disconnected_time_ms(
    const cricket::CandidatePairChangeEvent& event) {
  return event.estimated_disconnected_time_ms;
}

// Calls `RtpTransceiverInterface->mid()`.
rust::String get_transceiver_mid(const RtpTransceiverInterface& transceiver) {
  return rust::String(transceiver->mid().value_or(""));
}

// Calls `RtpTransceiverInterface->media_type()`.
MediaType get_transceiver_media_type(
    const RtpTransceiverInterface& transceiver) {
  return transceiver->media_type();
}

// Calls `RtpTransceiverInterface->direction()`.
RtpTransceiverDirection get_transceiver_direction(
    const RtpTransceiverInterface& transceiver) {
  return transceiver->direction();
}

// Calls `RtpTransceiverInterface->SetDirectionWithError()`.
rust::String set_transceiver_direction(
    const RtpTransceiverInterface& transceiver,
    webrtc::RtpTransceiverDirection new_direction) {
  webrtc::RTCError result = transceiver->SetDirectionWithError(new_direction);
  rust::String error;

  if (!result.ok()) {
    error = result.message();
  }
  return error;
}

// Calls `RtpTransceiverInterface->StopStandard()`.
rust::String stop_transceiver(const RtpTransceiverInterface& transceiver) {
  webrtc::RTCError result = transceiver->StopStandard();
  rust::String error;

  if (!result.ok()) {
    error = result.message();
  }
  return error;
}

// Creates a new `TrackEventObserver` from the provided
// `bridge::DynTrackEventCallback`.
std::unique_ptr<TrackEventObserver> create_track_event_observer(
    rust::Box<bridge::DynTrackEventCallback> cb) {
  return std::make_unique<TrackEventObserver>(
      TrackEventObserver(std::move(cb)));
}

// Changes the `track` member of the provided `TrackEventObserver`.
void set_track_observer_video_track(TrackEventObserver& obs,
                                    const VideoTrackInterface& track) {
  obs.set_track(track);
}

// Changes the `track` member of the provided `TrackEventObserver`.
void set_track_observer_audio_track(TrackEventObserver& obs,
                                    const AudioTrackInterface& track) {
  obs.set_track(track);
}

// Calls `VideoTrackInterface->RegisterObserver`.
void video_track_register_observer(VideoTrackInterface& track,
                                   TrackEventObserver& obs) {
  track->RegisterObserver(&obs);
}

// Calls `AudioTrackInterface->RegisterObserver`.
void audio_track_register_observer(AudioTrackInterface& track,
                                   TrackEventObserver& obs) {
  track->RegisterObserver(&obs);
}

// Calls `VideoTrackInterface->UnregisterObserver`.
void video_track_unregister_observer(VideoTrackInterface& track,
                                     TrackEventObserver& obs) {
  track->UnregisterObserver(&obs);
}

// Calls `AudioTrackInterface->UnregisterObserver`.
void audio_track_unregister_observer(AudioTrackInterface& track,
                                     TrackEventObserver& obs) {
  track->UnregisterObserver(&obs);
}

// Calls `RtpTransceiverInterface->sender()`.
std::unique_ptr<RtpSenderInterface> transceiver_sender(
    const RtpTransceiverInterface& transceiver) {
  return std::make_unique<RtpSenderInterface>(transceiver->sender());
}

// Returns the `receiver` of the provided `RtpTransceiverInterface`.
std::unique_ptr<RtpReceiverInterface> transceiver_receiver(
    const RtpTransceiverInterface& transceiver) {
  return std::make_unique<RtpReceiverInterface>(transceiver->receiver());
}

// Returns the `parameters` as `std::vector<(std::string, std::string)>` of the
// provided `RtpCodecParameters`.
std::unique_ptr<std::vector<StringPair>> rtp_codec_parameters_parameters(
    const webrtc::RtpCodecParameters& codec) {
  std::vector<StringPair> result;
  for (auto const& p : codec.parameters) {
    result.push_back(new_string_pair(p.first, p.second));
  }
  return std::make_unique<std::vector<StringPair>>(result);
}

// Returns the `RtpParameters.codecs` field value.
rust::Vec<RtpCodecParametersContainer> rtp_parameters_codecs(
    const webrtc::RtpParameters& parameters) {
  rust::Vec<RtpCodecParametersContainer> result;
  for (int i = 0; i < parameters.codecs.size(); ++i) {
    RtpCodecParametersContainer codec = {
        std::make_unique<webrtc::RtpCodecParameters>(parameters.codecs[i])};
    result.push_back(std::move(codec));
  }
  return std::move(result);
}

// Returns the `RtpParameters.header_extensions` field value.
rust::Vec<RtpExtensionContainer> rtp_parameters_header_extensions(
    const webrtc::RtpParameters& parameters) {
  rust::Vec<RtpExtensionContainer> result;
  for (int i = 0; i < parameters.header_extensions.size(); ++i) {
    RtpExtensionContainer codec = {std::make_unique<webrtc::RtpExtension>(
        parameters.header_extensions[i])};
    result.push_back(std::move(codec));
  }
  return std::move(result);
}

// Returns the `RtpParameters.encodings` field value.
rust::Vec<RtpEncodingParametersContainer> rtp_parameters_encodings(
    const webrtc::RtpParameters& parameters) {
  rust::Vec<RtpEncodingParametersContainer> result;
  for (int i = 0; i < parameters.encodings.size(); ++i) {
    RtpEncodingParametersContainer codec = {
        std::make_unique<webrtc::RtpEncodingParameters>(
            parameters.encodings[i])};
    result.push_back(std::move(codec));
  }
  return std::move(result);
}

// Calls `IceCandidateInterface->sdp_mid()`.
std::unique_ptr<std::string> sdp_mid_of_ice_candidate(
    const IceCandidateInterface& candidate) {
  return std::make_unique<std::string>(candidate.sdp_mid());
}

// Calls `IceCandidateInterface->sdp_mline_index()`.
int sdp_mline_index_of_ice_candidate(const IceCandidateInterface& candidate) {
  return candidate.sdp_mline_index();
}

// Calls `webrtc::CreateIceCandidate` with the given values.
std::unique_ptr<webrtc::IceCandidateInterface> create_ice_candidate(
    rust::Str sdp_mid,
    int sdp_mline_index,
    rust::Str candidate,
    rust::String& error) {
  webrtc::SdpParseError* sdp_error;
  std::unique_ptr<webrtc::IceCandidateInterface> owned_candidate(
      webrtc::CreateIceCandidate(std::string(sdp_mid), sdp_mline_index,
                                 std::string(candidate), sdp_error));

  if (!owned_candidate.get()) {
    error = sdp_error->description;
    return nullptr;
  } else {
    return owned_candidate;
  }
}

// Returns a list of all available `DesktopCapturer::Source`s.
rust::Vec<DisplaySourceContainer> screen_capture_sources() {
  webrtc::DesktopCapturer::SourceList sourceList;
  ScreenVideoCapturer::GetSourceList(&sourceList);
  rust::Vec<DisplaySourceContainer> sources;

  for (auto source : sourceList) {
    DisplaySourceContainer container = {
        std::make_unique<DisplaySource>(source)};
    sources.push_back(std::move(container));
  }

  return sources;
}

// Returns an `id` of the provided `DesktopCapturer::Source`.
int64_t display_source_id(const DisplaySource& source) {
  return source.id;
}

// Returns a `title` of the provided `DesktopCapturer::Source`.
std::unique_ptr<std::string> display_source_title(const DisplaySource& source) {
  return std::make_unique<std::string>(source.title);
}

}  // namespace bridge<|MERGE_RESOLUTION|>--- conflicted
+++ resolved
@@ -106,30 +106,22 @@
   return std::make_unique<VideoTrackSourceInterface>(src);
 }
 
-
 // Creates a new `AudioDeviceModuleProxy`.
 std::unique_ptr<AudioDeviceModule> create_audio_device_module(
     Thread& worker_thread,
     AudioLayer audio_layer,
     TaskQueueFactory& task_queue_factory) {
-<<<<<<< HEAD
-
-  AudioDeviceModule adm = worker_thread.Invoke<AudioDeviceModule>(
-      RTC_FROM_HERE, [audio_layer, &task_queue_factory] {
-        return ::OpenALPlayoutADM::Create(audio_layer, &task_queue_factory);
-      });
-=======
   AudioDeviceModule adm = worker_thread.BlockingCall([audio_layer,
                                                       &task_queue_factory] {
-    return webrtc::AudioDeviceModule::Create(audio_layer, &task_queue_factory);
+    return ::OpenALPlayoutADM::Create(audio_layer, &task_queue_factory);
   });
->>>>>>> db299c0d
 
   if (adm == nullptr) {
     return nullptr;
   }
 
-  AudioDeviceModule proxied = webrtc::AudioDeviceModuleProxy::Create(&worker_thread, adm);
+  AudioDeviceModule proxied =
+      webrtc::AudioDeviceModuleProxy::Create(&worker_thread, adm);
 
   return std::make_unique<AudioDeviceModule>(proxied);
 }
