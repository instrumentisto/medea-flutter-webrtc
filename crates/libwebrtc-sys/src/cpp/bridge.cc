--- conflicted
+++ resolved
@@ -229,25 +229,15 @@
 
 // Creates `CreateBuiltinAudioEncoderFactory`.
 std::unique_ptr<AudioEncoderFactory> create_builtin_audio_encoder_factory() {
-<<<<<<< HEAD
-  rtc::scoped_refptr<webrtc::AudioEncoderFactory> factory
-    = webrtc::CreateBuiltinAudioEncoderFactory();
-=======
   rtc::scoped_refptr<webrtc::AudioEncoderFactory> factory =
       webrtc::CreateBuiltinAudioEncoderFactory();
->>>>>>> e3a7b7d0
   return std::make_unique<AudioEncoderFactory>(factory);
 }
 
 // Creates `CreateBuiltinAudioDecoderFactory`.
 std::unique_ptr<AudioDecoderFactory> create_builtin_audio_decoder_factory() {
-<<<<<<< HEAD
-  rtc::scoped_refptr<webrtc::AudioDecoderFactory> factory
-    = webrtc::CreateBuiltinAudioDecoderFactory();
-=======
   rtc::scoped_refptr<webrtc::AudioDecoderFactory> factory =
       webrtc::CreateBuiltinAudioDecoderFactory();
->>>>>>> e3a7b7d0
   return std::make_unique<AudioDecoderFactory>(factory);
 }
 
@@ -264,13 +254,8 @@
     std::unique_ptr<AudioMixer> audio_mixer,
     std::unique_ptr<AudioProcessing> audio_processing,
     std::unique_ptr<AudioFrameProcessor> audio_frame_processor) {
-<<<<<<< HEAD
-
-  auto default_adm_ = default_adm.get() == nullptr ? nullptr : default_adm.get()->ptr();
-=======
   auto default_adm_ =
       default_adm.get() == nullptr ? nullptr : default_adm.get()->ptr();
->>>>>>> e3a7b7d0
   if (default_adm_ != nullptr) {
     default_adm_->AddRef();
   }
@@ -289,19 +274,9 @@
   auto factory = std::make_unique<PeerConnectionFactoryInterface>(
       webrtc::CreatePeerConnectionFactory(
           network_thread.get(), worker_thread.get(), signaling_thread.get(),
-<<<<<<< HEAD
-          default_adm_,
-          audio_encoder_factory.ptr(),
-          audio_decoder_factory.ptr(),
-          std::move(video_encoder_factory),
-          std::move(video_decoder_factory),
-          audio_mixer_,
-          audio_processing_,
-=======
           default_adm_, audio_encoder_factory.ptr(),
           audio_decoder_factory.ptr(), std::move(video_encoder_factory),
           std::move(video_decoder_factory), audio_mixer_, audio_processing_,
->>>>>>> e3a7b7d0
           audio_frame_processor.get()));
 
   if (factory == nullptr) {
@@ -312,23 +287,6 @@
 
 // Calls `PeerConnectionFactoryInterface->CreatePeerConnectionOrError`.
 std::unique_ptr<PeerConnectionInterface> create_peer_connection_or_error(
-<<<<<<< HEAD
-      PeerConnectionFactoryInterface& peer_connection_factory,
-      rust::String& error,
-      const RTCConfiguration& configuration,
-      std::unique_ptr<PeerConnectionDependencies> dependencies) {
-        PeerConnectionDependencies pcd = std::move(*(dependencies.release()));
-        auto pc =
-          peer_connection_factory.ptr()->CreatePeerConnectionOrError(configuration, std::move(pcd));
-
-        if (pc.ok()) {
-          auto ptr = pc.MoveValue();
-          return std::make_unique<PeerConnectionInterface>(std::move(ptr));
-        }
-        error = rust::String(pc.MoveError().message());
-        return std::unique_ptr<PeerConnectionInterface>();
-      }
-=======
     PeerConnectionFactoryInterface& peer_connection_factory,
     rust::String& error,
     const RTCConfiguration& configuration,
@@ -344,7 +302,6 @@
   error = rust::String(pc.MoveError().message());
   return std::unique_ptr<PeerConnectionInterface>();
 }
->>>>>>> e3a7b7d0
 
 // Creates default `RTCConfiguration`.
 std::unique_ptr<RTCConfiguration> create_default_rtc_configuration() {
@@ -354,9 +311,9 @@
 
 // Creates `PeerConnectionObserver`.
 std::unique_ptr<PeerConnectionObserver> create_peer_connection_observer(
-  rust::Box<bridge::PeerConnectionEventsCallBack> cb
+  //rust::Box<bridge::PeerConnectionEventsCallBack> cb
 ) {
-  return std::make_unique<PeerConnectionObserver>(PeerConnectionObserver(std::move(cb)));
+  return std::make_unique<PeerConnectionObserver>(PeerConnectionObserver());
 }
 
 // Creates `PeerConnectionDependencies`.
@@ -374,39 +331,6 @@
 
 // Creates `RTCOfferAnswerOptions`.
 std::unique_ptr<RTCOfferAnswerOptions> create_rtc_offer_answer_options(
-<<<<<<< HEAD
-  int32_t offer_to_receive_video,
-  int32_t offer_to_receive_audio,
-  bool voice_activity_detection,
-  bool ice_restart,
-  bool use_rtp_mux) {
-    return std::make_unique<RTCOfferAnswerOptions>(RTCOfferAnswerOptions(
-      offer_to_receive_video,
-      offer_to_receive_audio,
-      voice_activity_detection,
-      ice_restart,
-      use_rtp_mux));
-  }
-
-
-// Creates `CreateSessionDescriptionObserver`.
-std::unique_ptr<CreateSessionDescriptionObserver> create_create_session_observer(
-    rust::cxxbridge1::Box<bridge::CreateOfferAnswerCallback> cb) {
-    return std::make_unique<CreateSessionDescriptionObserver>(CreateSessionDescriptionObserver(std::move(cb)));
-  }
-
-// Creates `SetLocalDescriptionObserverInterface`.
-std::unique_ptr<SetLocalDescriptionObserverInterface> create_set_local_description_observer_interface(
-    rust::cxxbridge1::Box<bridge::SetLocalRemoteDescriptionCallBack> cb) {
-      return std::make_unique<SetLocalDescriptionObserverInterface>(SetLocalDescriptionObserverInterface(std::move(cb)));
-    }
-
-// Creates `SetRemoteDescriptionObserverInterface`.
-std::unique_ptr<SetRemoteDescriptionObserverInterface> create_set_remote_description_observer_interface(
-    rust::cxxbridge1::Box<bridge::SetLocalRemoteDescriptionCallBack> cb) {
-      return std::make_unique<SetRemoteDescriptionObserverInterface>(SetRemoteDescriptionObserverInterface(std::move(cb)));
-    }
-=======
     int32_t offer_to_receive_video,
     int32_t offer_to_receive_audio,
     bool voice_activity_detection,
@@ -440,7 +364,6 @@
   return std::make_unique<SetRemoteDescriptionObserver>(
       SetRemoteDescriptionObserver(std::move(cb)));
 }
->>>>>>> e3a7b7d0
 
 // Calls `PeerConnectionInterface->CreateOffer`.
 void create_offer(PeerConnectionInterface& peer_connection_interface,
@@ -458,23 +381,6 @@
 
 // Calls `PeerConnectionInterface->SetLocalDescription`.
 void set_local_description(PeerConnectionInterface& peer_connection_interface,
-<<<<<<< HEAD
-  std::unique_ptr<SessionDescriptionInterface> desc, std::unique_ptr<SetLocalDescriptionObserverInterface> obs) {
-
-    rtc::scoped_refptr<webrtc::SetLocalDescriptionObserverInterface> observer
-      = rtc::scoped_refptr<webrtc::SetLocalDescriptionObserverInterface>(obs.release());
-    peer_connection_interface.ptr()->SetLocalDescription(std::move(desc), observer);
-  }
-
-// Calls `PeerConnectionInterface->SetRemoteDescription`.
-void set_remote_description(PeerConnectionInterface& peer_connection_interface,
-  std::unique_ptr<SessionDescriptionInterface> desc, std::unique_ptr<SetRemoteDescriptionObserverInterface> obs) {
-
-    rtc::scoped_refptr<SetRemoteDescriptionObserverInterface> observer
-      = rtc::scoped_refptr<SetRemoteDescriptionObserverInterface>(obs.release());
-    peer_connection_interface.ptr()->SetRemoteDescription(std::move(desc), observer);
-  }
-=======
                            std::unique_ptr<SessionDescriptionInterface> desc,
                            std::unique_ptr<SetLocalDescriptionObserver> obs) {
   rtc::scoped_refptr<webrtc::SetLocalDescriptionObserverInterface> observer =
@@ -494,5 +400,4 @@
                                                         observer);
 }
 
->>>>>>> e3a7b7d0
 }  // namespace bridge