#include <chrono>
#include <cstdint>
#include <memory>
#include <string>
#include <thread>

#include "api/video/i420_buffer.h"
#include "libwebrtc-sys/include/bridge.h"
#include "libyuv.h"
#include "modules/audio_device/include/audio_device_factory.h"

#include "libwebrtc-sys/src/bridge.rs.h"

namespace bridge {

// Creates a new `TrackEventObserver`.
TrackEventObserver::TrackEventObserver(
    rust::Box<bridge::DynTrackEventCallback> cb)
    : cb_(std::move(cb)){};

// Called when the `MediaStreamTrackInterface`, that this `TrackEventObserver`
// is attached to, has its state changed.
void TrackEventObserver::OnChanged() {
  if (track_) {
    if (track_.value()->state() ==
        webrtc::MediaStreamTrackInterface::TrackState::kEnded) {
      bridge::on_ended(*cb_);
    }
  }
}

// Sets the inner `MediaStreamTrackInterface`.
void TrackEventObserver::set_track(
    rtc::scoped_refptr<webrtc::MediaStreamTrackInterface> track) {
  track_ = track;
}

// Creates a new fake `DeviceVideoCapturer` with the specified constraints and
// calls `CreateVideoTrackSourceProxy()`.
std::unique_ptr<VideoTrackSourceInterface> create_fake_device_video_source(
    Thread& worker_thread,
    Thread& signaling_thread,
    size_t width,
    size_t height,
    size_t fps) {
  auto src = webrtc::FakeVideoTrackSource::Create();

  int fps_ms = 1000 / fps;
  int timestamp_offset_us = 1000000 / fps;
  auto th = std::thread([=] {
    auto frame = cricket::FakeFrameSource(width, height, timestamp_offset_us);
    while (true) {
      src->InjectFrame(frame.GetFrame());
      std::this_thread::sleep_for(std::chrono::milliseconds(fps_ms));
    }
  });
  th.detach();

  auto proxied = webrtc::CreateVideoTrackSourceProxy(&signaling_thread,
                                                     &worker_thread, src.get());
  if (proxied == nullptr) {
    return nullptr;
  }

  return std::make_unique<VideoTrackSourceInterface>(proxied);
}

// Creates a new fake `AudioDeviceModule` with `PulsedNoiseCapturer` and without
// audio renderer.
std::unique_ptr<AudioDeviceModule> create_fake_audio_device_module(
    TaskQueueFactory& task_queue_factory) {
  auto capture =
      webrtc::TestAudioDeviceModule::CreatePulsedNoiseCapturer(1024, 8000);
  auto renderer = webrtc::TestAudioDeviceModule::CreateDiscardRenderer(8000);

  auto adm_fake = webrtc::TestAudioDeviceModule::Create(
      &task_queue_factory, std::move(capture), std::move(renderer));
  return std::make_unique<AudioDeviceModule>(adm_fake);
}

// Creates a new `DeviceVideoCapturer` with the specified constraints and
// calls `CreateVideoTrackSourceProxy()`.
std::unique_ptr<VideoTrackSourceInterface> create_device_video_source(
    Thread& worker_thread,
    Thread& signaling_thread,
    size_t width,
    size_t height,
    size_t fps,
    uint32_t device) {
#if __APPLE__
  auto dvc = MacCapturer::Create(width, height, fps, device);
#else
  auto dvc = DeviceVideoCapturer::Create(width, height, fps, device);
#endif
  if (dvc == nullptr) {
    return nullptr;
  }

  auto src = webrtc::CreateVideoTrackSourceProxy(&signaling_thread,
                                                 &worker_thread, dvc.get());
  if (src == nullptr) {
    return nullptr;
  }

  return std::make_unique<VideoTrackSourceInterface>(src);
}

// Creates a new `AudioDeviceModuleProxy`.
std::unique_ptr<AudioDeviceModule> create_audio_device_module(
    Thread& worker_thread,
    AudioLayer audio_layer,
    TaskQueueFactory& task_queue_factory) {
  AudioDeviceModule adm = worker_thread.BlockingCall([audio_layer,
                                                      &task_queue_factory] {
    return webrtc::AudioDeviceModule::Create(audio_layer, &task_queue_factory);
  });

  if (adm == nullptr) {
    return nullptr;
  }

  AudioDeviceModule proxied =
      webrtc::AudioDeviceModuleProxy::Create(&worker_thread, adm);

  return std::make_unique<AudioDeviceModule>(proxied);
}

// Creates a new `AudioSourceManager` for the given `CustomAudioDeviceModule`.
std::unique_ptr<AudioSourceManager> create_source_manager(
    const CustomAudioDeviceModule& adm,
    Thread& worker_thread) {
  return AudioSourceManagerProxy::Create(&worker_thread, adm);
}

// Creates a new proxied `AudioDeviceModule` from the provided
// `CustomAudioDeviceModule`.
std::unique_ptr<AudioDeviceModule> custom_audio_device_module_proxy_upcast(
    std::unique_ptr<CustomAudioDeviceModule> adm,
    Thread& worker_thread) {
  AudioDeviceModule admm = *adm.get();
  AudioDeviceModule proxied =
      webrtc::AudioDeviceModuleProxy::Create(&worker_thread, admm);

  return std::make_unique<AudioDeviceModule>(proxied);
}

// Creates a new `AudioSource` from microphone.
std::unique_ptr<AudioSource> create_source_microphone(
    AudioSourceManager& manager) {
  return std::make_unique<AudioSource>(manager.CreateMicrophoneSource());
}

// Creates a new `AudioSource` from system.
std::unique_ptr<AudioSource> create_system_audio_source(AudioSourceManager& manager) {
  return std::make_unique<AudioSource>(manager.CreateSystemSource());
}

// Adds `AudioSource` to `AudioSourceManager`.
void add_source(AudioSourceManager& manager, const AudioSource& source) {
  manager.AddSource(source);
}

// Removes `AudioSource` from `AudioSourceManager`.
void remove_source(AudioSourceManager& manager, const AudioSource& source) {
  manager.RemoveSource(source);
}

// Creates a new `CustomAudioDeviceModule`.
std::unique_ptr<CustomAudioDeviceModule> create_custom_audio_device_module(
    Thread& worker_thread,
    AudioLayer audio_layer,
    TaskQueueFactory& task_queue_factory) {
<<<<<<< HEAD
  CustomAudioDeviceModule adm = worker_thread.Invoke<CustomAudioDeviceModule>(
      RTC_FROM_HERE, [audio_layer, &task_queue_factory] {
        return ::CustomAudioDeviceModule::Create(audio_layer, &task_queue_factory);
=======
  CustomAudioDeviceModule adm = worker_thread.BlockingCall(
      [audio_layer, &task_queue_factory, &worker_thread] {
        return ::CustomAudioDeviceModule::Create(
            audio_layer, &task_queue_factory, &worker_thread);
>>>>>>> a63862b6
      });

  if (adm == nullptr) {
    return nullptr;
  }

  return std::make_unique<CustomAudioDeviceModule>(adm);
}

// Calls `AudioDeviceModule->Init()`.
int32_t init_audio_device_module(const AudioDeviceModule& audio_device_module) {
  return audio_device_module->Init();
}

// Calls `AudioDeviceModule->InitMicrophone()`.
int32_t init_microphone(const AudioDeviceModule& audio_device_module) {
  return audio_device_module->InitMicrophone();
}

// Calls `AudioDeviceModule->MicrophoneIsInitialized()`.
bool microphone_is_initialized(const AudioDeviceModule& audio_device_module) {
  return audio_device_module->MicrophoneIsInitialized();
}

// Calls `AudioDeviceModule->SetMicrophoneVolume()`.
int32_t set_microphone_volume(const AudioDeviceModule& audio_device_module,
                              uint32_t volume) {
  return audio_device_module->SetMicrophoneVolume(volume);
}

// Calls `AudioDeviceModule->MicrophoneVolumeIsAvailable()`.
int32_t microphone_volume_is_available(
    const AudioDeviceModule& audio_device_module,
    bool& is_available) {
  return audio_device_module->MicrophoneVolumeIsAvailable(&is_available);
}

// Calls `AudioDeviceModule->MinMicrophoneVolume()`.
int32_t min_microphone_volume(const AudioDeviceModule& audio_device_module,
                              uint32_t& volume) {
  return audio_device_module->MinMicrophoneVolume(&volume);
}

// Calls `AudioDeviceModule->MaxMicrophoneVolume()`.
int32_t max_microphone_volume(const AudioDeviceModule& audio_device_module,
                              uint32_t& volume) {
  return audio_device_module->MaxMicrophoneVolume(&volume);
}

// Calls `AudioDeviceModule->MicrophoneVolume()`.
int32_t microphone_volume(const AudioDeviceModule& audio_device_module,
                          uint32_t& volume) {
  return audio_device_module->MicrophoneVolume(&volume);
}

// Calls `AudioDeviceModule->PlayoutDevices()`.
int16_t playout_devices(const AudioDeviceModule& audio_device_module) {
  return audio_device_module->PlayoutDevices();
}

// Calls `AudioDeviceModule->RecordingDevices()`.
int16_t recording_devices(const AudioDeviceModule& audio_device_module) {
  return audio_device_module->RecordingDevices();
}

// Calls `AudioDeviceModule->PlayoutDeviceName()` with the provided arguments.
int32_t playout_device_name(const AudioDeviceModule& audio_device_module,
                            int16_t index,
                            rust::String& name,
                            rust::String& guid) {
  char name_buff[webrtc::kAdmMaxDeviceNameSize];
  char guid_buff[webrtc::kAdmMaxGuidSize];

  const int32_t result =
      audio_device_module->PlayoutDeviceName(index, name_buff, guid_buff);
  name = name_buff;
  guid = guid_buff;

  return result;
}

// Calls `AudioDeviceModule->RecordingDeviceName()` with the provided arguments.
int32_t recording_device_name(const AudioDeviceModule& audio_device_module,
                              int16_t index,
                              rust::String& name,
                              rust::String& guid) {
  char name_buff[webrtc::kAdmMaxDeviceNameSize];
  char guid_buff[webrtc::kAdmMaxGuidSize];

  const int32_t result =
      audio_device_module->RecordingDeviceName(index, name_buff, guid_buff);

  name = name_buff;
  guid = guid_buff;

  return result;
}

// Calls `AudioDeviceModule->SetRecordingDevice()` with the provided arguments.
int32_t set_audio_recording_device(const AudioDeviceModule& audio_device_module,
                                   uint16_t index) {
  return audio_device_module->SetRecordingDevice(index);
}

// Stops playout of audio on the specified device.
int32_t stop_playout(const AudioDeviceModule& audio_device_module) {
  return audio_device_module->StopPlayout();
}

// Sets stereo availability of the specified playout device.
int32_t stereo_playout_is_available(
    const AudioDeviceModule& audio_device_module,
    bool available) {
  return audio_device_module->StereoPlayoutIsAvailable(&available);
}

// Initializes the specified audio playout device.
int32_t init_playout(const AudioDeviceModule& audio_device_module) {
  return audio_device_module->InitPlayout();
}

// Starts playout of audio on the specified device.
int32_t start_playout(const AudioDeviceModule& audio_device_module) {
  return audio_device_module->StartPlayout();
}

// Calls `AudioDeviceModule->SetPlayoutDevice()` with the provided device index.
int32_t set_audio_playout_device(const AudioDeviceModule& audio_device_module,
                                 uint16_t index) {
  return audio_device_module->SetPlayoutDevice(index);
}

// Calls `AudioProcessingBuilder().Create()`.
std::unique_ptr<AudioProcessing> create_audio_processing() {
  auto ap = webrtc::AudioProcessingBuilder().Create();

  return std::make_unique<AudioProcessing>(ap);
}

// Calls `AudioProcessing->set_output_will_be_muted()`.
void set_output_will_be_muted(const AudioProcessing& ap, bool muted) {
  ap->set_output_will_be_muted(muted);
}

// Calls `VideoCaptureFactory->CreateDeviceInfo()`.
std::unique_ptr<VideoDeviceInfo> create_video_device_info() {
#if __APPLE__
  return create_device_info_mac();
#else
  std::unique_ptr<VideoDeviceInfo> ptr(
      webrtc::VideoCaptureFactory::CreateDeviceInfo());

  return ptr;
#endif
}

// Calls `VideoDeviceInfo->GetDeviceName()` with the provided arguments.
int32_t video_device_name(VideoDeviceInfo& device_info,
                          uint32_t index,
                          rust::String& name,
                          rust::String& guid) {
  char name_buff[256];
  char guid_buff[256];

  const int32_t size =
      device_info.GetDeviceName(index, name_buff, 256, guid_buff, 256);

  name = name_buff;
  guid = guid_buff;

  return size;
}

// Calls `Thread->Create()`.
std::unique_ptr<rtc::Thread> create_thread() {
  return rtc::Thread::Create();
}

// Creates a default `TaskQueueFactory`, basing on the current platform.
std::unique_ptr<TaskQueueFactory> create_default_task_queue_factory() {
  return webrtc::CreateDefaultTaskQueueFactory();
}

// Calls `Thread->CreateWithSocketServer()`.
std::unique_ptr<rtc::Thread> create_thread_with_socket_server() {
  return rtc::Thread::CreateWithSocketServer();
}

// Creates a new `ScreenVideoCapturer` with the specified constraints and
// calls `CreateVideoTrackSourceProxy()`.
std::unique_ptr<VideoTrackSourceInterface> create_display_video_source(
    Thread& worker_thread,
    Thread& signaling_thread,
    int64_t id,
    size_t width,
    size_t height,
    size_t fps) {
  rtc::scoped_refptr<ScreenVideoCapturer> capturer(
      new rtc::RefCountedObject<ScreenVideoCapturer>(id, width, height, fps));

  auto src = webrtc::CreateVideoTrackSourceProxy(
      &signaling_thread, &worker_thread, capturer.get());

  if (src == nullptr) {
    return nullptr;
  }

  return std::make_unique<VideoTrackSourceInterface>(src);
}

// Calls `PeerConnectionFactoryInterface->CreateAudioSource()` with empty
// `AudioOptions`.
std::unique_ptr<AudioSourceInterface> create_audio_source(
    const PeerConnectionFactoryInterface& peer_connection_factory) {
  auto src =
      peer_connection_factory->CreateAudioSource(cricket::AudioOptions());
  if (src == nullptr) {
    return nullptr;
  }

  return std::make_unique<AudioSourceInterface>(src);
}

// Calls `PeerConnectionFactoryInterface->CreateVideoTrack`.
std::unique_ptr<VideoTrackInterface> create_video_track(
    const PeerConnectionFactoryInterface& peer_connection_factory,
    rust::String id,
    const VideoTrackSourceInterface& video_source) {
  auto track = peer_connection_factory->CreateVideoTrack(std::string(id),
                                                         video_source.get());

  if (track == nullptr) {
    return nullptr;
  }

  return std::make_unique<VideoTrackInterface>(track);
}

// Calls `PeerConnectionFactoryInterface->CreateAudioTrack`.
std::unique_ptr<AudioTrackInterface> create_audio_track(
    const PeerConnectionFactoryInterface& peer_connection_factory,
    rust::String id,
    const AudioSourceInterface& audio_source) {
  auto track = peer_connection_factory->CreateAudioTrack(std::string(id),
                                                         audio_source.get());

  if (track == nullptr) {
    return nullptr;
  }

  return std::make_unique<AudioTrackInterface>(track);
}

// Calls `MediaStreamInterface->CreateLocalMediaStream`.
std::unique_ptr<MediaStreamInterface> create_local_media_stream(
    const PeerConnectionFactoryInterface& peer_connection_factory,
    rust::String id) {
  auto stream =
      peer_connection_factory->CreateLocalMediaStream(std::string(id));

  if (stream == nullptr) {
    return nullptr;
  }

  return std::make_unique<MediaStreamInterface>(stream);
}

// Calls `MediaStreamInterface->AddTrack`.
bool add_video_track(const MediaStreamInterface& media_stream,
                     const VideoTrackInterface& track) {
  return media_stream->AddTrack(track);
}

// Calls `MediaStreamInterface->AddTrack`.
bool add_audio_track(const MediaStreamInterface& media_stream,
                     const AudioTrackInterface& track) {
  return media_stream->AddTrack(track);
}

// Calls `MediaStreamInterface->RemoveTrack`.
bool remove_video_track(const MediaStreamInterface& media_stream,
                        const VideoTrackInterface& track) {
  return media_stream->RemoveTrack(track);
}

// Calls `MediaStreamInterface->RemoveTrack`.
bool remove_audio_track(const MediaStreamInterface& media_stream,
                        const AudioTrackInterface& track) {
  return media_stream->RemoveTrack(track);
}

// Calls `VideoTrackInterface->set_enabled()`.
void set_video_track_enabled(const VideoTrackInterface& track, bool enabled) {
  track->set_enabled(enabled);
}

// Calls `AudioTrackInterface->set_enabled()`.
void set_audio_track_enabled(const AudioTrackInterface& track, bool enabled) {
  track->set_enabled(enabled);
}

// Calls `VideoTrackInterface->state()`.
TrackState video_track_state(const VideoTrackInterface& track) {
  return track->state();
}

// Calls `AudioTrackInterface->state()`.
TrackState audio_track_state(const AudioTrackInterface& track) {
  return track->state();
}

// Registers the provided video `sink` for the given `track`.
//
// Used to connect the given `track` to the underlying video engine.
void add_or_update_video_sink(const VideoTrackInterface& track,
                              VideoSinkInterface& sink) {
  track->AddOrUpdateSink(&sink, rtc::VideoSinkWants());
}

// Detaches the provided video `sink` from the given `track`.
void remove_video_sink(const VideoTrackInterface& track,
                       VideoSinkInterface& sink) {
  track->RemoveSink(&sink);
}

// Creates a new `ForwardingVideoSink`.
std::unique_ptr<VideoSinkInterface> create_forwarding_video_sink(
    rust::Box<DynOnFrameCallback> cb) {
  return std::make_unique<video_sink::ForwardingVideoSink>(std::move(cb));
}

// Converts the provided `webrtc::VideoFrame` pixels to the ABGR scheme and
// writes the result to the provided `dst_abgr`.
void video_frame_to_abgr(const webrtc::VideoFrame& frame, uint8_t* dst_abgr) {
  rtc::scoped_refptr<webrtc::I420BufferInterface> buffer(
      frame.video_frame_buffer()->ToI420());

  libyuv::I420ToABGR(buffer->DataY(), buffer->StrideY(), buffer->DataU(),
                     buffer->StrideU(), buffer->DataV(), buffer->StrideV(),
                     dst_abgr, buffer->width() * 4, buffer->width(),
                     buffer->height());
}

// Converts the provided `webrtc::VideoFrame` pixels to the ARGB scheme and
// writes the result to the provided `dst_argb`.
void video_frame_to_argb(const webrtc::VideoFrame& frame,
                         int argb_stride,
                         uint8_t* dst_argb) {
  rtc::scoped_refptr<webrtc::I420BufferInterface> buffer(
      frame.video_frame_buffer()->ToI420());

  libyuv::I420ToARGB(buffer->DataY(), buffer->StrideY(), buffer->DataU(),
                     buffer->StrideU(), buffer->DataV(), buffer->StrideV(),
                     dst_argb, argb_stride, buffer->width(), buffer->height());
}

// Creates a new `PeerConnectionFactoryInterface`.
std::unique_ptr<PeerConnectionFactoryInterface> create_peer_connection_factory(
    const std::unique_ptr<Thread>& network_thread,
    const std::unique_ptr<Thread>& worker_thread,
    const std::unique_ptr<Thread>& signaling_thread,
    const std::unique_ptr<AudioDeviceModule>& default_adm,
    const std::unique_ptr<AudioProcessing>& ap) {
  auto factory = webrtc::CreatePeerConnectionFactory(
      network_thread.get(), worker_thread.get(), signaling_thread.get(),
      default_adm ? *default_adm : nullptr,
      webrtc::CreateBuiltinAudioEncoderFactory(),
      webrtc::CreateBuiltinAudioDecoderFactory(),
      webrtc::CreateBuiltinVideoEncoderFactory(),
      webrtc::CreateBuiltinVideoDecoderFactory(), nullptr, ap ? *ap : nullptr);

  if (factory == nullptr) {
    return nullptr;
  }
  return std::make_unique<PeerConnectionFactoryInterface>(factory);
}

// Calls `PeerConnectionFactoryInterface->CreatePeerConnectionOrError`.
std::unique_ptr<PeerConnectionInterface> create_peer_connection_or_error(
    PeerConnectionFactoryInterface& peer_connection_factory,
    const RTCConfiguration& configuration,
    std::unique_ptr<PeerConnectionDependencies> dependencies,
    rust::String& error) {
  auto pc = peer_connection_factory->CreatePeerConnectionOrError(
      configuration, std::move(*dependencies));

  if (pc.ok()) {
    return std::make_unique<PeerConnectionInterface>(pc.MoveValue());
  }

  error = rust::String(pc.MoveError().message());
  return nullptr;
}

// Creates a new default `RTCConfiguration`.
std::unique_ptr<RTCConfiguration> create_default_rtc_configuration() {
  auto config = std::make_unique<RTCConfiguration>();
  config->sdp_semantics = webrtc::SdpSemantics::kUnifiedPlan;
  return config;
}

// Sets the `type` field of the provided `RTCConfiguration`.
void set_rtc_configuration_ice_transport_type(
    RTCConfiguration& config,
    IceTransportsType transport_type) {
  config.type = transport_type;
}

// Sets the `bundle_policy` field of the provided `RTCConfiguration`.
void set_rtc_configuration_bundle_policy(RTCConfiguration& config,
                                         BundlePolicy bundle_policy) {
  config.bundle_policy = bundle_policy;
}

// Adds the specified `IceServer` to the `servers` list of the provided
// `RTCConfiguration`.
void add_rtc_configuration_server(RTCConfiguration& config, IceServer& server) {
  config.servers.push_back(server);
}

// Creates a new empty `IceServer`.
std::unique_ptr<IceServer> create_ice_server() {
  return std::make_unique<IceServer>();
}

// Adds the specified `url` to the list of `urls` of the provided `IceServer`.
void add_ice_server_url(IceServer& server, rust::String url) {
  server.urls.push_back(std::string(url));
}

// Sets the specified `username` and `password` fields of the provided
// `IceServer`.
void set_ice_server_credentials(IceServer& server,
                                rust::String username,
                                rust::String password) {
  server.username = std::string(username);
  server.password = std::string(password);
}

// Creates a new `PeerConnectionObserver`.
std::unique_ptr<PeerConnectionObserver> create_peer_connection_observer(
    rust::Box<bridge::DynPeerConnectionEventsHandler> cb) {
  return std::make_unique<PeerConnectionObserver>(
      PeerConnectionObserver(std::move(cb)));
}

// Creates a new `PeerConnectionDependencies`.
std::unique_ptr<PeerConnectionDependencies> create_peer_connection_dependencies(
    const std::unique_ptr<PeerConnectionObserver>& observer) {
  PeerConnectionDependencies pcd(observer.get());
  return std::make_unique<PeerConnectionDependencies>(std::move(pcd));
}

// Creates a new `RTCOfferAnswerOptions`.
std::unique_ptr<RTCOfferAnswerOptions>
create_default_rtc_offer_answer_options() {
  return std::make_unique<RTCOfferAnswerOptions>();
}

// Creates a new `RTCOfferAnswerOptions`.
std::unique_ptr<RTCOfferAnswerOptions> create_rtc_offer_answer_options(
    int32_t offer_to_receive_video,
    int32_t offer_to_receive_audio,
    bool voice_activity_detection,
    bool ice_restart,
    bool use_rtp_mux) {
  return std::make_unique<RTCOfferAnswerOptions>(
      offer_to_receive_video, offer_to_receive_audio, voice_activity_detection,
      ice_restart, use_rtp_mux);
}

// Creates a new `CreateSessionDescriptionObserver` from the provided
// `bridge::DynCreateSdpCallback`.
std::unique_ptr<CreateSessionDescriptionObserver>
create_create_session_observer(rust::Box<bridge::DynCreateSdpCallback> cb) {
  return std::make_unique<CreateSessionDescriptionObserver>(std::move(cb));
}

// Creates a new `SetLocalDescriptionObserverInterface` from the provided
// `bridge::DynSetDescriptionCallback`.
std::unique_ptr<SetLocalDescriptionObserver>
create_set_local_description_observer(
    rust::Box<bridge::DynSetDescriptionCallback> cb) {
  return std::make_unique<SetLocalDescriptionObserver>(std::move(cb));
}

// Creates a new `SetRemoteDescriptionObserverInterface` from the provided
// `bridge::DynSetDescriptionCallback`.
std::unique_ptr<SetRemoteDescriptionObserver>
create_set_remote_description_observer(
    rust::Box<bridge::DynSetDescriptionCallback> cb) {
  return std::make_unique<SetRemoteDescriptionObserver>(std::move(cb));
}

// Returns the `RtpExtension.uri` field value.
std::unique_ptr<std::string> rtp_extension_uri(
    const webrtc::RtpExtension& extension) {
  return std::make_unique<std::string>(extension.uri);
}

// Returns the `RtpExtension.id` field value.
int32_t rtp_extension_id(const webrtc::RtpExtension& extension) {
  return extension.id;
}

// Returns the `RtpExtension.encrypt` field value.
bool rtp_extension_encrypt(const webrtc::RtpExtension& extension) {
  return extension.encrypt;
}

// Returns the `RtcpParameters.cname` field value.
std::unique_ptr<std::string> rtcp_parameters_cname(
    const webrtc::RtcpParameters& rtcp) {
  return std::make_unique<std::string>(rtcp.cname);
}

// Returns the `RtcpParameters.reduced_size` field value.
bool rtcp_parameters_reduced_size(const webrtc::RtcpParameters& rtcp) {
  return rtcp.reduced_size;
}

// Returns the `VideoTrackInterface` of the provided
// `VideoTrackSourceInterface`.
std::unique_ptr<VideoTrackSourceInterface> get_video_track_source(
    const VideoTrackInterface& track) {
  return std::make_unique<VideoTrackSourceInterface>(track->GetSource());
}

// Returns the `AudioSourceInterface` of the provided `AudioTrackInterface`.
std::unique_ptr<AudioSourceInterface> get_audio_track_source(
    const AudioTrackInterface& track) {
  return std::make_unique<AudioSourceInterface>(track->GetSource());
}

// Calls `IceCandidateInterface->ToString`.
std::unique_ptr<std::string> ice_candidate_interface_to_string(
    const IceCandidateInterface& candidate) {
  std::string out;
  candidate.ToString(&out);
  return std::make_unique<std::string>(out);
};

// Calls `Candidate->ToString`.
std::unique_ptr<std::string> candidate_to_string(
    const cricket::Candidate& candidate) {
  return std::make_unique<std::string>(candidate.ToString());
};

// Returns `CandidatePairChangeEvent.candidate_pair` field value.
const cricket::CandidatePair& get_candidate_pair(
    const cricket::CandidatePairChangeEvent& event) {
  return event.selected_candidate_pair;
};

// Returns `CandidatePairChangeEvent.last_data_received_ms` field value.
int64_t get_last_data_received_ms(
    const cricket::CandidatePairChangeEvent& event) {
  return event.last_data_received_ms;
}

// Returns `CandidatePairChangeEvent.reason` field value.
std::unique_ptr<std::string> get_reason(
    const cricket::CandidatePairChangeEvent& event) {
  return std::make_unique<std::string>(event.reason);
}

// Returns `CandidatePairChangeEvent.estimated_disconnected_time_ms` field
// value.
int64_t get_estimated_disconnected_time_ms(
    const cricket::CandidatePairChangeEvent& event) {
  return event.estimated_disconnected_time_ms;
}

// Calls `RtpTransceiverInterface->mid()`.
rust::String get_transceiver_mid(const RtpTransceiverInterface& transceiver) {
  return rust::String(transceiver->mid().value_or(""));
}

// Calls `RtpTransceiverInterface->media_type()`.
MediaType get_transceiver_media_type(
    const RtpTransceiverInterface& transceiver) {
  return transceiver->media_type();
}

// Calls `RtpTransceiverInterface->direction()`.
RtpTransceiverDirection get_transceiver_direction(
    const RtpTransceiverInterface& transceiver) {
  return transceiver->direction();
}

// Calls `RtpTransceiverInterface->SetDirectionWithError()`.
rust::String set_transceiver_direction(
    const RtpTransceiverInterface& transceiver,
    webrtc::RtpTransceiverDirection new_direction) {
  webrtc::RTCError result = transceiver->SetDirectionWithError(new_direction);
  rust::String error;

  if (!result.ok()) {
    error = result.message();
  }
  return error;
}

// Calls `RtpTransceiverInterface->StopStandard()`.
rust::String stop_transceiver(const RtpTransceiverInterface& transceiver) {
  webrtc::RTCError result = transceiver->StopStandard();
  rust::String error;

  if (!result.ok()) {
    error = result.message();
  }
  return error;
}

// Creates a new `TrackEventObserver` from the provided
// `bridge::DynTrackEventCallback`.
std::unique_ptr<TrackEventObserver> create_track_event_observer(
    rust::Box<bridge::DynTrackEventCallback> cb) {
  return std::make_unique<TrackEventObserver>(
      TrackEventObserver(std::move(cb)));
}

// Changes the `track` member of the provided `TrackEventObserver`.
void set_track_observer_video_track(TrackEventObserver& obs,
                                    const VideoTrackInterface& track) {
  obs.set_track(track);
}

// Changes the `track` member of the provided `TrackEventObserver`.
void set_track_observer_audio_track(TrackEventObserver& obs,
                                    const AudioTrackInterface& track) {
  obs.set_track(track);
}

// Calls `VideoTrackInterface->RegisterObserver`.
void video_track_register_observer(VideoTrackInterface& track,
                                   TrackEventObserver& obs) {
  track->RegisterObserver(&obs);
}

// Calls `AudioTrackInterface->RegisterObserver`.
void audio_track_register_observer(AudioTrackInterface& track,
                                   TrackEventObserver& obs) {
  track->RegisterObserver(&obs);
}

// Calls `VideoTrackInterface->UnregisterObserver`.
void video_track_unregister_observer(VideoTrackInterface& track,
                                     TrackEventObserver& obs) {
  track->UnregisterObserver(&obs);
}

// Calls `AudioTrackInterface->UnregisterObserver`.
void audio_track_unregister_observer(AudioTrackInterface& track,
                                     TrackEventObserver& obs) {
  track->UnregisterObserver(&obs);
}

// Calls `RtpTransceiverInterface->sender()`.
std::unique_ptr<RtpSenderInterface> transceiver_sender(
    const RtpTransceiverInterface& transceiver) {
  return std::make_unique<RtpSenderInterface>(transceiver->sender());
}

// Returns the `receiver` of the provided `RtpTransceiverInterface`.
std::unique_ptr<RtpReceiverInterface> transceiver_receiver(
    const RtpTransceiverInterface& transceiver) {
  return std::make_unique<RtpReceiverInterface>(transceiver->receiver());
}

// Returns the `parameters` as `std::vector<(std::string, std::string)>` of the
// provided `RtpCodecParameters`.
std::unique_ptr<std::vector<StringPair>> rtp_codec_parameters_parameters(
    const webrtc::RtpCodecParameters& codec) {
  std::vector<StringPair> result;
  for (auto const& p : codec.parameters) {
    result.push_back(new_string_pair(p.first, p.second));
  }
  return std::make_unique<std::vector<StringPair>>(result);
}

// Returns the `RtpParameters.codecs` field value.
rust::Vec<RtpCodecParametersContainer> rtp_parameters_codecs(
    const webrtc::RtpParameters& parameters) {
  rust::Vec<RtpCodecParametersContainer> result;
  for (int i = 0; i < parameters.codecs.size(); ++i) {
    RtpCodecParametersContainer codec = {
        std::make_unique<webrtc::RtpCodecParameters>(parameters.codecs[i])};
    result.push_back(std::move(codec));
  }
  return std::move(result);
}

// Returns the `RtpParameters.header_extensions` field value.
rust::Vec<RtpExtensionContainer> rtp_parameters_header_extensions(
    const webrtc::RtpParameters& parameters) {
  rust::Vec<RtpExtensionContainer> result;
  for (int i = 0; i < parameters.header_extensions.size(); ++i) {
    RtpExtensionContainer codec = {std::make_unique<webrtc::RtpExtension>(
        parameters.header_extensions[i])};
    result.push_back(std::move(codec));
  }
  return std::move(result);
}

// Returns the `RtpParameters.encodings` field value.
rust::Vec<RtpEncodingParametersContainer> rtp_parameters_encodings(
    const webrtc::RtpParameters& parameters) {
  rust::Vec<RtpEncodingParametersContainer> result;
  for (int i = 0; i < parameters.encodings.size(); ++i) {
    RtpEncodingParametersContainer codec = {
        std::make_unique<webrtc::RtpEncodingParameters>(
            parameters.encodings[i])};
    result.push_back(std::move(codec));
  }
  return std::move(result);
}

// Calls `IceCandidateInterface->sdp_mid()`.
std::unique_ptr<std::string> sdp_mid_of_ice_candidate(
    const IceCandidateInterface& candidate) {
  return std::make_unique<std::string>(candidate.sdp_mid());
}

// Calls `IceCandidateInterface->sdp_mline_index()`.
int sdp_mline_index_of_ice_candidate(const IceCandidateInterface& candidate) {
  return candidate.sdp_mline_index();
}

// Calls `webrtc::CreateIceCandidate` with the given values.
std::unique_ptr<webrtc::IceCandidateInterface> create_ice_candidate(
    rust::Str sdp_mid,
    int sdp_mline_index,
    rust::Str candidate,
    rust::String& error) {
  webrtc::SdpParseError* sdp_error;
  std::unique_ptr<webrtc::IceCandidateInterface> owned_candidate(
      webrtc::CreateIceCandidate(std::string(sdp_mid), sdp_mline_index,
                                 std::string(candidate), sdp_error));

  if (!owned_candidate.get()) {
    error = sdp_error->description;
    return nullptr;
  } else {
    return owned_candidate;
  }
}

// Returns a list of all available `DesktopCapturer::Source`s.
rust::Vec<DisplaySourceContainer> screen_capture_sources() {
  webrtc::DesktopCapturer::SourceList sourceList;
  ScreenVideoCapturer::GetSourceList(&sourceList);
  rust::Vec<DisplaySourceContainer> sources;

  for (auto source : sourceList) {
    DisplaySourceContainer container = {
        std::make_unique<DisplaySource>(source)};
    sources.push_back(std::move(container));
  }

  return sources;
}

// Returns an `id` of the provided `DesktopCapturer::Source`.
int64_t display_source_id(const DisplaySource& source) {
  return source.id;
}

// Returns a `title` of the provided `DesktopCapturer::Source`.
std::unique_ptr<std::string> display_source_title(const DisplaySource& source) {
  return std::make_unique<std::string>(source.title);
}

// Enumerates possible system audio sources.
std::unique_ptr<std::vector<AudioSourceInfo>> enumerate_system_audio_source(const AudioSourceManager& manager) {
  return std::make_unique<std::vector<AudioSourceInfo>>(manager.EnumerateSystemSource());
}

// Sets the system audio source.
void set_system_audio_source(AudioSourceManager& manager, int64_t id) {
  manager.SetRecordingSource(id);
}

// Returns `AudioSourceInfo` id.
int64_t system_source_id(const AudioSourceInfo& source) {
  return source.GetProcessId();
}

// Returns `AudioSourceInfo` title.
std::unique_ptr<std::string> system_source_title(const AudioSourceInfo& source) {
  return std::make_unique<std::string>(source.GetTitle());
}

// Sets the volume of the system audio capture.
void set_system_audio_source_volume(AudioSourceManager& manager, float level) {
  manager.SetSystemAudioVolume(level);
}

// Returns the current volume of the system audio capture.
float system_audio_source_volume(const AudioSourceManager& manager) {
  return manager.GetSystemAudioVolume();
}


}  // namespace bridge<|MERGE_RESOLUTION|>--- conflicted
+++ resolved
@@ -170,16 +170,10 @@
     Thread& worker_thread,
     AudioLayer audio_layer,
     TaskQueueFactory& task_queue_factory) {
-<<<<<<< HEAD
-  CustomAudioDeviceModule adm = worker_thread.Invoke<CustomAudioDeviceModule>(
-      RTC_FROM_HERE, [audio_layer, &task_queue_factory] {
-        return ::CustomAudioDeviceModule::Create(audio_layer, &task_queue_factory);
-=======
   CustomAudioDeviceModule adm = worker_thread.BlockingCall(
       [audio_layer, &task_queue_factory, &worker_thread] {
         return ::CustomAudioDeviceModule::Create(
             audio_layer, &task_queue_factory, &worker_thread);
->>>>>>> a63862b6
       });
 
   if (adm == nullptr) {
