--- conflicted
+++ resolved
@@ -131,8 +131,8 @@
 // `AudioOptions`.
 std::unique_ptr<AudioSourceInterface> create_audio_source(
     const PeerConnectionFactoryInterface& peer_connection_factory) {
-  auto src =
-      peer_connection_factory->CreateAudioSource(cricket::AudioOptions());
+  auto src = peer_connection_factory->CreateAudioSource(
+      cricket::AudioOptions());
 
   if (src == nullptr) {
     return nullptr;
@@ -146,13 +146,8 @@
     const PeerConnectionFactoryInterface& peer_connection_factory,
     rust::String id,
     const VideoTrackSourceInterface& video_source) {
-<<<<<<< HEAD
   auto track = peer_connection_factory->CreateVideoTrack(std::string(id),
-                                                         video_source.ptr());
-=======
-  auto track = peer_connection_factory->CreateVideoTrack(
-      std::string(id), video_source);
->>>>>>> 39b07b18
+                                                         video_source);
 
   if (track == nullptr) {
     return nullptr;
@@ -166,13 +161,8 @@
     const PeerConnectionFactoryInterface& peer_connection_factory,
     rust::String id,
     const AudioSourceInterface& audio_source) {
-<<<<<<< HEAD
   auto track = peer_connection_factory->CreateAudioTrack(std::string(id),
-                                                         audio_source.ptr());
-=======
-  auto track = peer_connection_factory->CreateAudioTrack(
-      std::string(id), audio_source);
->>>>>>> 39b07b18
+                                                         audio_source);
 
   if (track == nullptr) {
     return nullptr;
@@ -185,8 +175,8 @@
 std::unique_ptr<MediaStreamInterface> create_local_media_stream(
     const PeerConnectionFactoryInterface& peer_connection_factory,
     rust::String id) {
-  auto stream =
-      peer_connection_factory->CreateLocalMediaStream(std::string(id));
+  auto
+      stream = peer_connection_factory->CreateLocalMediaStream(std::string(id));
 
   if (stream == nullptr) {
     return nullptr;
