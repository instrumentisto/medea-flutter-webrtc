#include <cstdint>
#include <memory>
#include <string>

#include "api/video/i420_buffer.h"
#include "libwebrtc-sys/include/bridge.h"
#include "libyuv.h"
#include "modules/audio_device/include/audio_device_factory.h"

namespace bridge {

// Calls `AudioDeviceModule->Create()`.
std::unique_ptr<AudioDeviceModule> create_audio_device_module(
    AudioLayer audio_layer,
    TaskQueueFactory& task_queue_factory) {
  auto adm =
      webrtc::AudioDeviceModule::Create(audio_layer, &task_queue_factory);

  if (adm == nullptr) {
    return nullptr;
  }

  return std::make_unique<AudioDeviceModule>(adm);
}

// Calls `AudioDeviceModule->Init()`.
int32_t init_audio_device_module(const AudioDeviceModule& audio_device_module) {
  return audio_device_module->Init();
}

// Calls `AudioDeviceModule->PlayoutDevices()`.
int16_t playout_devices(const AudioDeviceModule& audio_device_module) {
  return audio_device_module->PlayoutDevices();
}

// Calls `AudioDeviceModule->RecordingDevices()`.
int16_t recording_devices(const AudioDeviceModule& audio_device_module) {
  return audio_device_module->RecordingDevices();
}

// Calls `AudioDeviceModule->PlayoutDeviceName()` with the provided arguments.
int32_t playout_device_name(const AudioDeviceModule& audio_device_module,
                            int16_t index,
                            rust::String& name,
                            rust::String& guid) {
  char name_buff[webrtc::kAdmMaxDeviceNameSize];
  char guid_buff[webrtc::kAdmMaxGuidSize];

  const int32_t result =
      audio_device_module->PlayoutDeviceName(index, name_buff, guid_buff);
  name = name_buff;
  guid = guid_buff;

  return result;
}

// Calls `AudioDeviceModule->RecordingDeviceName()` with the provided arguments.
int32_t recording_device_name(const AudioDeviceModule& audio_device_module,
                              int16_t index,
                              rust::String& name,
                              rust::String& guid) {
  char name_buff[webrtc::kAdmMaxDeviceNameSize];
  char guid_buff[webrtc::kAdmMaxGuidSize];

  const int32_t result =
      audio_device_module->RecordingDeviceName(index, name_buff, guid_buff);

  name = name_buff;
  guid = guid_buff;

  return result;
}

// Calls `AudioDeviceModule->SetRecordingDevice()` with the provided arguments.
int32_t set_audio_recording_device(const AudioDeviceModule& audio_device_module,
                                   uint16_t index) {
  return audio_device_module->SetRecordingDevice(index);
}

// Calls `VideoCaptureFactory->CreateDeviceInfo()`.
std::unique_ptr<VideoDeviceInfo> create_video_device_info() {
  std::unique_ptr<VideoDeviceInfo> ptr(
      webrtc::VideoCaptureFactory::CreateDeviceInfo());

  return ptr;
}

// Calls `VideoDeviceInfo->GetDeviceName()` with the provided arguments.
int32_t video_device_name(VideoDeviceInfo& device_info,
                          uint32_t index,
                          rust::String& name,
                          rust::String& guid) {
  char name_buff[256];
  char guid_buff[256];

  const int32_t size =
      device_info.GetDeviceName(index, name_buff, 256, guid_buff, 256);

  name = name_buff;
  guid = guid_buff;

  return size;
}

// Calls `Thread->Create()`.
std::unique_ptr<rtc::Thread> create_thread() {
  return rtc::Thread::Create();
}

// Creates a new `DeviceVideoCapturer` with the specified constraints and
// calls `CreateVideoTrackSourceProxy()`.
std::unique_ptr<VideoTrackSourceInterface> create_video_source(
    Thread& worker_thread,
    Thread& signaling_thread,
    size_t width,
    size_t height,
    size_t fps,
    uint32_t device) {
  auto src = webrtc::CreateVideoTrackSourceProxy(
      &signaling_thread, &worker_thread,
      DeviceVideoCapturer::Create(width, height, fps, device));

  if (src == nullptr) {
    return nullptr;
  }

  return std::make_unique<VideoTrackSourceInterface>(src);
}

// Creates a new `ScreenVideoCapturer` with the specified constraints and
// calls `CreateVideoTrackSourceProxy()`.
std::unique_ptr<VideoTrackSourceInterface> create_display_source(
    Thread& worker_thread,
    Thread& signaling_thread,
    size_t width,
    size_t height,
    size_t fps) {
  webrtc::DesktopCapturer::SourceList sourceList;
  ScreenVideoCapturer::GetSourceList(&sourceList);

  if (sourceList.size() < 1) {
    return nullptr;
  }

  rtc::scoped_refptr<ScreenVideoCapturer> capturer(
      new rtc::RefCountedObject<ScreenVideoCapturer>(sourceList[0].id, width,
                                                     height, fps));

  auto src = webrtc::CreateVideoTrackSourceProxy(&signaling_thread,
                                                 &worker_thread, capturer);

  if (src == nullptr) {
    return nullptr;
  }

  return std::make_unique<VideoTrackSourceInterface>(src);
}

// Calls `PeerConnectionFactoryInterface->CreateAudioSource()` with empty
// `AudioOptions`.
std::unique_ptr<AudioSourceInterface> create_audio_source(
    const PeerConnectionFactoryInterface& peer_connection_factory) {
  auto src =
      peer_connection_factory->CreateAudioSource(cricket::AudioOptions());

  if (src == nullptr) {
    return nullptr;
  }

  return std::make_unique<AudioSourceInterface>(src);
}

// Calls `PeerConnectionFactoryInterface->CreateVideoTrack`.
std::unique_ptr<VideoTrackInterface> create_video_track(
    const PeerConnectionFactoryInterface& peer_connection_factory,
    rust::String id,
    const VideoTrackSourceInterface& video_source) {
<<<<<<< HEAD
  auto track = peer_connection_factory->CreateVideoTrack(std::string(id),
                                                         video_source.ptr());
=======
  auto track = peer_connection_factory->CreateVideoTrack(
      std::string(id), video_source);
>>>>>>> 39b07b18

  if (track == nullptr) {
    return nullptr;
  }

  return std::make_unique<VideoTrackInterface>(track);
}

// Calls `PeerConnectionFactoryInterface->CreateAudioTrack`.
std::unique_ptr<AudioTrackInterface> create_audio_track(
    const PeerConnectionFactoryInterface& peer_connection_factory,
    rust::String id,
    const AudioSourceInterface& audio_source) {
<<<<<<< HEAD
  auto track = peer_connection_factory->CreateAudioTrack(std::string(id),
                                                         audio_source.ptr());
=======
  auto track = peer_connection_factory->CreateAudioTrack(
      std::string(id), audio_source);
>>>>>>> 39b07b18

  if (track == nullptr) {
    return nullptr;
  }

  return std::make_unique<AudioTrackInterface>(track);
}

// Calls `MediaStreamInterface->CreateLocalMediaStream`.
std::unique_ptr<MediaStreamInterface> create_local_media_stream(
    const PeerConnectionFactoryInterface& peer_connection_factory,
    rust::String id) {
  auto stream =
      peer_connection_factory->CreateLocalMediaStream(std::string(id));

  if (stream == nullptr) {
    return nullptr;
  }

  return std::make_unique<MediaStreamInterface>(stream);
}

// Calls `MediaStreamInterface->AddTrack`.
bool add_video_track(const MediaStreamInterface& media_stream,
                     const VideoTrackInterface& track) {
  return media_stream->AddTrack(track);
}

// Calls `MediaStreamInterface->AddTrack`.
bool add_audio_track(const MediaStreamInterface& media_stream,
                     const AudioTrackInterface& track) {
  return media_stream->AddTrack(track);
}

// Calls `MediaStreamInterface->RemoveTrack`.
bool remove_video_track(const MediaStreamInterface& media_stream,
                        const VideoTrackInterface& track) {
  return media_stream->RemoveTrack(track);
}

// Calls `MediaStreamInterface->RemoveTrack`.
bool remove_audio_track(const MediaStreamInterface& media_stream,
                        const AudioTrackInterface& track) {
  return media_stream->RemoveTrack(track);
}

// Calls `VideoTrackInterface->set_enabled()`.
void set_video_track_enabled(const VideoTrackInterface& track, bool enabled) {
  track->set_enabled(enabled);
}

// Calls `AudioTrackInterface->set_enabled()`.
void set_audio_track_enabled(const AudioTrackInterface& track, bool enabled) {
  track->set_enabled(enabled);
}

// Registers the provided video `sink` for the given `track`.
//
// Used to connect the given `track` to the underlying video engine.
void add_or_update_video_sink(const VideoTrackInterface& track,
                              VideoSinkInterface& sink) {
  track->AddOrUpdateSink(&sink, rtc::VideoSinkWants());
}

// Detaches the provided video `sink` from the given `track`.
void remove_video_sink(const VideoTrackInterface& track,
                       VideoSinkInterface& sink) {
  track->RemoveSink(&sink);
}

// Creates a new `ForwardingVideoSink`.
std::unique_ptr<VideoSinkInterface> create_forwarding_video_sink(
    rust::Box<DynOnFrameCallback> cb) {
  return std::make_unique<video_sink::ForwardingVideoSink>(std::move(cb));
}

// Converts the provided `webrtc::VideoFrame` pixels to the ABGR scheme and
// writes the result to the provided `dst_abgr`.
void video_frame_to_abgr(const webrtc::VideoFrame& frame, uint8_t* dst_abgr) {
  rtc::scoped_refptr<webrtc::I420BufferInterface> buffer(
      frame.video_frame_buffer()->ToI420());

  libyuv::I420ToABGR(buffer->DataY(), buffer->StrideY(), buffer->DataU(),
                     buffer->StrideU(), buffer->DataV(), buffer->StrideV(),
                     dst_abgr, buffer->width() * 4, buffer->width(),
                     buffer->height());
}

// Creates a new `PeerConnectionFactoryInterface`.
std::unique_ptr<PeerConnectionFactoryInterface> create_peer_connection_factory(
    const std::unique_ptr<Thread>& network_thread,
    const std::unique_ptr<Thread>& worker_thread,
    const std::unique_ptr<Thread>& signaling_thread,
    const std::unique_ptr<AudioDeviceModule>& default_adm) {
<<<<<<< HEAD
  auto default_adm_ =
      default_adm.get() == nullptr ? nullptr : default_adm.get()->ptr();
  if (default_adm_ != nullptr) {
    default_adm_->AddRef();  // TODO: recheck that we really need this
  }

  auto factory = webrtc::CreatePeerConnectionFactory(
      network_thread.get(), worker_thread.get(), signaling_thread.get(),
      default_adm_, webrtc::CreateBuiltinAudioEncoderFactory(),
=======

  auto factory = webrtc::CreatePeerConnectionFactory(
      network_thread.get(),
      worker_thread.get(),
      signaling_thread.get(),
      default_adm ? *default_adm : nullptr,
      webrtc::CreateBuiltinAudioEncoderFactory(),
>>>>>>> 39b07b18
      webrtc::CreateBuiltinAudioDecoderFactory(),
      webrtc::CreateBuiltinVideoEncoderFactory(),
      webrtc::CreateBuiltinVideoDecoderFactory(), nullptr, nullptr);

  if (factory == nullptr) {
    return nullptr;
  }
  return std::make_unique<PeerConnectionFactoryInterface>(factory);
}

// Calls `PeerConnectionFactoryInterface->CreatePeerConnectionOrError`.
std::unique_ptr<PeerConnectionInterface> create_peer_connection_or_error(
    PeerConnectionFactoryInterface& peer_connection_factory,
    const RTCConfiguration& configuration,
    std::unique_ptr<PeerConnectionDependencies> dependencies,
    rust::String& error) {
  PeerConnectionDependencies pcd = std::move(*(dependencies.release()));
  auto pc = peer_connection_factory->CreatePeerConnectionOrError(
      configuration, std::move(pcd));

  if (pc.ok()) {
    return std::make_unique<PeerConnectionInterface>(pc.MoveValue());
  }

  error = rust::String(pc.MoveError().message());
  return nullptr;
}

// Creates a new default `RTCConfiguration`.
std::unique_ptr<RTCConfiguration> create_default_rtc_configuration() {
  return std::make_unique<RTCConfiguration>();
}

// Creates a new `PeerConnectionObserver`.
std::unique_ptr<PeerConnectionObserver> create_peer_connection_observer() {
  return std::make_unique<PeerConnectionObserver>();
}

// Creates a new `PeerConnectionDependencies`.
std::unique_ptr<PeerConnectionDependencies> create_peer_connection_dependencies(
    std::unique_ptr<PeerConnectionObserver> observer) {
  PeerConnectionDependencies pcd(observer.release());
  return std::make_unique<PeerConnectionDependencies>(std::move(pcd));
}

// Creates a new `RTCOfferAnswerOptions`.
std::unique_ptr<RTCOfferAnswerOptions>
create_default_rtc_offer_answer_options() {
  return std::make_unique<RTCOfferAnswerOptions>();
}

// Creates a new `RTCOfferAnswerOptions`.
std::unique_ptr<RTCOfferAnswerOptions> create_rtc_offer_answer_options(
    int32_t offer_to_receive_video,
    int32_t offer_to_receive_audio,
    bool voice_activity_detection,
    bool ice_restart,
    bool use_rtp_mux) {
  return std::make_unique<RTCOfferAnswerOptions>(
      offer_to_receive_video, offer_to_receive_audio, voice_activity_detection,
      ice_restart, use_rtp_mux);
}

// Creates a new `CreateSessionDescriptionObserver` from the provided
// `bridge::DynCreateSdpCallback`.
std::unique_ptr<CreateSessionDescriptionObserver>
create_create_session_observer(rust::Box<bridge::DynCreateSdpCallback> cb) {
  return std::make_unique<CreateSessionDescriptionObserver>(std::move(cb));
}

// Creates a new `SetLocalDescriptionObserverInterface` from the provided
// `bridge::DynSetDescriptionCallback`.
std::unique_ptr<SetLocalDescriptionObserver>
create_set_local_description_observer(
    rust::Box<bridge::DynSetDescriptionCallback> cb) {
  return std::make_unique<SetLocalDescriptionObserver>(std::move(cb));
}

// Creates a new `SetRemoteDescriptionObserverInterface` from the provided
// `bridge::DynSetDescriptionCallback`.
std::unique_ptr<SetRemoteDescriptionObserver>
create_set_remote_description_observer(
    rust::Box<bridge::DynSetDescriptionCallback> cb) {
  return std::make_unique<SetRemoteDescriptionObserver>(std::move(cb));
}

// Calls `PeerConnectionInterface->CreateOffer`.
void create_offer(PeerConnectionInterface& peer_connection_interface,
                  const RTCOfferAnswerOptions& options,
                  std::unique_ptr<CreateSessionDescriptionObserver> obs) {
  peer_connection_interface->CreateOffer(obs.release(), options);
}

// Calls `PeerConnectionInterface->CreateAnswer`.
void create_answer(PeerConnectionInterface& peer_connection_interface,
                   const RTCOfferAnswerOptions& options,
                   std::unique_ptr<CreateSessionDescriptionObserver> obs) {
  peer_connection_interface->CreateAnswer(obs.release(), options);
}

// Calls `PeerConnectionInterface->SetLocalDescription`.
void set_local_description(PeerConnectionInterface& peer_connection_interface,
                           std::unique_ptr<SessionDescriptionInterface> desc,
                           std::unique_ptr<SetLocalDescriptionObserver> obs) {
  auto observer =
      rtc::scoped_refptr<webrtc::SetLocalDescriptionObserverInterface>(
          obs.release());
  peer_connection_interface->SetLocalDescription(std::move(desc), observer);
}

// Calls `PeerConnectionInterface->SetRemoteDescription`.
void set_remote_description(PeerConnectionInterface& peer_connection_interface,
                            std::unique_ptr<SessionDescriptionInterface> desc,
                            std::unique_ptr<SetRemoteDescriptionObserver> obs) {
  auto observer =
      rtc::scoped_refptr<SetRemoteDescriptionObserver>(obs.release());
  peer_connection_interface->SetRemoteDescription(std::move(desc), observer);
}

}  // namespace bridge<|MERGE_RESOLUTION|>--- conflicted
+++ resolved
@@ -175,13 +175,8 @@
     const PeerConnectionFactoryInterface& peer_connection_factory,
     rust::String id,
     const VideoTrackSourceInterface& video_source) {
-<<<<<<< HEAD
-  auto track = peer_connection_factory->CreateVideoTrack(std::string(id),
-                                                         video_source.ptr());
-=======
-  auto track = peer_connection_factory->CreateVideoTrack(
-      std::string(id), video_source);
->>>>>>> 39b07b18
+  auto track =
+      peer_connection_factory->CreateVideoTrack(std::string(id), video_source);
 
   if (track == nullptr) {
     return nullptr;
@@ -195,13 +190,8 @@
     const PeerConnectionFactoryInterface& peer_connection_factory,
     rust::String id,
     const AudioSourceInterface& audio_source) {
-<<<<<<< HEAD
-  auto track = peer_connection_factory->CreateAudioTrack(std::string(id),
-                                                         audio_source.ptr());
-=======
-  auto track = peer_connection_factory->CreateAudioTrack(
-      std::string(id), audio_source);
->>>>>>> 39b07b18
+  auto track =
+      peer_connection_factory->CreateAudioTrack(std::string(id), audio_source);
 
   if (track == nullptr) {
     return nullptr;
@@ -296,25 +286,10 @@
     const std::unique_ptr<Thread>& worker_thread,
     const std::unique_ptr<Thread>& signaling_thread,
     const std::unique_ptr<AudioDeviceModule>& default_adm) {
-<<<<<<< HEAD
-  auto default_adm_ =
-      default_adm.get() == nullptr ? nullptr : default_adm.get()->ptr();
-  if (default_adm_ != nullptr) {
-    default_adm_->AddRef();  // TODO: recheck that we really need this
-  }
-
   auto factory = webrtc::CreatePeerConnectionFactory(
       network_thread.get(), worker_thread.get(), signaling_thread.get(),
-      default_adm_, webrtc::CreateBuiltinAudioEncoderFactory(),
-=======
-
-  auto factory = webrtc::CreatePeerConnectionFactory(
-      network_thread.get(),
-      worker_thread.get(),
-      signaling_thread.get(),
       default_adm ? *default_adm : nullptr,
       webrtc::CreateBuiltinAudioEncoderFactory(),
->>>>>>> 39b07b18
       webrtc::CreateBuiltinAudioDecoderFactory(),
       webrtc::CreateBuiltinVideoEncoderFactory(),
       webrtc::CreateBuiltinVideoDecoderFactory(), nullptr, nullptr);
