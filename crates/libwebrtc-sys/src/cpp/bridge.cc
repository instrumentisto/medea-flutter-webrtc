--- conflicted
+++ resolved
@@ -70,42 +70,7 @@
   return std::make_unique<VideoTrackSourceInterface>(src);
 }
 
-<<<<<<< HEAD
-// Creates a new fake `ScreenVideoCapturer` with the specified constraints and
-// calls `CreateVideoTrackSourceProxy()`.
-std::unique_ptr<VideoTrackSourceInterface> create_display_video_source(
-    Thread& worker_thread,
-    Thread& signaling_thread,
-    size_t width,
-    size_t height,
-    size_t fps) {
-
-  auto fake_video_source = webrtc::FakeVideoTrackSource::Create(true);
-  int fps_ms = 1000 / fps;
-  int timestamp_offset_us = 1000000 / fps;
-  auto th = std::thread([=] {
-    auto frame = cricket::FakeFrameSource(width,height,timestamp_offset_us);
-    while(true) {
-      fake_video_source->InjectFrame(frame.GetFrame());
-      std::this_thread::sleep_for(std::chrono::milliseconds(fps_ms));
-    }
-  });
-  th.detach();
-
-  auto src = webrtc::CreateVideoTrackSourceProxy(&signaling_thread,
-                                                 &worker_thread, fake_video_source);
-
-  if (src == nullptr) {
-    return nullptr;
-  }
-
-  return std::make_unique<VideoTrackSourceInterface>(src);
-}
-
-// Creates a new fake `AudioDeviceModule` 
-=======
 // Creates a new fake `AudioDeviceModule`
->>>>>>> 496a4850
 // with `PulsedNoiseCapturer` and without audio renderer.
 std::unique_ptr<AudioDeviceModule> create_audio_device_module(
     Thread& worker_thread,
@@ -114,11 +79,7 @@
 
     auto capture = webrtc::TestAudioDeviceModule::CreatePulsedNoiseCapturer(1024, 8000);
     auto renderer = webrtc::TestAudioDeviceModule::CreateDiscardRenderer(8000);
-<<<<<<< HEAD
-    
-=======
-
->>>>>>> 496a4850
+
     auto adm_fake = webrtc::TestAudioDeviceModule::Create(
       &task_queue_factory,
       std::move(capture),
@@ -127,10 +88,7 @@
 }
 
 #else
-<<<<<<< HEAD
-=======
-
->>>>>>> 496a4850
+
 // Creates a new `DeviceVideoCapturer` with the specified constraints and
 // calls `CreateVideoTrackSourceProxy()`.
 std::unique_ptr<VideoTrackSourceInterface> create_device_video_source(
@@ -154,7 +112,164 @@
   return std::make_unique<VideoTrackSourceInterface>(src);
 }
 
-<<<<<<< HEAD
+// Creates a new `AudioDeviceModuleProxy`.
+std::unique_ptr<AudioDeviceModule> create_audio_device_module(
+    Thread& worker_thread,
+    AudioLayer audio_layer,
+    TaskQueueFactory& task_queue_factory) {
+  AudioDeviceModule adm = worker_thread.Invoke<AudioDeviceModule>(
+      RTC_FROM_HERE, [audio_layer, &task_queue_factory] {
+        return webrtc::AudioDeviceModule::Create(audio_layer,
+                                                 &task_queue_factory);
+      });
+
+  if (adm == nullptr) {
+    return nullptr;
+  }
+
+  AudioDeviceModule proxied =
+      webrtc::AudioDeviceModuleProxy::Create(&worker_thread, adm);
+
+  return std::make_unique<AudioDeviceModule>(proxied);
+}
+#endif
+
+// Calls `AudioDeviceModule->Init()`.
+int32_t init_audio_device_module(const AudioDeviceModule& audio_device_module) {
+  return audio_device_module->Init();
+}
+
+// Calls `AudioDeviceModule->InitMicrophone()`.
+int32_t init_microphone(const AudioDeviceModule& audio_device_module) {
+  return audio_device_module->InitMicrophone();
+}
+
+// Calls `AudioDeviceModule->MicrophoneIsInitialized()`.
+bool microphone_is_initialized(const AudioDeviceModule& audio_device_module) {
+  return audio_device_module->MicrophoneIsInitialized();
+}
+
+// Calls `AudioDeviceModule->SetMicrophoneVolume()`.
+int32_t set_microphone_volume(const AudioDeviceModule& audio_device_module,
+                              uint32_t volume) {
+  return audio_device_module->SetMicrophoneVolume(volume);
+}
+
+// Calls `AudioDeviceModule->MicrophoneVolumeIsAvailable()`.
+int32_t microphone_volume_is_available(
+    const AudioDeviceModule& audio_device_module,
+    bool& is_available) {
+  return audio_device_module->MicrophoneVolumeIsAvailable(&is_available);
+}
+
+// Calls `AudioDeviceModule->MinMicrophoneVolume()`.
+int32_t min_microphone_volume(const AudioDeviceModule& audio_device_module,
+                              uint32_t& volume) {
+  return audio_device_module->MinMicrophoneVolume(&volume);
+}
+
+// Calls `AudioDeviceModule->MaxMicrophoneVolume()`.
+int32_t max_microphone_volume(const AudioDeviceModule& audio_device_module,
+                              uint32_t& volume) {
+  return audio_device_module->MaxMicrophoneVolume(&volume);
+}
+
+// Calls `AudioDeviceModule->MicrophoneVolume()`.
+int32_t microphone_volume(const AudioDeviceModule& audio_device_module,
+                          uint32_t& volume) {
+  return audio_device_module->MicrophoneVolume(&volume);
+}
+
+// Calls `AudioDeviceModule->PlayoutDevices()`.
+int16_t playout_devices(const AudioDeviceModule& audio_device_module) {
+  return audio_device_module->PlayoutDevices();
+}
+
+// Calls `AudioDeviceModule->RecordingDevices()`.
+int16_t recording_devices(const AudioDeviceModule& audio_device_module) {
+  return audio_device_module->RecordingDevices();
+}
+
+// Calls `AudioDeviceModule->PlayoutDeviceName()` with the provided arguments.
+int32_t playout_device_name(const AudioDeviceModule& audio_device_module,
+                            int16_t index,
+                            rust::String& name,
+                            rust::String& guid) {
+  char name_buff[webrtc::kAdmMaxDeviceNameSize];
+  char guid_buff[webrtc::kAdmMaxGuidSize];
+
+  const int32_t result =
+      audio_device_module->PlayoutDeviceName(index, name_buff, guid_buff);
+  name = name_buff;
+  guid = guid_buff;
+
+  return result;
+}
+
+// Calls `AudioDeviceModule->RecordingDeviceName()` with the provided arguments.
+int32_t recording_device_name(const AudioDeviceModule& audio_device_module,
+                              int16_t index,
+                              rust::String& name,
+                              rust::String& guid) {
+  char name_buff[webrtc::kAdmMaxDeviceNameSize];
+  char guid_buff[webrtc::kAdmMaxGuidSize];
+
+  const int32_t result =
+      audio_device_module->RecordingDeviceName(index, name_buff, guid_buff);
+
+  name = name_buff;
+  guid = guid_buff;
+
+  return result;
+}
+
+// Calls `AudioDeviceModule->SetRecordingDevice()` with the provided arguments.
+int32_t set_audio_recording_device(const AudioDeviceModule& audio_device_module,
+                                   uint16_t index) {
+  return audio_device_module->SetRecordingDevice(index);
+}
+
+// Calls `AudioDeviceModule->SetPlayoutDevice()` with the provided device index.
+int32_t set_audio_playout_device(const AudioDeviceModule& audio_device_module,
+                                 uint16_t index) {
+  return audio_device_module->SetPlayoutDevice(index);
+}
+
+// Calls `VideoCaptureFactory->CreateDeviceInfo()`.
+std::unique_ptr<VideoDeviceInfo> create_video_device_info() {
+  std::unique_ptr<VideoDeviceInfo> ptr(
+      webrtc::VideoCaptureFactory::CreateDeviceInfo());
+
+  return ptr;
+}
+
+// Calls `VideoDeviceInfo->GetDeviceName()` with the provided arguments.
+int32_t video_device_name(VideoDeviceInfo& device_info,
+                          uint32_t index,
+                          rust::String& name,
+                          rust::String& guid) {
+  char name_buff[256];
+  char guid_buff[256];
+
+  const int32_t size =
+      device_info.GetDeviceName(index, name_buff, 256, guid_buff, 256);
+
+  name = name_buff;
+  guid = guid_buff;
+
+  return size;
+}
+
+// Calls `Thread->Create()`.
+std::unique_ptr<rtc::Thread> create_thread() {
+  return rtc::Thread::Create();
+}
+
+// Calls `Thread->CreateWithSocketServer()`.
+std::unique_ptr<rtc::Thread> create_thread_with_socket_server() {
+  return rtc::Thread::CreateWithSocketServer();
+}
+
 // Creates a new `ScreenVideoCapturer` with the specified constraints and
 // calls `CreateVideoTrackSourceProxy()`.
 std::unique_ptr<VideoTrackSourceInterface> create_display_video_source(
@@ -184,30 +299,19 @@
   return std::make_unique<VideoTrackSourceInterface>(src);
 }
 
-=======
->>>>>>> 496a4850
-// Creates a new `AudioDeviceModuleProxy`.
-std::unique_ptr<AudioDeviceModule> create_audio_device_module(
-    Thread& worker_thread,
-    AudioLayer audio_layer,
-    TaskQueueFactory& task_queue_factory) {
-  AudioDeviceModule adm = worker_thread.Invoke<AudioDeviceModule>(
-      RTC_FROM_HERE, [audio_layer, &task_queue_factory] {
-        return webrtc::AudioDeviceModule::Create(audio_layer,
-                                                 &task_queue_factory);
-      });
-
-  if (adm == nullptr) {
-    return nullptr;
-  }
-
-  AudioDeviceModule proxied =
-      webrtc::AudioDeviceModuleProxy::Create(&worker_thread, adm);
-
-  return std::make_unique<AudioDeviceModule>(proxied);
-}
-#endif
-<<<<<<< HEAD
+// Calls `PeerConnectionFactoryInterface->CreateAudioSource()` with empty
+// `AudioOptions`.
+std::unique_ptr<AudioSourceInterface> create_audio_source(
+    const PeerConnectionFactoryInterface& peer_connection_factory) {
+  auto src =
+      peer_connection_factory->CreateAudioSource(cricket::AudioOptions());
+
+  if (src == nullptr) {
+    return nullptr;
+  }
+
+  return std::make_unique<AudioSourceInterface>(src);
+}
 
 // Calls `PeerConnectionFactoryInterface->CreateVideoTrack`.
 std::unique_ptr<VideoTrackInterface> create_video_track(
@@ -222,190 +326,6 @@
   }
 
   return std::make_unique<VideoTrackInterface>(track);
-}
-=======
->>>>>>> 496a4850
-
-// Calls `AudioDeviceModule->Init()`.
-int32_t init_audio_device_module(const AudioDeviceModule& audio_device_module) {
-  return audio_device_module->Init();
-}
-
-// Calls `AudioDeviceModule->InitMicrophone()`.
-int32_t init_microphone(const AudioDeviceModule& audio_device_module) {
-  return audio_device_module->InitMicrophone();
-}
-
-// Calls `AudioDeviceModule->MicrophoneIsInitialized()`.
-bool microphone_is_initialized(const AudioDeviceModule& audio_device_module) {
-  return audio_device_module->MicrophoneIsInitialized();
-}
-
-// Calls `AudioDeviceModule->SetMicrophoneVolume()`.
-int32_t set_microphone_volume(const AudioDeviceModule& audio_device_module,
-                              uint32_t volume) {
-  return audio_device_module->SetMicrophoneVolume(volume);
-}
-
-// Calls `AudioDeviceModule->MicrophoneVolumeIsAvailable()`.
-int32_t microphone_volume_is_available(
-    const AudioDeviceModule& audio_device_module,
-    bool& is_available) {
-  return audio_device_module->MicrophoneVolumeIsAvailable(&is_available);
-}
-
-// Calls `AudioDeviceModule->MinMicrophoneVolume()`.
-int32_t min_microphone_volume(const AudioDeviceModule& audio_device_module,
-                              uint32_t& volume) {
-  return audio_device_module->MinMicrophoneVolume(&volume);
-}
-
-// Calls `AudioDeviceModule->MaxMicrophoneVolume()`.
-int32_t max_microphone_volume(const AudioDeviceModule& audio_device_module,
-                              uint32_t& volume) {
-  return audio_device_module->MaxMicrophoneVolume(&volume);
-}
-
-// Calls `AudioDeviceModule->MicrophoneVolume()`.
-int32_t microphone_volume(const AudioDeviceModule& audio_device_module,
-                          uint32_t& volume) {
-  return audio_device_module->MicrophoneVolume(&volume);
-}
-
-// Calls `AudioDeviceModule->PlayoutDevices()`.
-int16_t playout_devices(const AudioDeviceModule& audio_device_module) {
-  return audio_device_module->PlayoutDevices();
-}
-
-// Calls `AudioDeviceModule->RecordingDevices()`.
-int16_t recording_devices(const AudioDeviceModule& audio_device_module) {
-  return audio_device_module->RecordingDevices();
-}
-
-// Calls `AudioDeviceModule->PlayoutDeviceName()` with the provided arguments.
-int32_t playout_device_name(const AudioDeviceModule& audio_device_module,
-                            int16_t index,
-                            rust::String& name,
-                            rust::String& guid) {
-  char name_buff[webrtc::kAdmMaxDeviceNameSize];
-  char guid_buff[webrtc::kAdmMaxGuidSize];
-
-  const int32_t result =
-      audio_device_module->PlayoutDeviceName(index, name_buff, guid_buff);
-  name = name_buff;
-  guid = guid_buff;
-
-  return result;
-}
-
-// Calls `AudioDeviceModule->RecordingDeviceName()` with the provided arguments.
-int32_t recording_device_name(const AudioDeviceModule& audio_device_module,
-                              int16_t index,
-                              rust::String& name,
-                              rust::String& guid) {
-  char name_buff[webrtc::kAdmMaxDeviceNameSize];
-  char guid_buff[webrtc::kAdmMaxGuidSize];
-
-  const int32_t result =
-      audio_device_module->RecordingDeviceName(index, name_buff, guid_buff);
-
-  name = name_buff;
-  guid = guid_buff;
-
-  return result;
-}
-
-// Calls `AudioDeviceModule->SetRecordingDevice()` with the provided arguments.
-int32_t set_audio_recording_device(const AudioDeviceModule& audio_device_module,
-                                   uint16_t index) {
-  return audio_device_module->SetRecordingDevice(index);
-}
-
-// Calls `AudioDeviceModule->SetPlayoutDevice()` with the provided device index.
-int32_t set_audio_playout_device(const AudioDeviceModule& audio_device_module,
-                                 uint16_t index) {
-  return audio_device_module->SetPlayoutDevice(index);
-}
-
-// Calls `VideoCaptureFactory->CreateDeviceInfo()`.
-std::unique_ptr<VideoDeviceInfo> create_video_device_info() {
-  std::unique_ptr<VideoDeviceInfo> ptr(
-      webrtc::VideoCaptureFactory::CreateDeviceInfo());
-
-  return ptr;
-}
-
-// Calls `VideoDeviceInfo->GetDeviceName()` with the provided arguments.
-int32_t video_device_name(VideoDeviceInfo& device_info,
-                          uint32_t index,
-                          rust::String& name,
-                          rust::String& guid) {
-  char name_buff[256];
-  char guid_buff[256];
-
-  const int32_t size =
-      device_info.GetDeviceName(index, name_buff, 256, guid_buff, 256);
-
-  name = name_buff;
-  guid = guid_buff;
-
-  return size;
-}
-
-// Calls `Thread->Create()`.
-std::unique_ptr<rtc::Thread> create_thread() {
-  return rtc::Thread::Create();
-}
-
-// Calls `Thread->CreateWithSocketServer()`.
-std::unique_ptr<rtc::Thread> create_thread_with_socket_server() {
-  return rtc::Thread::CreateWithSocketServer();
-}
-
-<<<<<<< HEAD
-=======
-// Creates a new `ScreenVideoCapturer` with the specified constraints and
-// calls `CreateVideoTrackSourceProxy()`.
-std::unique_ptr<VideoTrackSourceInterface> create_display_video_source(
-    Thread& worker_thread,
-    Thread& signaling_thread,
-    size_t width,
-    size_t height,
-    size_t fps) {
-  webrtc::DesktopCapturer::SourceList sourceList;
-  ScreenVideoCapturer::GetSourceList(&sourceList);
-
-  if (sourceList.size() < 1) {
-    return nullptr;
-  }
-
-  rtc::scoped_refptr<ScreenVideoCapturer> capturer(
-      new rtc::RefCountedObject<ScreenVideoCapturer>(sourceList[0].id, width,
-                                                     height, fps));
-
-  auto src = webrtc::CreateVideoTrackSourceProxy(&signaling_thread,
-                                                 &worker_thread, capturer);
-
-  if (src == nullptr) {
-    return nullptr;
-  }
-
-  return std::make_unique<VideoTrackSourceInterface>(src);
-}
->>>>>>> 496a4850
-
-// Calls `PeerConnectionFactoryInterface->CreateAudioSource()` with empty
-// `AudioOptions`.
-std::unique_ptr<AudioSourceInterface> create_audio_source(
-    const PeerConnectionFactoryInterface& peer_connection_factory) {
-  auto src =
-      peer_connection_factory->CreateAudioSource(cricket::AudioOptions());
-
-  if (src == nullptr) {
-    return nullptr;
-  }
-
-  return std::make_unique<AudioSourceInterface>(src);
 }
 
 // Calls `PeerConnectionFactoryInterface->CreateAudioTrack`.
