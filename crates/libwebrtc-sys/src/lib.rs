--- conflicted
+++ resolved
@@ -3,15 +3,11 @@
 
 mod bridge;
 
-<<<<<<< HEAD
-use std::{collections::HashMap, mem};
-=======
 use std::{
     collections::HashMap,
     mem,
     sync::{Arc, Mutex}, pin::Pin,
 };
->>>>>>> 75644b64
 
 use anyhow::bail;
 use cxx::{let_cxx_string, CxxString, CxxVector, UniquePtr};
@@ -185,17 +181,12 @@
         audio_layer: AudioLayer,
         task_queue_factory: &mut TaskQueueFactory,
     ) -> anyhow::Result<Self> {
-<<<<<<< HEAD
-        let ptr =
-            webrtc::create_audio_device_module(audio_layer, task_queue_factory.0.pin_mut());
-=======
         let ptr = webrtc::create_audio_device_module(
             worker_thread.0.pin_mut(),
             sign_thread.0.pin_mut(),
             audio_layer,
             task_queue_factory.0.pin_mut(),
         );
->>>>>>> 75644b64
 
         if ptr.is_null() {
             bail!("`null` pointer returned from `AudioDeviceModule::Create()`");
