--- conflicted
+++ resolved
@@ -197,7 +197,6 @@
     }
 }
 
-<<<<<<< HEAD
 /// A factory that creates [AudioEncoder]s.
 pub struct AudioEncoderFactory(UniquePtr<webrtc::AudioEncoderFactory>);
 
@@ -235,23 +234,6 @@
     /// Creates a new [Builtin] [`VideoDecoderFactory`]
     fn default() -> Self {
         VideoDecoderFactory(webrtc::create_builtin_video_decoder_factory())
-    }
-}
-
-/// Webrtc Thread.
-pub struct Thread(UniquePtr<webrtc::Thread>);
-
-impl Thread {
-    /// Creates a new [`Thread`]
-    pub fn create() -> Self {
-        Thread(webrtc::create_thread())
-    }
-
-    /// Start [`Thread`]
-    /// # Panic
-    /// Panic if Thread(NULL);
-    pub fn start(&mut self) {
-        self.0.pin_mut().start_thread();
     }
 }
 
@@ -493,14 +475,42 @@
     }
 }
 
-/// Peer Connection Factory Interface internally used in [`webrtc`] that is
-/// capable of creating [Peer Connection Interface]s.
+/// Interface for using an RTC [`Thread`][1].
+///
+/// [1]: https://tinyurl.com/doc-threads
+pub struct Thread(UniquePtr<webrtc::Thread>);
+
+impl Thread {
+    /// Creates a new [`Thread`].
+    pub fn create() -> anyhow::Result<Self> {
+        let ptr = webrtc::create_thread();
+
+        if ptr.is_null() {
+            bail!("`null` pointer returned from `rtc::Thread::Create()`");
+        }
+        Ok(Self(ptr))
+    }
+
+    /// Starts the [`Thread`].
+    pub fn start(&mut self) -> anyhow::Result<()> {
+        if !self.0.pin_mut().start_thread() {
+            bail!("`rtc::Thread::Start()` failed");
+        }
+        Ok(())
+    }
+}
+
+/// [`PeerConnectionFactoryInterface`] is the main entry point to the
+/// `PeerConnection API` for clients it is responsible for creating
+/// [`AudioSourceInterface`], tracks ([`VideoTrackInterface`],
+/// [`AudioTrackInterface`]), [`MediaStreamInterface`] and the
+/// `PeerConnection`s.
 pub struct PeerConnectionFactoryInterface(
     UniquePtr<webrtc::PeerConnectionFactoryInterface>,
 );
 
 impl PeerConnectionFactoryInterface {
-    /// Creates a [`PeerConnectionFactoryInterface`] whith default
+/// Creates a [`PeerConnectionFactoryInterface`] whith default
     /// [`AudioEncoderFactory`], [`AudioDecoderFactory`],
     /// [`VideoEncoderFactory`], [`VideoDecoderFactory`],
     /// one new [`Thread`] for `network_thread`, `worker_thread`,
@@ -552,63 +562,6 @@
         } else {
             PeerConnectionInterface(UniquePtr::null())
         }
-=======
-/// Interface for using an RTC [`Thread`][1].
-///
-/// [1]: https://tinyurl.com/doc-threads
-pub struct Thread(UniquePtr<webrtc::Thread>);
-
-impl Thread {
-    /// Creates a new [`Thread`].
-    pub fn create() -> anyhow::Result<Self> {
-        let ptr = webrtc::create_thread();
-
-        if ptr.is_null() {
-            bail!("`null` pointer returned from `rtc::Thread::Create()`");
-        }
-        Ok(Self(ptr))
-    }
-
-    /// Starts the [`Thread`].
-    pub fn start(&mut self) -> anyhow::Result<()> {
-        if !self.0.pin_mut().start_thread() {
-            bail!("`rtc::Thread::Start()` failed");
-        }
-        Ok(())
-    }
-}
-
-/// [`PeerConnectionFactoryInterface`] is the main entry point to the
-/// `PeerConnection API` for clients it is responsible for creating
-/// [`AudioSourceInterface`], tracks ([`VideoTrackInterface`],
-/// [`AudioTrackInterface`]), [`MediaStreamInterface`] and the
-/// `PeerConnection`s.
-pub struct PeerConnectionFactoryInterface(
-    UniquePtr<webrtc::PeerConnectionFactoryInterface>,
-);
-
-impl PeerConnectionFactoryInterface {
-    // TODO: This is a simplified ctor that will be refactored in #19.
-    /// Creates a new [`PeerConnectionFactoryInterface`].
-    #[allow(clippy::missing_panics_doc)]
-    pub fn create(
-        worker_thread: &mut Thread,
-        signaling_thread: &mut Thread,
-    ) -> anyhow::Result<Self> {
-        // PANIC: Won't panic since we guarantee that the `Thread` cannot
-        //        contain a null pointer.
-        let inner = webrtc::create_peer_connection_factory(
-            worker_thread.0.as_mut().unwrap(),
-            signaling_thread.0.as_mut().unwrap(),
-        );
-
-        if inner.is_null() {
-            bail!(
-                "`null` pointer returned from \
-                 `webrtc::CreatePeerConnectionFactory()`",
-            );
-        }
-        Ok(Self(inner))
     }
 
     /// Creates a new [`AudioSourceInterface`], which provides sound recording
@@ -800,6 +753,6 @@
             bail!("`webrtc::MediaStreamInterface::RemoveTrack()` failed");
         }
         Ok(())
->>>>>>> af839e00
-    }
-}+    }
+}
+    