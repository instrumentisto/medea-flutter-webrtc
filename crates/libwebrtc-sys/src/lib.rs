--- conflicted
+++ resolved
@@ -520,54 +520,6 @@
     }
 }
 
-<<<<<<< HEAD
-impl PartialEq for Transceiver {
-    fn eq(&self, other: &Self) -> bool {
-        get_transceiver_ptr(&self.ptr) == get_transceiver_ptr(&other.ptr)
-    }
-}
-
-/// A struct contains a [`Vec`] of [`Transceiver`]s.
-#[allow(clippy::box_collection)]
-pub struct Transceivers(Box<Vec<Transceiver>>);
-
-impl Transceivers {
-    /// Adds a new [`Transceiver`].
-    pub fn add(
-        &mut self,
-        transceiver: UniquePtr<webrtc::RtpTransceiverInterface>,
-    ) {
-        let sender = webrtc::get_sender(&transceiver);
-
-        self.0.push(Transceiver {
-            ptr: transceiver,
-            sender,
-        });
-    }
-}
-
-impl Deref for Transceivers {
-    type Target = Vec<Transceiver>;
-
-    fn deref(&self) -> &Self::Target {
-        &self.0
-    }
-}
-
-impl DerefMut for Transceivers {
-    fn deref_mut(&mut self) -> &mut Self::Target {
-        &mut self.0
-    }
-}
-
-/// Creates a new `boxed` [`Transceivers`].
-#[must_use]
-pub fn create_transceivers() -> Box<Transceivers> {
-    Box::new(Transceivers(Box::new(Vec::new())))
-}
-
-=======
->>>>>>> 7be128b2
 /// [RTCPeerConnection][1] implementation.
 ///
 /// [1]: https://w3.org/TR/webrtc#dom-rtcpeerconnection
@@ -637,9 +589,11 @@
         media_type: MediaType,
         direction: RtpTransceiverDirection,
     ) -> Transceiver {
-<<<<<<< HEAD
-        let transceiver =
-            webrtc::add_transceiver(self.0.pin_mut(), media_type, direction);
+        let transceiver = webrtc::add_transceiver(
+            self.inner.pin_mut(),
+            media_type,
+            direction,
+        );
 
         let sender = webrtc::get_sender(&transceiver);
 
@@ -647,13 +601,6 @@
             ptr: transceiver,
             sender,
         }
-=======
-        Transceiver(webrtc::add_transceiver(
-            self.inner.pin_mut(),
-            media_type,
-            direction,
-        ))
->>>>>>> 7be128b2
     }
 
     /// Gets the [`Transceiver`]s.
@@ -661,7 +608,13 @@
     pub fn get_transceivers(&self) -> Vec<Transceiver> {
         webrtc::get_transceivers(&self.inner)
             .into_iter()
-            .map(|transceiver| Transceiver(transceiver.ptr))
+            .map(|transceiver| {
+                let sender = webrtc::get_sender(&transceiver.ptr);
+                Transceiver {
+                    ptr: transceiver.ptr,
+                    sender,
+                }
+            })
             .collect::<_>()
     }
 }
@@ -1021,14 +974,4 @@
     pub fn create_forwarding(cb: Box<dyn OnFrameCallback>) -> Self {
         Self(webrtc::create_forwarding_video_sink(Box::new(cb)))
     }
-}
-
-#[cfg(test)]
-mod asd {
-    use crate::bridge::webrtc::asd;
-
-    #[test]
-    fn name() {
-        asd();
-    }
 }