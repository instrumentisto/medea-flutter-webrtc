#![warn(clippy::pedantic)]
#![allow(clippy::missing_errors_doc)]

mod bridge;

use anyhow::bail;
<<<<<<< HEAD
use bridge::{CreateOfferAnswerCallback, SetLocalRemoteDescriptionCallBack, PeerConnectionOnEventCallback};
pub use bridge::{CreateSdpCallback, SetDescriptionCallback, PeerConnectionOnEvent};
use cxx::{let_cxx_string, UniquePtr};
=======
use cxx::{let_cxx_string, CxxString, UniquePtr};
>>>>>>> 3c873f37

use self::bridge::webrtc;

pub use crate::webrtc::{AudioLayer, SdpType};

/// Completion callback for the [`CreateSessionDescriptionObserver`] that is
/// used to call [`PeerConnectionInterface::create_offer()`] and
/// [`PeerConnectionInterface::create_answer()`].
pub trait CreateSdpCallback {
    /// Called when the related operation was successfully completed.
    fn success(&mut self, sdp: &CxxString, kind: webrtc::SdpType);

    /// Called when the related operation was completed with an error.
    fn fail(&mut self, error: &CxxString);
}

/// Completion callback for the [`SetLocalDescriptionObserver`] and
/// [`SetRemoteDescriptionObserver`] that are used to call
/// [`PeerConnectionInterface::set_local_description()`] and
/// [`PeerConnectionInterface::set_remote_description()`].
pub trait SetDescriptionCallback {
    /// Called when the related operation was successfully completed.
    fn success(&mut self);

    /// Called when the related operation was completed with an error.
    fn fail(&mut self, error: &CxxString);
}

/// Thread safe task queue factory internally used in [`WebRTC`] that is capable
/// of creating [Task Queue]s.
///
/// [`WebRTC`]: https://webrtc.googlesource.com/src
/// [Task Queue]: https://tinyurl.com/doc-threads
pub struct TaskQueueFactory(UniquePtr<webrtc::TaskQueueFactory>);

impl TaskQueueFactory {
    /// Creates a default [`TaskQueueFactory`] based on the current platform.
    #[must_use]
    pub fn create_default_task_queue_factory() -> Self {
        Self(webrtc::create_default_task_queue_factory())
    }
}

/// Available audio devices manager that is responsible for driving input
/// (microphone) and output (speaker) audio in WebRTC.
///
/// Backed by WebRTC's [Audio Device Module].
///
/// [Audio Device Module]: https://tinyurl.com/doc-adm
pub struct AudioDeviceModule(UniquePtr<webrtc::AudioDeviceModule>);

impl AudioDeviceModule {
    /// Creates a new [`AudioDeviceModule`] for the given [`AudioLayer`].
    pub fn create(
        audio_layer: AudioLayer,
        task_queue_factory: &mut TaskQueueFactory,
    ) -> anyhow::Result<Self> {
        let ptr = webrtc::create_audio_device_module(
            audio_layer,
            task_queue_factory.0.pin_mut(),
        );

        if ptr.is_null() {
            bail!("`null` pointer returned from `AudioDeviceModule::Create()`");
        }
        Ok(Self(ptr))
    }

    /// Initializes the current [`AudioDeviceModule`].
    pub fn init(&self) -> anyhow::Result<()> {
        let result = webrtc::init_audio_device_module(&self.0);
        if result != 0 {
            bail!("`AudioDeviceModule::Init()` failed with `{}` code", result);
        }
        Ok(())
    }

    /// Returns count of available audio playout devices.
    pub fn playout_devices(&self) -> anyhow::Result<i16> {
        let count = webrtc::playout_devices(&self.0);

        if count < 0 {
            bail!(
                "`AudioDeviceModule::PlayoutDevices()` failed with `{}` code",
                count,
            );
        }

        Ok(count)
    }

    /// Returns count of available audio recording devices.
    pub fn recording_devices(&self) -> anyhow::Result<i16> {
        let count = webrtc::recording_devices(&self.0);

        if count < 0 {
            bail!(
                "`AudioDeviceModule::RecordingDevices()` failed with `{}` code",
                count
            );
        }

        Ok(count)
    }

    /// Returns the `(label, id)` tuple for the given audio playout device
    /// `index`.
    pub fn playout_device_name(
        &self,
        index: i16,
    ) -> anyhow::Result<(String, String)> {
        let mut name = String::new();
        let mut guid = String::new();

        let result =
            webrtc::playout_device_name(&self.0, index, &mut name, &mut guid);

        if result != 0 {
            bail!(
                "`AudioDeviceModule::PlayoutDeviceName()` failed with `{}` \
                 code",
                result,
            );
        }

        Ok((name, guid))
    }

    /// Returns the `(label, id)` tuple for the given audio recording device
    /// `index`.
    pub fn recording_device_name(
        &self,
        index: i16,
    ) -> anyhow::Result<(String, String)> {
        let mut name = String::new();
        let mut guid = String::new();

        let result =
            webrtc::recording_device_name(&self.0, index, &mut name, &mut guid);

        if result != 0 {
            bail!(
                "`AudioDeviceModule::RecordingDeviceName()` failed with \
                 `{}` code",
                result,
            );
        }

        Ok((name, guid))
    }

    /// Sets the recording audio device according to the given `index`.
    pub fn set_recording_device(&self, index: u16) -> anyhow::Result<()> {
        let result = webrtc::set_audio_recording_device(&self.0, index);

        if result != 0 {
            bail!(
                "`AudioDeviceModule::SetRecordingDevice()` failed with \
                 `{}` code.",
                result,
            );
        }

        Ok(())
    }
}

/// Interface for receiving information about available camera devices.
pub struct VideoDeviceInfo(UniquePtr<webrtc::VideoDeviceInfo>);

impl VideoDeviceInfo {
    /// Creates a new [`VideoDeviceInfo`].
    pub fn create() -> anyhow::Result<Self> {
        let ptr = webrtc::create_video_device_info();

        if ptr.is_null() {
            bail!(
                "`null` pointer returned from \
                 `VideoCaptureFactory::CreateDeviceInfo()`",
            );
        }
        Ok(Self(ptr))
    }

    /// Returns count of a video recording devices.
    pub fn number_of_devices(&mut self) -> u32 {
        self.0.pin_mut().number_of_video_devices()
    }

    /// Returns the `(label, id)` tuple for the given video device `index`.
    pub fn device_name(
        &mut self,
        index: u32,
    ) -> anyhow::Result<(String, String)> {
        let mut name = String::new();
        let mut guid = String::new();

        let result = webrtc::video_device_name(
            self.0.pin_mut(),
            index,
            &mut name,
            &mut guid,
        );

        if result != 0 {
            bail!(
                "`AudioDeviceModule::GetDeviceName()` failed with `{}` code",
                result,
            );
        }

        Ok((name, guid))
    }
}

/// WebRTC [RTCConfiguration][1].
///
/// [1]: https://developer.mozilla.org/en-US/docs/Web/API/RTCConfiguration
pub struct RTCConfiguration(UniquePtr<webrtc::RTCConfiguration>);

impl Default for RTCConfiguration {
    fn default() -> Self {
        Self(webrtc::create_default_rtc_configuration())
    }
}

/// A member of [`PeerConnectionDependencies`], which contains the functions
/// that will be called on events in the [`PeerConnectionInterface`]
pub struct PeerConnectionObserver(UniquePtr<webrtc::PeerConnectionObserver>);

<<<<<<< HEAD
impl PeerConnectionObserver {
    /// Creates default [`PeerConnectionObserver`] without handle events
    pub fn new(callbacks: Box<PeerConnectionOnEventCallback>) -> Self {
        Self(webrtc::create_peer_connection_observer(callbacks))
=======
impl Default for PeerConnectionObserver {
    fn default() -> Self {
        Self(webrtc::create_peer_connection_observer())
>>>>>>> 3c873f37
    }
}

/// Contains all of the [`PeerConnectionInterface`] dependencies.
pub struct PeerConnectionDependencies(
    UniquePtr<webrtc::PeerConnectionDependencies>,
);

<<<<<<< HEAD
impl PeerConnectionDependencies {
    /// Creates a [`PeerConnectionDependencies`]
    /// whith default [`PeerConnectionObserver`]
    pub fn new(observer: PeerConnectionObserver) -> Self {
        Self(webrtc::create_peer_connection_dependencies(observer.0))
=======
impl Default for PeerConnectionDependencies {
    fn default() -> Self {
        Self(webrtc::create_peer_connection_dependencies(
            PeerConnectionObserver::default().0,
        ))
>>>>>>> 3c873f37
    }
}

/// Description of the options that can be used to control the offer/answer
/// creation process
pub struct RTCOfferAnswerOptions(pub UniquePtr<webrtc::RTCOfferAnswerOptions>);

impl Default for RTCOfferAnswerOptions {
    fn default() -> Self {
        Self(webrtc::create_default_rtc_offer_answer_options())
    }
}

impl RTCOfferAnswerOptions {
    /// Creates a new [`RTCOfferAnswerOptions`]
    #[must_use]
    pub fn new(
        offer_to_receive_video: Option<bool>,
        offer_to_receive_audio: Option<bool>,
        voice_activity_detection: bool,
        ice_restart: bool,
        use_rtp_mux: bool,
    ) -> Self {
        Self(webrtc::create_rtc_offer_answer_options(
            offer_to_receive_video.map_or(-1, |f| if f { 1 } else { 0 }),
            offer_to_receive_audio.map_or(-1, |f| if f { 1 } else { 0 }),
            voice_activity_detection,
            ice_restart,
            use_rtp_mux,
        ))
    }
}

/// The [`SessionDescriptionInterface`] class is used by
/// [`PeerConnectionInterface`] to expose local and remote session descriptions.
pub struct SessionDescriptionInterface(
    UniquePtr<webrtc::SessionDescriptionInterface>,
);

impl SessionDescriptionInterface {
    /// Creates a new [`SessionDescriptionInterface`]
    #[must_use]
    pub fn new(kind: webrtc::SdpType, sdp: &str) -> Self {
        let_cxx_string!(cxx_sdp = sdp);
        Self(webrtc::create_session_description(kind, &cxx_sdp))
    }
}

/// [`PeerConnectionInterface::create_answer()`] and
/// [`PeerConnectionInterface::create_offer()`] completion callback.
pub struct CreateSessionDescriptionObserver(
    UniquePtr<webrtc::CreateSessionDescriptionObserver>,
);

impl CreateSessionDescriptionObserver {
    /// Creates a new [`CreateSessionDescriptionObserver`].
    #[must_use]
    pub fn new(cb: Box<dyn CreateSdpCallback>) -> Self {
        Self(webrtc::create_create_session_observer(Box::new(cb)))
    }
}

/// [`PeerConnectionInterface::set_local_description()`] completion callback.
pub struct SetLocalDescriptionObserver(
    UniquePtr<webrtc::SetLocalDescriptionObserver>,
);

impl SetLocalDescriptionObserver {
    /// Creates a new [`SetLocalDescriptionObserver`].
    #[must_use]
    pub fn new(cb: Box<dyn SetDescriptionCallback>) -> Self {
        Self(webrtc::create_set_local_description_observer(Box::new(cb)))
    }
}

/// [`PeerConnectionInterface::set_remote_description()`] completion callback.
pub struct SetRemoteDescriptionObserver(
    UniquePtr<webrtc::SetRemoteDescriptionObserver>,
);

impl SetRemoteDescriptionObserver {
    /// Creates a new [`SetRemoteDescriptionObserver`].
    #[must_use]
    pub fn new(cb: Box<dyn SetDescriptionCallback>) -> Self {
        Self(webrtc::create_set_remote_description_observer(Box::new(cb)))
    }
}

/// [RTCPeerConnection][1] implementation.
///
/// [1]: https://w3.org/TR/webrtc/#dom-rtcpeerconnection
pub struct PeerConnectionInterface(UniquePtr<webrtc::PeerConnectionInterface>);

impl PeerConnectionInterface {
    /// [`RTCPeerConnection::createOffer()`][1] implementation.
    ///
    /// [1]: https://www.w3.org/TR/webrtc/#dom-rtcpeerconnection-createoffer
    pub fn create_offer(
        &mut self,
        options: &RTCOfferAnswerOptions,
        obs: CreateSessionDescriptionObserver,
    ) {
        webrtc::create_offer(self.0.pin_mut(), &options.0, obs.0);
    }

    /// [`RTCPeerConnection::createAnswer()`][1] implementation.
    ///
    /// [1]: https://www.w3.org/TR/webrtc/#dom-rtcpeerconnection-createanswer
    pub fn create_answer(
        &mut self,
        options: &RTCOfferAnswerOptions,
        obs: CreateSessionDescriptionObserver,
    ) {
        webrtc::create_answer(self.0.pin_mut(), &options.0, obs.0);
    }

    /// [`RTCPeerConnection::setLocalDescription()`][1] implementation.
    ///
    /// [1]: https://w3.org/TR/webrtc/#dom-peerconnection-setlocaldescription
    pub fn set_local_description(
        &mut self,
        desc: SessionDescriptionInterface,
        obs: SetLocalDescriptionObserver,
    ) {
        webrtc::set_local_description(self.0.pin_mut(), desc.0, obs.0);
    }

    /// [`RTCPeerConnection::setRemoteDescription()`][1] implementation.
    ///
    /// [1]: https://w3.org/TR/webrtc/#dom-peerconnection-setremotedescription
    pub fn set_remote_description(
        &mut self,
        desc: SessionDescriptionInterface,
        obs: SetRemoteDescriptionObserver,
    ) {
        webrtc::set_remote_description(self.0.pin_mut(), desc.0, obs.0);
    }
}

/// Interface for using an RTC [`Thread`][1].
///
/// [1]: https://tinyurl.com/doc-threads
pub struct Thread(UniquePtr<webrtc::Thread>);

impl Thread {
    /// Creates a new [`Thread`].
    pub fn create() -> anyhow::Result<Self> {
        let ptr = webrtc::create_thread();

        if ptr.is_null() {
            bail!("`null` pointer returned from `rtc::Thread::Create()`");
        }
        Ok(Self(ptr))
    }

    /// Starts the [`Thread`].
    pub fn start(&mut self) -> anyhow::Result<()> {
        if !self.0.pin_mut().start_thread() {
            bail!("`rtc::Thread::Start()` failed");
        }
        Ok(())
    }
}

/// [`PeerConnectionFactoryInterface`] is the main entry point to the
/// `PeerConnection API` for clients it is responsible for creating
/// [`AudioSourceInterface`], tracks ([`VideoTrackInterface`],
/// [`AudioTrackInterface`]), [`MediaStreamInterface`] and the
/// `PeerConnection`s.
pub struct PeerConnectionFactoryInterface(
    UniquePtr<webrtc::PeerConnectionFactoryInterface>,
);

impl PeerConnectionFactoryInterface {
    /// Creates a new [`PeerConnectionFactoryInterface`].
    pub fn create(
        network_thread: Option<&Thread>,
        worker_thread: Option<&Thread>,
        signaling_thread: Option<&Thread>,
        default_adm: Option<&AudioDeviceModule>,
    ) -> anyhow::Result<Self> {
        let inner = webrtc::create_peer_connection_factory(
            network_thread.map_or(&UniquePtr::null(), |t| &t.0),
            worker_thread.map_or(&UniquePtr::null(), |t| &t.0),
            signaling_thread.map_or(&UniquePtr::null(), |t| &t.0),
            default_adm.map_or(&UniquePtr::null(), |t| &t.0),
        );

        if inner.is_null() {
            bail!(
                "`null` pointer returned from \
                 `webrtc::CreatePeerConnectionFactory()`",
            );
        }
        Ok(Self(inner))
    }

    /// Creates a new [`PeerConnectionInterface`].
    pub fn create_peer_connection_or_error(
        &mut self,
        configuration: &RTCConfiguration,
        dependencies: PeerConnectionDependencies,
    ) -> anyhow::Result<PeerConnectionInterface> {
        let mut error = String::new();
        let inner = webrtc::create_peer_connection_or_error(
            self.0.pin_mut(),
            &configuration.0,
            dependencies.0,
            &mut error,
        );

        if !error.is_empty() {
            bail!(error);
        }
        if inner.is_null() {
            bail!(
                "`null` pointer returned from \
                 `webrtc::PeerConnectionFactoryInterface::\
                 CreatePeerConnectionOrError()`",
            );
        }
        Ok(PeerConnectionInterface(inner))
    }

    /// Creates a new [`AudioSourceInterface`], which provides sound recording
    /// from native platform.
    pub fn create_audio_source(&self) -> anyhow::Result<AudioSourceInterface> {
        let ptr = webrtc::create_audio_source(&self.0);

        if ptr.is_null() {
            bail!(
                "`null` pointer returned from \
                 `webrtc::PeerConnectionFactoryInterface::CreateAudioSource()`",
            );
        }
        Ok(AudioSourceInterface(ptr))
    }

    /// Creates a new [`VideoTrackInterface`] sourced by the provided
    /// [`VideoTrackSourceInterface`].
    pub fn create_video_track(
        &self,
        id: String,
        video_src: &VideoTrackSourceInterface,
    ) -> anyhow::Result<VideoTrackInterface> {
        let ptr = webrtc::create_video_track(&self.0, id, &video_src.0);

        if ptr.is_null() {
            bail!(
                "`null` pointer returned from \
                 `webrtc::PeerConnectionFactoryInterface::CreateVideoTrack()`",
            );
        }
        Ok(VideoTrackInterface(ptr))
    }

    /// Creates a new [`AudioTrackInterface`] sourced by the provided
    /// [`AudioSourceInterface`].
    pub fn create_audio_track(
        &self,
        id: String,
        audio_src: &AudioSourceInterface,
    ) -> anyhow::Result<AudioTrackInterface> {
        let ptr = webrtc::create_audio_track(&self.0, id, &audio_src.0);

        if ptr.is_null() {
            bail!(
                "`null` pointer returned from \
                 `webrtc::PeerConnectionFactoryInterface::CreateAudioTrack()`",
            );
        }
        Ok(AudioTrackInterface(ptr))
    }

    /// Creates a new empty [`MediaStreamInterface`].
    pub fn create_local_media_stream(
        &self,
        id: String,
    ) -> anyhow::Result<MediaStreamInterface> {
        let ptr = webrtc::create_local_media_stream(&self.0, id);

        if ptr.is_null() {
            bail!(
                "`null` pointer returned from \
                 `webrtc::PeerConnectionFactoryInterface::\
                 CreateLocalMediaStream()`",
            );
        }
        Ok(MediaStreamInterface(ptr))
    }
}

/// [`VideoTrackSourceInterface`] captures data from the specific video input
/// device.
///
/// It can be later used to create a [`VideoTrackInterface`] with
/// [`PeerConnectionFactoryInterface::create_video_track()`].
pub struct VideoTrackSourceInterface(
    UniquePtr<webrtc::VideoTrackSourceInterface>,
);

impl VideoTrackSourceInterface {
    /// Creates a new [`VideoTrackSourceInterface`] with the specified
    /// constraints.
    ///
    /// The created capturer is wrapped in the `VideoTrackSourceProxy` that
    /// makes sure the real [`VideoTrackSourceInterface`] implementation is
    /// destroyed on the signaling thread and marshals all method calls to the
    /// signaling thread.
    pub fn create_proxy(
        worker_thread: &mut Thread,
        signaling_thread: &mut Thread,
        width: usize,
        height: usize,
        fps: usize,
        device_index: u32,
    ) -> anyhow::Result<Self> {
        let ptr = webrtc::create_video_source(
            worker_thread.0.pin_mut(),
            signaling_thread.0.pin_mut(),
            width,
            height,
            fps,
            device_index,
        );

        if ptr.is_null() {
            bail!(
                "`null` pointer returned from \
                 `webrtc::CreateVideoTrackSourceProxy()`",
            );
        }
        Ok(VideoTrackSourceInterface(ptr))
    }
}

/// [`VideoTrackSourceInterface`] captures data from the specific audio input
/// device.
///
/// It can be later used to create a [`AudioTrackInterface`] with
/// [`PeerConnectionFactoryInterface::create_audio_track()`].
pub struct AudioSourceInterface(UniquePtr<webrtc::AudioSourceInterface>);

/// Video [`MediaStreamTrack`][1].
///
/// [1]: https://w3.org/TR/mediacapture-streams#dom-mediastreamtrack
pub struct VideoTrackInterface(UniquePtr<webrtc::VideoTrackInterface>);

/// Audio [`MediaStreamTrack`][1].
///
/// [1]: https://w3.org/TR/mediacapture-streams#dom-mediastreamtrack
pub struct AudioTrackInterface(UniquePtr<webrtc::AudioTrackInterface>);

/// [`MediaStreamInterface`][1] representation.
///
/// [1]: https://w3.org/TR/mediacapture-streams#mediastream
pub struct MediaStreamInterface(UniquePtr<webrtc::MediaStreamInterface>);

impl MediaStreamInterface {
    /// Adds the provided [`VideoTrackInterface`] to this
    /// [`MediaStreamInterface`].
    pub fn add_video_track(
        &self,
        track: &VideoTrackInterface,
    ) -> anyhow::Result<()> {
        let result = webrtc::add_video_track(&self.0, &track.0);

        if !result {
            bail!("`webrtc::MediaStreamInterface::AddTrack()` failed");
        }
        Ok(())
    }

    /// Adds the provided  [`AudioTrackInterface`] to this
    /// [`MediaStreamInterface`].
    pub fn add_audio_track(
        &self,
        track: &AudioTrackInterface,
    ) -> anyhow::Result<()> {
        let result = webrtc::add_audio_track(&self.0, &track.0);

        if !result {
            bail!("`webrtc::MediaStreamInterface::AddTrack()` failed");
        }
        Ok(())
    }

    /// Removes the provided [`VideoTrackInterface`] from this
    /// [`MediaStreamInterface`].
    pub fn remove_video_track(
        &self,
        track: &VideoTrackInterface,
    ) -> anyhow::Result<()> {
        let result = webrtc::remove_video_track(&self.0, &track.0);

        if !result {
            bail!("`webrtc::MediaStreamInterface::RemoveTrack()` failed");
        }
        Ok(())
    }

    /// Removes the provided [`AudioTrackInterface`] from this
    /// [`MediaStreamInterface`].
    pub fn remove_audio_track(
        &self,
        track: &AudioTrackInterface,
    ) -> anyhow::Result<()> {
        let result = webrtc::remove_audio_track(&self.0, &track.0);

        if !result {
            bail!("`webrtc::MediaStreamInterface::RemoveTrack()` failed");
        }
        Ok(())
    }
}<|MERGE_RESOLUTION|>--- conflicted
+++ resolved
@@ -4,13 +4,7 @@
 mod bridge;
 
 use anyhow::bail;
-<<<<<<< HEAD
-use bridge::{CreateOfferAnswerCallback, SetLocalRemoteDescriptionCallBack, PeerConnectionOnEventCallback};
-pub use bridge::{CreateSdpCallback, SetDescriptionCallback, PeerConnectionOnEvent};
-use cxx::{let_cxx_string, UniquePtr};
-=======
 use cxx::{let_cxx_string, CxxString, UniquePtr};
->>>>>>> 3c873f37
 
 use self::bridge::webrtc;
 
@@ -37,6 +31,11 @@
 
     /// Called when the related operation was completed with an error.
     fn fail(&mut self, error: &CxxString);
+}
+
+/// todo
+pub trait PeerConnectionOnEvent {
+    fn on_signaling_change(&mut self, event: &CxxString);
 }
 
 /// Thread safe task queue factory internally used in [`WebRTC`] that is capable
@@ -241,16 +240,9 @@
 /// that will be called on events in the [`PeerConnectionInterface`]
 pub struct PeerConnectionObserver(UniquePtr<webrtc::PeerConnectionObserver>);
 
-<<<<<<< HEAD
 impl PeerConnectionObserver {
-    /// Creates default [`PeerConnectionObserver`] without handle events
-    pub fn new(callbacks: Box<PeerConnectionOnEventCallback>) -> Self {
-        Self(webrtc::create_peer_connection_observer(callbacks))
-=======
-impl Default for PeerConnectionObserver {
-    fn default() -> Self {
-        Self(webrtc::create_peer_connection_observer())
->>>>>>> 3c873f37
+    pub fn new(cb: Box<dyn PeerConnectionOnEvent>) -> Self {
+        Self(webrtc::create_peer_connection_observer(Box::new(cb)))
     }
 }
 
@@ -259,19 +251,9 @@
     UniquePtr<webrtc::PeerConnectionDependencies>,
 );
 
-<<<<<<< HEAD
 impl PeerConnectionDependencies {
-    /// Creates a [`PeerConnectionDependencies`]
-    /// whith default [`PeerConnectionObserver`]
     pub fn new(observer: PeerConnectionObserver) -> Self {
         Self(webrtc::create_peer_connection_dependencies(observer.0))
-=======
-impl Default for PeerConnectionDependencies {
-    fn default() -> Self {
-        Self(webrtc::create_peer_connection_dependencies(
-            PeerConnectionObserver::default().0,
-        ))
->>>>>>> 3c873f37
     }
 }
 
