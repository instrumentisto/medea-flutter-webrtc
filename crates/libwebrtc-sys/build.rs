--- conflicted
+++ resolved
@@ -30,12 +30,7 @@
         .include(path.join("lib/include"))
         .include(path.join("lib/include/third_party/abseil-cpp"))
         .include(path.join("lib/include/third_party/libyuv/include"));
-<<<<<<< HEAD
-
-    #[cfg(windows)]
-=======
     #[cfg(target_os = "windows")]
->>>>>>> 7cf13898
     {
         build
             .flag("-DWEBRTC_WIN")
@@ -51,10 +46,6 @@
             .flag("-DWEBRTC_USE_X11")
             .flag("-std=c++17");
     }
-<<<<<<< HEAD
-
-=======
->>>>>>> 7cf13898
     build.compile("libwebrtc-sys");
 
     for file in cpp_files {
@@ -166,19 +157,11 @@
         .collect()
 }
 
-<<<<<<< HEAD
-/// Emits all required `rustc-link-lib` instructions.
-fn link_libs() {
-    #[cfg(windows)]
-    {
-        let deps = [
-=======
 /// Emits all the required `rustc-link-lib` instructions.
 fn link_libs() {
     #[cfg(target_os = "windows")]
     {
         for dep in [
->>>>>>> 7cf13898
             "Gdi32",
             "Secur32",
             "amstrmid",
@@ -188,43 +171,16 @@
             "msdmo",
             "winmm",
             "wmcodecdspuuid",
-<<<<<<< HEAD
-        ];
-
-        for dep in &deps {
-            println!("cargo:rustc-link-lib=dylib={dep}");
-        }
-
-=======
         ] {
             println!("cargo:rustc-link-lib=dylib={dep}");
         }
->>>>>>> 7cf13898
         // TODO: `rustc` always links against non-debug Windows runtime, so we
         //       always use a release build of `libwebrtc`:
         //       https://github.com/rust-lang/rust/issues/39016
-        println!(
-<<<<<<< HEAD
-            "cargo:rustc-link-search=native=crates/libwebrtc-sys/lib/release/"
-=======
-            "cargo:rustc-link-search=native=crates/libwebrtc-sys/lib/release/",
->>>>>>> 7cf13898
-        );
+        println!("cargo:rustc-link-search=native=crates/libwebrtc-sys/lib/release/",);
     }
     #[cfg(target_os = "linux")]
     {
-<<<<<<< HEAD
-        let deps = ["x11", "xfixes", "xdamage", "xext", "xtst", "xrandr"];
-
-        for dep in deps {
-            pkg_config::Config::new().probe(dep).unwrap();
-        }
-        match std::env::var("PROFILE").unwrap().as_str() {
-            "debug" => {
-                println!(
-                    "cargo:rustc-link-search=native=\
-                crates/libwebrtc-sys/lib/debug/"
-=======
         for dep in ["x11", "xfixes", "xdamage", "xext", "xtst", "xrandr"] {
             pkg_config::Config::new().probe(dep).unwrap();
         }
@@ -233,18 +189,12 @@
                 println!(
                     "cargo:rustc-link-search=\
                      native=crates/libwebrtc-sys/lib/debug/",
->>>>>>> 7cf13898
                 );
             }
             "release" => {
                 println!(
-<<<<<<< HEAD
-                    "cargo:rustc-link-search=native=\
-                crates/libwebrtc-sys/lib/release/"
-=======
                     "cargo:rustc-link-search=\
                      native=crates/libwebrtc-sys/lib/release/",
->>>>>>> 7cf13898
                 );
             }
             _ => (),
