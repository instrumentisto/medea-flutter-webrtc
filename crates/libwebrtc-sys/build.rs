--- conflicted
+++ resolved
@@ -32,39 +32,15 @@
     println!("cargo:rustc-link-lib=dylib=msdmo");
     println!("cargo:rustc-link-lib=dylib=winmm");
     println!("cargo:rustc-link-lib=dylib=Secur32");
-<<<<<<< HEAD
-    println!("cargo:rustc-link-lib=dylib=Gdi32");
-    println!("cargo:rustc-link-lib=dylib=d3d11");
-    println!("cargo:rustc-link-lib=dylib=dxgi");
-
-    let src_path = PathBuf::from(env::var("CARGO_MANIFEST_DIR")?);
-
-    let cpp_src_path = src_path.join("cpp_src");
-
-    let cpp_src = fs::read_dir(&cpp_src_path)?.fold(vec![], |mut acc, item| {
-        let file = item.unwrap().file_name();
-        acc.push(PathBuf::from(&cpp_src_path).join(file));
-        acc
-    });
-
-    cxx_build::bridge("src/bridge.rs")
-        .files(cpp_src)
-=======
 
     cxx_build::bridge("src/bridge.rs")
         .files(&cpp_files)
->>>>>>> f7a56a92
         .include(path.join("include"))
         .include(path.join("lib/include"))
         .include(path.join("lib/include/third_party/abseil-cpp"))
         .include(path.join("lib/include/third_party/libyuv/include"))
         .flag("-DWEBRTC_WIN")
         .flag("-DNOMINMAX")
-<<<<<<< HEAD
-        .compile("libwebrtc-sys");
-
-    println!("cargo:rerun-if-changed=cpp_src/bridge.cc");
-=======
         .flag("/std:c++17")
         .compile("libwebrtc-sys");
 
@@ -74,7 +50,6 @@
     get_header_files()?.into_iter().for_each(|file| {
         println!("cargo:rerun-if-changed={}", file.display());
     });
->>>>>>> f7a56a92
     println!("cargo:rerun-if-changed=src/bridge.rs");
     println!("cargo:rerun-if-changed=./lib");
     println!("cargo:rerun-if-env-changed=INSTALL_WEBRTC");
