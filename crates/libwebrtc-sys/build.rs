--- conflicted
+++ resolved
@@ -48,15 +48,9 @@
     let archive = temp_dir.join("libwebrtc-win-x64.tar.gz");
     let lib_dir = manifest_path.join("lib");
 
-<<<<<<< HEAD
-    // Check if `INSTALL_WEBRTC` is declared.
-    if env::var("INSTALL_WEBRTC").is_err() {
-        // Check if `lib` directory is not empty.
-=======
     // Force download if `INSTALL_WEBRTC=1`.
     if env::var("INSTALL_WEBRTC").as_deref().unwrap_or("0") == "0" {
         // Skip download if already downloaded.
->>>>>>> a54e7425
         if fs::read_dir(&lib_dir)?.fold(0, |acc, b| {
             if !b.unwrap().file_name().to_string_lossy().starts_with('.') {
                 acc + 1
