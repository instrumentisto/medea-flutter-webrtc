#![warn(clippy::pedantic)]

use std::{
    env, fs, io,
    path::{Path, PathBuf},
};

use anyhow::anyhow;
use dotenv::dotenv;
use walkdir::{DirEntry, WalkDir};

fn main() -> anyhow::Result<()> {
    // This won't override any env vars that already present.
    drop(dotenv());

    download_libwebrtc()?;

    let path = PathBuf::from(env::var("CARGO_MANIFEST_DIR")?);
    let cpp_files = get_cpp_files()?;

    // TODO: `rustc` always links against non-debug Windows runtime, so we
    //       always use a release build of `libwebrtc`:
    //       https://github.com/rust-lang/rust/issues/39016
    println!(
        "cargo:rustc-link-search=native=crates/libwebrtc-sys/lib/release/"
    );
    println!("cargo:rustc-link-lib=webrtc");

    println!("cargo:rustc-link-lib=dylib=dmoguids");
    println!("cargo:rustc-link-lib=dylib=wmcodecdspuuid");
    println!("cargo:rustc-link-lib=dylib=amstrmid");
    println!("cargo:rustc-link-lib=dylib=msdmo");
    println!("cargo:rustc-link-lib=dylib=winmm");
    println!("cargo:rustc-link-lib=dylib=Secur32");

    cxx_build::bridge("src/bridge.rs")
        .files(&cpp_files)
        .include(path.join("include"))
        .include(path.join("lib/include"))
        .include(path.join("lib/include/third_party/abseil-cpp"))
        .include(path.join("lib/include/third_party/libyuv/include"))
        .flag("-DWEBRTC_WIN")
        .flag("-DNOMINMAX")
<<<<<<< HEAD
        .define("NDEBUG", "1")
=======
>>>>>>> f7a56a92
        .flag("/std:c++17")
        .compile("libwebrtc-sys");

    for file in cpp_files {
        println!("cargo:rerun-if-changed={}", file.display());
    }
    get_header_files()?.into_iter().for_each(|file| {
        println!("cargo:rerun-if-changed={}", file.display());
    });
    println!("cargo:rerun-if-changed=src/bridge.rs");
    println!("cargo:rerun-if-changed=./lib");
    println!("cargo:rerun-if-env-changed=INSTALL_WEBRTC");
    println!("cargo:rerun-if-env-changed=LIBWEBRTC_URL");

    Ok(())
}

/// Downloads and unpacks compiled `libwebrtc` library.
fn download_libwebrtc() -> anyhow::Result<()> {
    let mut libwebrtc_url = env::var("LIBWEBRTC_URL")?;
    libwebrtc_url.push_str("/libwebrtc-win-x64.tar.gz");

    let manifest_path = PathBuf::from(env::var("CARGO_MANIFEST_DIR")?);
    let temp_dir = manifest_path.join("temp");
    let archive = temp_dir.join("libwebrtc-win-x64.tar.gz");
    let lib_dir = manifest_path.join("lib");

    // Force download if `INSTALL_WEBRTC=1`.
    if env::var("INSTALL_WEBRTC").as_deref().unwrap_or("0") == "0" {
        // Skip download if already downloaded.
        if fs::read_dir(&lib_dir)?.fold(0, |acc, b| {
            if b.unwrap().file_name().to_string_lossy().starts_with('.') {
                acc
            } else {
                acc + 1
            }
        }) != 0
        {
            return Ok(());
        }
    }

    // Clear `temp` directory.
    if temp_dir.exists() {
        fs::remove_dir_all(&temp_dir)?;
    }
    fs::create_dir_all(&temp_dir)?;

    // Download compiled `libwebrtc` archive.
    {
        let mut resp = reqwest::blocking::get(&libwebrtc_url)?;
        let mut out_file = fs::File::create(&archive)?;
        io::copy(&mut resp, &mut out_file)?;
    }

    // Clear `lib` directory.
    for entry in fs::read_dir(&lib_dir)? {
        let entry = entry?;
        if !entry.file_name().to_string_lossy().starts_with('.') {
            if entry.metadata()?.is_dir() {
                fs::remove_dir_all(entry.path())?;
            } else {
                fs::remove_file(entry.path())?;
            }
        }
    }

    // Untar the downloaded archive.
    std::process::Command::new("tar")
        .args(&[
            "-xf",
            archive
                .to_str()
                .ok_or_else(|| anyhow!("Invalid archive path"))?,
            "-C",
            lib_dir
                .to_str()
                .ok_or_else(|| anyhow!("Invalid `lib/` dir path"))?,
        ])
        .status()?;

    fs::remove_dir_all(&temp_dir)?;

    Ok(())
}

/// Returns a list of all C++ sources that should be compiled.
fn get_cpp_files() -> anyhow::Result<Vec<PathBuf>> {
    let dir = PathBuf::from(env::var("CARGO_MANIFEST_DIR")?)
        .join("src")
        .join("cpp");

    Ok(get_files_from_dir(dir))
}

/// Returns a list of all header files that should be included.
fn get_header_files() -> anyhow::Result<Vec<PathBuf>> {
    let dir = PathBuf::from(env::var("CARGO_MANIFEST_DIR")?).join("include");

    Ok(get_files_from_dir(dir))
}

/// Performs recursive directory traversal returning all the found files.
fn get_files_from_dir<P: AsRef<Path>>(dir: P) -> Vec<PathBuf> {
    WalkDir::new(dir)
        .into_iter()
        .filter_map(Result::ok)
        .filter(|e| e.file_type().is_file())
        .map(DirEntry::into_path)
        .collect()
}<|MERGE_RESOLUTION|>--- conflicted
+++ resolved
@@ -41,10 +41,6 @@
         .include(path.join("lib/include/third_party/libyuv/include"))
         .flag("-DWEBRTC_WIN")
         .flag("-DNOMINMAX")
-<<<<<<< HEAD
-        .define("NDEBUG", "1")
-=======
->>>>>>> f7a56a92
         .flag("/std:c++17")
         .compile("libwebrtc-sys");
 
