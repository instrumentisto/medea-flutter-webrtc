--- conflicted
+++ resolved
@@ -1,7 +1,3 @@
-<<<<<<< HEAD
-fn main() -> anyhow::Result<()> {
-    cxx_build::bridge("src/lib.rs").compile("jason_flutter_webrtc");
-=======
 use std::{env, fs, path::Path};
 
 use anyhow::{anyhow, Context};
@@ -54,7 +50,6 @@
     }
 
     fs::copy(cxxbridge.path(), cxxbridge_dir.join(lib_name))?;
->>>>>>> a54e7425
 
     Ok(())
 }