#![warn(clippy::pedantic)]

use std::{env, fs, path::Path};

use anyhow::{anyhow, Context};
use walkdir::{DirEntry, WalkDir};

fn main() -> anyhow::Result<()> {
<<<<<<< HEAD
    cxx_build::bridge("src/lib.rs").compile("extern_rust");

    cxx_build::bridge("src/internal.rs").compile("api_bindings");
=======
    cxx_build::bridge("src/lib.rs").compile("extern_rust_api");

    cxx_build::bridge("src/internal.rs").compile("cpp_api_bindings");
>>>>>>> 60ac5698

    copy_cxxbridge1_lib()?;

    Ok(())
}

/// Finds and copies the compiled `cxxbridge1` static library to the
/// `target/cxxbridge/` directory.
fn copy_cxxbridge1_lib() -> anyhow::Result<()> {
    let out_dir = env::var_os("OUT_DIR")
        .ok_or(anyhow!("`OUT_DIR` environment variable not found"))?;
    let out_dir_path = Path::new(&out_dir);
    let cxxbridge_dir = out_dir_path
        .ancestors()
        .nth(4)
        .ok_or(anyhow!("Could not find `target/` directory"))?
        .join("cxxbridge");
    let build_dir = out_dir_path.ancestors().nth(2).ok_or(anyhow!(
        "Could not find `target/debug/`|`release/build/` directory",
    ))?;
    let target_env = env::var("CARGO_CFG_TARGET_ENV")?;
    let lib_name = if target_env == "msvc" {
        "cxxbridge1.lib"
    } else {
        "libcxxbridge1.a"
    };

    let mut libs: Vec<DirEntry> = WalkDir::new(build_dir)
        .into_iter()
        .map(Result::unwrap)
        .filter(|e| e.path().ends_with(lib_name))
        .collect();

    let cxxbridge = libs
        .pop()
        .with_context(|| "Could not find `cxxbridge1` static library.")?;
    if !libs.is_empty() {
        return Err(anyhow!(
            "Found multiple `cxxbridge1` libraries, only one is expected, try \
             running `cargo clean`."
        ));
    }

    fs::copy(cxxbridge.path(), cxxbridge_dir.join(lib_name))?;

    Ok(())
}<|MERGE_RESOLUTION|>--- conflicted
+++ resolved
@@ -6,15 +6,9 @@
 use walkdir::{DirEntry, WalkDir};
 
 fn main() -> anyhow::Result<()> {
-<<<<<<< HEAD
-    cxx_build::bridge("src/lib.rs").compile("extern_rust");
-
-    cxx_build::bridge("src/internal.rs").compile("api_bindings");
-=======
     cxx_build::bridge("src/lib.rs").compile("extern_rust_api");
 
     cxx_build::bridge("src/internal.rs").compile("cpp_api_bindings");
->>>>>>> 60ac5698
 
     copy_cxxbridge1_lib()?;
 
