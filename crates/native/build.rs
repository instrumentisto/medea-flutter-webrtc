<<<<<<< HEAD
=======
#![warn(clippy::pedantic)]

>>>>>>> 7cf13898
fn main() {
    cxx_build::bridge("src/cpp_api.rs").compile("cpp_api_bindings");
}<|MERGE_RESOLUTION|>--- conflicted
+++ resolved
@@ -1,8 +1,5 @@
-<<<<<<< HEAD
-=======
 #![warn(clippy::pedantic)]
 
->>>>>>> 7cf13898
 fn main() {
     cxx_build::bridge("src/cpp_api.rs").compile("cpp_api_bindings");
 }