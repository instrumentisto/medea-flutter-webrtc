#![warn(clippy::pedantic)]

mod device_info;
mod internal;
mod pc;
mod user_media;
mod video_sink;

use std::{
    collections::HashMap,
    rc::Rc,
    sync::{
        atomic::{AtomicU64, Ordering},
        Arc, Mutex,
    },
};

use api::{
    RtpSenderInterfaceSerialized, RtpTransceiverInterfaceSerialized,
    TrackInterfaceSerialized,
};
use libwebrtc_sys::{
    rtp_transceiver_interface_get_mid, rtp_transceiver_interface_get_sender,
    AudioLayer, AudioSourceInterface, MediaStreamTrackInterface,
    PeerConnectionFactoryInterface, RtpSenderInterface,
    RtpTransceiverInterface, Sys_AudioTrackInterface, Sys_VideoTrackInterface,
    TaskQueueFactory, Thread, VideoDeviceInfo,
};

use libwebrtc_sys::{
    audio_track_truncation, media_stream_track_interface_get_id,
    media_stream_track_interface_get_kind, video_track_truncation,
};

use crate::video_sink::Id as VideoSinkId;

#[doc(inline)]
pub use crate::{
    pc::{PeerConnection, PeerConnectionId},
    user_media::{
        AudioDeviceId, AudioDeviceModule, AudioTrack, AudioTrackId,
        MediaStream, MediaStreamId, VideoDeviceId, VideoSource, VideoTrack,
        VideoTrackId,
    },
    video_sink::{Frame, VideoSink},
};

/// Counter used to generate unique IDs.
static ID_COUNTER: AtomicU64 = AtomicU64::new(0);

/// Returns a next unique ID.
pub(crate) fn next_id() -> u64 {
    ID_COUNTER.fetch_add(1, Ordering::Relaxed)
}

/// The module which describes the bridge to call Rust from C++.
#[allow(clippy::items_after_statements, clippy::expl_impl_clone_on_copy)]
#[cxx::bridge]
pub mod api {

    /// Serialized to strings [`CandidatePair`].
    pub struct CandidatePairSerialized {
        /// Serialized to strings [`CandidatePair`].local.
        local: String,
        /// Serialized to strings [`CandidatePair`].remote.
        remote: String,
    }

    /// Serialized [`CandidatePairChangeEvent`] for writes in flutter.
    pub struct CandidatePairChangeEventSerialized {
        /// Serialized to strings [`CandidatePair`].
        selected_candidate_pair: CandidatePairSerialized,
        last_data_received_ms: i64,
        reason: String,

        /// How long do we estimate that we've been disconnected.
        estimated_disconnected_time_ms: i64,
    }

    // todo
    pub struct TrackInterfaceSerialized {
        channel_id: i32,
        id: String,
        device_id: String,
        kind: String,
    }

    // todo
    pub struct RtpSenderInterfaceSerialized {
        channel_id: i32,
    }

    // todo
    pub struct RtpTransceiverInterfaceSerialized {
        sender: RtpSenderInterfaceSerialized,
        channel_id: i32,
        mid: String,
    }

    // todo
    pub struct OnTrackSerialized {
        track: TrackInterfaceSerialized,
        transceiver: RtpTransceiverInterfaceSerialized,
    }

    /// Possible kinds of media devices.
    #[derive(Clone, Copy, Debug, Eq, Hash, PartialEq)]
    pub enum MediaDeviceKind {
        kAudioInput,
        kAudioOutput,
        kVideoInput,
    }

    /// Information describing a single media input or output device.
    #[derive(Debug)]
    pub struct MediaDeviceInfo {
        /// Unique identifier for the represented device.
        pub device_id: String,

        /// Kind of the represented device.
        pub kind: MediaDeviceKind,

        /// Label describing the represented device.
        pub label: String,
    }

    /// The [MediaStreamConstraints] is used to instruct what sort of
    /// [`MediaStreamTrack`]s to include in the [`MediaStream`] returned by
    /// [`Webrtc::get_users_media()`].
    pub struct MediaStreamConstraints {
        /// Specifies the nature and settings of the video [`MediaStreamTrack`].
        pub audio: AudioConstraints,
        /// Specifies the nature and settings of the audio [`MediaStreamTrack`].
        pub video: VideoConstraints,
    }

    /// Specifies the nature and settings of the video [`MediaStreamTrack`]
    /// returned by [`Webrtc::get_users_media()`].
    pub struct VideoConstraints {
        /// Indicates whether [`Webrtc::get_users_media()`] should obtain video
        /// track. All other args will be ignored if `required` is set to
        /// `false`.
        pub required: bool,

        /// The identifier of the device generating the content of the
        /// [`MediaStreamTrack`]. First device will be chosen if empty
        /// [`String`] is provided.
        pub device_id: String,

        /// The width, in pixels.
        pub width: usize,

        /// The height, in pixels.
        pub height: usize,

        /// The exact frame rate (frames per second).
        pub frame_rate: usize,
    }

    /// Specifies the nature and settings of the audio [`MediaStreamTrack`]
    /// returned by [`Webrtc::get_users_media()`].
    pub struct AudioConstraints {
        /// Indicates whether [`Webrtc::get_users_media()`] should obtain video
        /// track. All other args will be ignored if `required` is set to
        /// `false`.
        pub required: bool,

        /// The identifier of the device generating the content of the
        /// [`MediaStreamTrack`]. First device will be chosen if empty
        /// [`String`] is provided.
        ///
        /// __NOTE__: There can be only one active recording device at a time,
        /// so changing device will affect all previously obtained audio tracks.
        pub device_id: String,
    }

    /// Representation of a stream of media content.
    ///
    /// This stream consists of several [`MediaStreamTrack`]s, such as video
    /// and/or audio tracks.
    pub struct MediaStream {
        /// Unique ID of this [`MediaStream`].
        pub stream_id: u64,

        /// [`MediaStreamTrack`]s with [`TrackKind::kVideo`].
        pub video_tracks: Vec<MediaStreamTrack>,

        /// [`MediaStreamTrack`]s with [`TrackKind::kAudio`].
        pub audio_tracks: Vec<MediaStreamTrack>,
    }

    /// Representation of a single media track within a [`MediaStream`].
    ///
    /// Typically, these are audio or video tracks, but other track types may
    /// exist as well.
    pub struct MediaStreamTrack {
        /// Unique identifier (GUID) for the track
        pub id: u64,

        /// Label that identifies the track source, as in "internal microphone".
        pub label: String,

        /// [`TrackKind`] of the current [`MediaStreamTrack`].
        pub kind: TrackKind,

        /// The `enabled` property on the [`MediaStreamTrack`] interface is a
        /// `enabled` value which is `true` if the track is allowed to render
        /// the source stream or `false` if it is not. This can be used to
        /// intentionally mute a track.
        pub enabled: bool,
    }

    /// Nature of the [`MediaStreamTrack`].
    #[derive(Clone, Copy, Debug, Eq, Hash, PartialEq)]
    pub enum TrackKind {
        kAudio,
        kVideo,
    }

    /// Representation of a permanent pair of an [RTCRtpSender] and an
    /// [RTCRtpReceiver], along with some shared state.
    ///
    /// [RTCRtpSender]: https://w3.org/TR/webrtc#dom-rtcrtpsender
    /// [RTCRtpReceiver]: https://w3.org/TR/webrtc#dom-rtcrtpreceiver
    #[derive(Clone, Debug, Eq, Hash, PartialEq)]
    pub struct RtcRtpTransceiver {
        /// ID of this [`RtcRtpTransceiver`].
        ///
        /// It's not unique across all possible [`RtcRtpTransceiver`]s, but only
        /// within a specific peer.
        pub id: u64,

        /// [Negotiated media ID (mid)][1] which the local and remote peers have
        /// agreed upon to uniquely identify the [`MediaStream`]'s pairing of
        /// sender and receiver.
        ///
        /// [1]: https://w3.org/TR/webrtc#dfn-media-stream-identification-tag
        pub mid: String,

        /// Preferred [`direction`][1] of this [`RtcRtpTransceiver`].
        ///
        /// [1]: https://w3.org/TR/webrtc#dom-rtcrtptransceiver-direction
        pub direction: String,
    }

    /// Single video frame.
    pub struct VideoFrame {
        /// Vertical count of pixels in this [`VideoFrame`].
        pub height: usize,

        /// Horizontal count of pixels in this [`VideoFrame`].
        pub width: usize,

        /// Rotation of this [`VideoFrame`] in degrees.
        pub rotation: i32,

        /// Size of the bytes buffer required for allocation of the
        /// [`VideoFrame::get_abgr_bytes()`] call.
        pub buffer_size: usize,

        /// Underlying Rust side frame.
        pub frame: Box<Frame>,
    }

    extern "C++" {
        type CreateSdpCallbackInterface =
            crate::internal::CreateSdpCallbackInterface;

        type SetDescriptionCallbackInterface =
            crate::internal::SetDescriptionCallbackInterface;

<<<<<<< HEAD
        type PeerConnectionOnEventInterface =
            crate::internal::PeerConnectionOnEventInterface;
=======
        type PeerConnectionObserverInterface =
            crate::internal::PeerConnectionObserverInterface;
>>>>>>> 248164d6

        type OnFrameCallbackInterface =
            crate::internal::OnFrameCallbackInterface;
    }

    extern "Rust" {
        include!("flutter-webrtc-native/include/api.h");

        type Webrtc;
        type Frame;

        /// Creates an instance of [`Webrtc`].
        #[cxx_name = "Init"]
        pub fn init() -> Box<Webrtc>;

        /// Returns a list of all available media input and output devices, such
        /// as microphones, cameras, headsets, and so forth.
        #[cxx_name = "EnumerateDevices"]
        pub fn enumerate_devices(self: &mut Webrtc) -> Vec<MediaDeviceInfo>;

        /// Creates a new [`PeerConnection`] and returns it's ID.
        ///
        /// Writes an error to the provided `err` if any.
        #[cxx_name = "CreatePeerConnection"]
        pub fn create_peer_connection(
            self: &mut Webrtc,
<<<<<<< HEAD
            cb: UniquePtr<PeerConnectionOnEventInterface>,
=======
            cb: UniquePtr<PeerConnectionObserverInterface>,
>>>>>>> 248164d6
            err: &mut String,
        ) -> u64;

        /// Initiates the creation of an SDP offer for the purpose of starting
        /// a new WebRTC connection to a remote peer.
        ///
        /// Returns an empty [`String`] in operation succeeds or an error
        /// otherwise.
        #[cxx_name = "CreateOffer"]
        pub fn create_offer(
            self: &mut Webrtc,
            peer_id: u64,
            voice_activity_detection: bool,
            ice_restart: bool,
            use_rtp_mux: bool,
            cb: UniquePtr<CreateSdpCallbackInterface>,
        ) -> String;

        /// Creates a SDP answer to an offer received from a remote peer during
        /// the offer/answer negotiation of a WebRTC connection.
        ///
        /// Returns an empty [`String`] in operation succeeds or an error
        /// otherwise.
        #[cxx_name = "CreateAnswer"]
        #[allow(clippy::too_many_arguments)]
        pub fn create_answer(
            self: &mut Webrtc,
            peer_connection_id: u64,
            voice_activity_detection: bool,
            ice_restart: bool,
            use_rtp_mux: bool,
            cb: UniquePtr<CreateSdpCallbackInterface>,
        ) -> String;

        /// Changes the local description associated with the connection.
        ///
        /// Returns an empty [`String`] in operation succeeds or an error
        /// otherwise.
        #[cxx_name = "SetLocalDescription"]
        pub fn set_local_description(
            self: &mut Webrtc,
            peer_connection_id: u64,
            kind: String,
            sdp: String,
            cb: UniquePtr<SetDescriptionCallbackInterface>,
        ) -> String;

        /// Sets the specified session description as the remote peer's current
        /// offer or answer.
        ///
        /// Returns an empty [`String`] in operation succeeds or an error
        /// otherwise.
        #[cxx_name = "SetRemoteDescription"]
        pub fn set_remote_description(
            self: &mut Webrtc,
            peer_connection_id: u64,
            kind: String,
            sdp: String,
            cb: UniquePtr<SetDescriptionCallbackInterface>,
        ) -> String;

        /// Creates a new [`RtcRtpTransceiver`] and adds it to the set of
        /// transceivers of the specified [`PeerConnection`].
        #[cxx_name = "AddTransceiver"]
        pub fn add_transceiver(
            self: &mut Webrtc,
            peer_id: u64,
            media_type: &str,
            direction: &str,
        ) -> RtcRtpTransceiver;

        /// Returns a sequence of [`RtcRtpTransceiver`] objects representing
        /// the RTP transceivers currently attached to the specified
        /// [`PeerConnection`].
        #[cxx_name = "GetTransceivers"]
        pub fn get_transceivers(
            self: &mut Webrtc,
            peer_id: u64,
        ) -> Vec<RtcRtpTransceiver>;

        /// Creates a [`MediaStream`] with tracks according to provided
        /// [`MediaStreamConstraints`].
        #[cxx_name = "GetMedia"]
        pub fn get_media(
            self: &mut Webrtc,
            constraints: &MediaStreamConstraints,
            is_display: bool,
        ) -> MediaStream;

        /// Disposes the [`MediaStream`] and all contained tracks.
        #[cxx_name = "DisposeStream"]
        pub fn dispose_stream(self: &mut Webrtc, id: u64);

        /// Creates a new [`VideoSink`] attached to the specified media stream
        /// backed by the provided [`OnFrameCallbackInterface`].
        #[cxx_name = "CreateVideoSink"]
        pub fn create_video_sink(
            self: &mut Webrtc,
            sink_id: i64,
            stream_id: u64,
            handler: UniquePtr<OnFrameCallbackInterface>,
        );

        /// Destroys the [`VideoSink`] by the given ID.
        #[cxx_name = "DisposeVideoSink"]
        fn dispose_video_sink(self: &mut Webrtc, sink_id: i64);

        /// Converts this [`api::VideoFrame`] pixel data to `ABGR` scheme and
        /// outputs the result to the provided `buffer`.
        #[cxx_name = "GetABGRBytes"]
        unsafe fn get_abgr_bytes(self: &VideoFrame, buffer: *mut u8);

        /// Changes the [enabled][1] property of the media track by its ID.
        ///
        /// [1]: https://w3.org/TR/mediacapture-streams#track-enabled
        #[cxx_name = "SetTrackEnabled"]
        pub fn set_track_enabled(
            self: &mut Webrtc,
            track_id: u64,
            enabled: bool,
        );
    }
}

impl From<&Sys_VideoTrackInterface> for TrackInterfaceSerialized {
    fn from(track: &Sys_VideoTrackInterface) -> Self {
        let track = video_track_truncation(track);
        TrackInterfaceSerialized {
            id: media_stream_track_interface_get_id(track).to_string(),
            kind: media_stream_track_interface_get_kind(track).to_string(),
            channel_id: 0,
            device_id: media_stream_track_interface_get_id(track).to_string(),
        }
    }
}

impl From<&Sys_AudioTrackInterface> for TrackInterfaceSerialized {
    fn from(track: &Sys_AudioTrackInterface) -> Self {
        let track = audio_track_truncation(track);
        TrackInterfaceSerialized {
            id: media_stream_track_interface_get_id(track).to_string(),
            kind: media_stream_track_interface_get_kind(track).to_string(),
            channel_id: 0,
            device_id: media_stream_track_interface_get_id(track).to_string(),
        }
    }
}

impl From<&MediaStreamTrackInterface> for TrackInterfaceSerialized {
    fn from(track: &MediaStreamTrackInterface) -> Self {
        TrackInterfaceSerialized {
            id: media_stream_track_interface_get_id(track).to_string(),
            kind: media_stream_track_interface_get_kind(track).to_string(),
            channel_id: 0,
            device_id: media_stream_track_interface_get_id(track).to_string(),
        }
    }
}

impl From<&RtpSenderInterface> for RtpSenderInterfaceSerialized {
    fn from(_: &RtpSenderInterface) -> Self {
        RtpSenderInterfaceSerialized { channel_id: 0 }
    }
}

impl From<&RtpTransceiverInterface> for RtpTransceiverInterfaceSerialized {
    fn from(transceiver: &RtpTransceiverInterface) -> Self {
        let sender = rtp_transceiver_interface_get_sender(transceiver);
        RtpTransceiverInterfaceSerialized {
            sender: RtpSenderInterfaceSerialized::from(
                &sender as &RtpSenderInterface,
            ),
            channel_id: 0,
            mid: rtp_transceiver_interface_get_mid(transceiver)
                .map_or("".to_owned(), |id| id.to_string()),
        }
    }
}

/// [`Context`] wrapper that is exposed to the C++ API clients.
pub struct Webrtc(Box<Context>);

/// Application context that manages all dependencies.
#[allow(dead_code)]
pub struct Context {
    task_queue_factory: TaskQueueFactory,
    worker_thread: Thread,
    network_thread: Thread,
    signaling_thread: Thread,
    audio_device_module: AudioDeviceModule,
    video_device_info: VideoDeviceInfo,
    peer_connection_factory: PeerConnectionFactoryInterface,
    video_sources: HashMap<VideoDeviceId, Rc<VideoSource>>,
    video_tracks: Arc<Mutex<HashMap<VideoTrackId, VideoTrack>>>,
    audio_source: Option<Rc<AudioSourceInterface>>,
    audio_tracks: Arc<Mutex<HashMap<AudioTrackId, AudioTrack>>>,
    local_media_streams: HashMap<MediaStreamId, MediaStream>,
    peer_connections: HashMap<PeerConnectionId, PeerConnection>,
    video_sinks: HashMap<VideoSinkId, VideoSink>,
}

/// Creates a new instance of [`Webrtc`].
///
/// # Panics
///
/// Panics on any error returned from the `libWebRTC`.
#[must_use]
pub fn init() -> Box<Webrtc> {
    // TODO: Dont panic but propagate errors to API users.
    let mut task_queue_factory =
        TaskQueueFactory::create_default_task_queue_factory();

    let mut network_thread = Thread::create().unwrap();
    network_thread.start().unwrap();

    let mut worker_thread = Thread::create().unwrap();
    worker_thread.start().unwrap();

    let mut signaling_thread = Thread::create().unwrap();
    signaling_thread.start().unwrap();

    let audio_device_module = AudioDeviceModule::new(
        AudioLayer::kPlatformDefaultAudio,
        &mut task_queue_factory,
    )
    .unwrap();

    let peer_connection_factory = PeerConnectionFactoryInterface::create(
        Some(&network_thread),
        Some(&worker_thread),
        Some(&signaling_thread),
        Some(&audio_device_module.inner),
    )
    .unwrap();

    let video_device_info = VideoDeviceInfo::create().unwrap();

    Box::new(Webrtc(Box::new(Context {
        task_queue_factory,
        network_thread,
        worker_thread,
        signaling_thread,
        audio_device_module,
        video_device_info,
        peer_connection_factory,
        video_sources: HashMap::new(),
        video_tracks: Arc::new(Mutex::new(HashMap::new())),
        audio_source: None,
        audio_tracks: Arc::new(Mutex::new(HashMap::new())),
        local_media_streams: HashMap::new(),
        peer_connections: HashMap::new(),
        video_sinks: HashMap::new(),
    })))
}<|MERGE_RESOLUTION|>--- conflicted
+++ resolved
@@ -269,13 +269,8 @@
         type SetDescriptionCallbackInterface =
             crate::internal::SetDescriptionCallbackInterface;
 
-<<<<<<< HEAD
-        type PeerConnectionOnEventInterface =
-            crate::internal::PeerConnectionOnEventInterface;
-=======
         type PeerConnectionObserverInterface =
             crate::internal::PeerConnectionObserverInterface;
->>>>>>> 248164d6
 
         type OnFrameCallbackInterface =
             crate::internal::OnFrameCallbackInterface;
@@ -302,11 +297,7 @@
         #[cxx_name = "CreatePeerConnection"]
         pub fn create_peer_connection(
             self: &mut Webrtc,
-<<<<<<< HEAD
-            cb: UniquePtr<PeerConnectionOnEventInterface>,
-=======
             cb: UniquePtr<PeerConnectionObserverInterface>,
->>>>>>> 248164d6
             err: &mut String,
         ) -> u64;
 
