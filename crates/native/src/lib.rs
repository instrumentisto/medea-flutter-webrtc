#![warn(clippy::pedantic)]

mod devices;
mod internal;
mod pc;
mod user_media;
mod video_sink;

use cxx::UniquePtr;
use std::{
    collections::HashMap,
    rc::Rc,
    sync::atomic::{AtomicU64, Ordering},
};

use libwebrtc_sys::{
    AudioLayer, AudioSourceInterface, PeerConnectionFactoryInterface,
    TaskQueueFactory, Thread, VideoDeviceInfo,
};

use crate::video_sink::Id as VideoSinkId;

#[doc(inline)]
pub use crate::{
    pc::{PeerConnection, PeerConnectionId},
    user_media::{
        AudioDeviceId, AudioDeviceModule, AudioTrack, AudioTrackId,
        MediaStream, MediaStreamId, VideoDeviceId, VideoSource, VideoTrack,
        VideoTrackId,
    },
    video_sink::{Frame, VideoSink},
};

/// Counter used to generate unique IDs.
static ID_COUNTER: AtomicU64 = AtomicU64::new(1);

/// Returns a next unique ID.
pub(crate) fn next_id() -> u64 {
    ID_COUNTER.fetch_add(1, Ordering::Relaxed)
}

/// The module which describes the bridge to call Rust from C++.
#[allow(clippy::items_after_statements, clippy::expl_impl_clone_on_copy)]
#[cxx::bridge]
pub mod api {
    /// Possible kinds of media devices.
    #[derive(Clone, Copy, Debug, Eq, Hash, PartialEq)]
    pub enum MediaDeviceKind {
        kAudioInput,
        kAudioOutput,
        kVideoInput,
    }

    /// Information describing a single media input or output device.
    #[derive(Debug)]
    pub struct MediaDeviceInfo {
        /// Unique identifier for the represented device.
        pub device_id: String,

        /// Kind of the represented device.
        pub kind: MediaDeviceKind,

        /// Label describing the represented device.
        pub label: String,
    }

    /// The [MediaStreamConstraints] is used to instruct what sort of
    /// [`MediaStreamTrack`]s to include in the [`MediaStream`] returned by
    /// [`Webrtc::get_users_media()`].
    pub struct MediaStreamConstraints {
        /// Specifies the nature and settings of the video [`MediaStreamTrack`].
        pub audio: AudioConstraints,
        /// Specifies the nature and settings of the audio [`MediaStreamTrack`].
        pub video: VideoConstraints,
    }

    /// Specifies the nature and settings of the video [`MediaStreamTrack`]
    /// returned by [`Webrtc::get_users_media()`].
    pub struct VideoConstraints {
        /// Indicates whether [`Webrtc::get_users_media()`] should obtain video
        /// track. All other args will be ignored if `required` is set to
        /// `false`.
        pub required: bool,

        /// The identifier of the device generating the content of the
        /// [`MediaStreamTrack`]. First device will be chosen if empty
        /// [`String`] is provided.
        pub device_id: String,

        /// The width, in pixels.
        pub width: usize,

        /// The height, in pixels.
        pub height: usize,

        /// The exact frame rate (frames per second).
        pub frame_rate: usize,
    }

    /// Specifies the nature and settings of the audio [`MediaStreamTrack`]
    /// returned by [`Webrtc::get_users_media()`].
    pub struct AudioConstraints {
        /// Indicates whether [`Webrtc::get_users_media()`] should obtain video
        /// track. All other args will be ignored if `required` is set to
        /// `false`.
        pub required: bool,

        /// The identifier of the device generating the content of the
        /// [`MediaStreamTrack`]. First device will be chosen if empty
        /// [`String`] is provided.
        ///
        /// __NOTE__: There can be only one active recording device at a time,
        /// so changing device will affect all previously obtained audio tracks.
        pub device_id: String,
    }

    /// Representation of a stream of media content.
    ///
    /// This stream consists of several [`MediaStreamTrack`]s, such as video
    /// and/or audio tracks.
    pub struct MediaStream {
        /// Unique ID of this [`MediaStream`].
        pub stream_id: u64,

        /// [`MediaStreamTrack`]s with [`TrackKind::kVideo`].
        pub video_tracks: Vec<MediaStreamTrack>,

        /// [`MediaStreamTrack`]s with [`TrackKind::kAudio`].
        pub audio_tracks: Vec<MediaStreamTrack>,
    }

    /// Representation of a single media track within a [`MediaStream`].
    ///
    /// Typically, these are audio or video tracks, but other track types may
    /// exist as well.
    pub struct MediaStreamTrack {
        /// Unique identifier (GUID) for the track
        pub id: u64,

        /// Label that identifies the track source, as in "internal microphone".
        pub label: String,

        /// [`TrackKind`] of the current [`MediaStreamTrack`].
        pub kind: TrackKind,

        /// The `enabled` property on the [`MediaStreamTrack`] interface is a
        /// `enabled` value which is `true` if the track is allowed to render
        /// the source stream or `false` if it is not. This can be used to
        /// intentionally mute a track.
        pub enabled: bool,
    }

    /// Nature of the [`MediaStreamTrack`].
    #[derive(Clone, Copy, Debug, Eq, Hash, PartialEq)]
    pub enum TrackKind {
        kAudio,
        kVideo,
    }

    /// Representation of a permanent pair of an [RTCRtpSender] and an
    /// [RTCRtpReceiver], along with some shared state.
    ///
    /// [RTCRtpSender]: https://w3.org/TR/webrtc#dom-rtcrtpsender
    /// [RTCRtpReceiver]: https://w3.org/TR/webrtc#dom-rtcrtpreceiver
    #[derive(Clone, Debug, Eq, Hash, PartialEq)]
    pub struct RtcRtpTransceiver {
        /// ID of this [`RtcRtpTransceiver`].
        ///
        /// It's not unique across all possible [`RtcRtpTransceiver`]s, but only
        /// within a specific peer.
        pub id: u64,

        /// [Negotiated media ID (mid)][1] which the local and remote peers have
        /// agreed upon to uniquely identify the [`MediaStream`]'s pairing of
        /// sender and receiver.
        ///
        /// [1]: https://w3.org/TR/webrtc#dfn-media-stream-identification-tag
        pub mid: String,

        /// Preferred [`direction`][1] of this [`RtcRtpTransceiver`].
        ///
        /// [1]: https://w3.org/TR/webrtc#dom-rtcrtptransceiver-direction
        pub direction: String,
    }

    /// Single video frame.
    pub struct VideoFrame {
        /// Vertical count of pixels in this [`VideoFrame`].
        pub height: usize,

        /// Horizontal count of pixels in this [`VideoFrame`].
        pub width: usize,

        /// Rotation of this [`VideoFrame`] in degrees.
        pub rotation: i32,

        /// Size of the bytes buffer required for allocation of the
        /// [`VideoFrame::get_abgr_bytes()`] call.
        pub buffer_size: usize,

        /// Underlying Rust side frame.
        pub frame: Box<Frame>,
    }

    /// [`PeerConnection`]'s configuration.
    pub struct RtcConfiguration {
        /// [iceTransportPolicy][1] configuration.
        ///
        /// Indicates which candidates the [ICE Agent][2] is allowed to use.
        ///
        /// [1]: https://tinyurl.com/icetransportpolicy
        /// [2]: https://w3.org/TR/webrtc#dfn-ice-agent
        pub ice_transport_policy: String,

        /// [bundlePolicy][1] configuration.
        ///
        /// Indicates which media-bundling policy to use when gathering ICE
        /// candidates.
        ///
        /// [1]: https://w3.org/TR/webrtc#dom-rtcconfiguration-bundlepolicy
        pub bundle_policy: String,

        /// [iceServers][1] configuration.
        ///
        /// An array of objects describing servers available to be used by ICE,
        /// such as STUN and TURN servers.
        ///
        /// [1]: https://w3.org/TR/webrtc#dom-rtcconfiguration-iceservers
        pub ice_servers: Vec<RtcIceServer>,
    }

    /// Describes the STUN and TURN servers that can be used by the
    /// [ICE Agent][1] to establish a connection with a peer.
    ///
    /// [1]: https://w3.org/TR/webrtc#dfn-ice-agent
    pub struct RtcIceServer {
        /// STUN or TURN URI(s).
        pub urls: Vec<String>,

        /// If this [`RtcIceServer`] object represents a TURN server, then this
        /// attribute specifies the [username][1] to use with that TURN server.
        ///
        /// [1]: https://w3.org/TR/webrtc#dom-rtciceserver-username
        pub username: String,

        /// If this [`RtcIceServer`] object represents a TURN server, then this
        /// attribute specifies the [credential][1] to use with that TURN
        /// server.
        ///
        /// [1]: https://w3.org/TR/webrtc#dom-rtciceserver-credential
        pub credential: String,
    }

    extern "C++" {
        type CreateSdpCallbackInterface =
            crate::internal::CreateSdpCallbackInterface;

        type SetDescriptionCallbackInterface =
            crate::internal::SetDescriptionCallbackInterface;

        type PeerConnectionObserverInterface =
            crate::internal::PeerConnectionObserverInterface;

        type OnFrameCallbackInterface =
            crate::internal::OnFrameCallbackInterface;

<<<<<<< HEAD
        type OnDeviceChangeCallback = crate::internal::OnDeviceChangeCallback;
=======
        type AddIceCandidateCallbackInterface =
            crate::internal::AddIceCandidateCallbackInterface;
>>>>>>> 9c82cdc5
    }

    extern "Rust" {
        include!("flutter-webrtc-native/include/api.h");

        type Webrtc;
        type Frame;

        /// Creates an instance of [`Webrtc`].
        #[cxx_name = "Init"]
        pub fn init() -> Box<Webrtc>;

        /// Returns a list of all available media input and output devices, such
        /// as microphones, cameras, headsets, and so forth.
        #[cxx_name = "EnumerateDevices"]
        pub fn enumerate_devices(self: &mut Webrtc) -> Vec<MediaDeviceInfo>;

        /// Creates a new [`PeerConnection`] and returns its ID.
        ///
        /// Writes an error to the provided `err`, if any.
        #[cxx_name = "CreatePeerConnection"]
        pub fn create_peer_connection(
            self: &mut Webrtc,
            cb: UniquePtr<PeerConnectionObserverInterface>,
            configuration: RtcConfiguration,
            err: &mut String,
        ) -> u64;

        /// Initiates the creation of a SDP offer for the purpose of starting
        /// a new WebRTC connection to a remote peer.
        ///
        /// Returns an empty [`String`] if operation succeeds or an error
        /// otherwise.
        #[cxx_name = "CreateOffer"]
        pub fn create_offer(
            self: &mut Webrtc,
            peer_id: u64,
            voice_activity_detection: bool,
            ice_restart: bool,
            use_rtp_mux: bool,
            cb: UniquePtr<CreateSdpCallbackInterface>,
        ) -> String;

        /// Creates a SDP answer to an offer received from a remote peer during
        /// the offer/answer negotiation of a WebRTC connection.
        ///
        /// Returns an empty [`String`] in operation succeeds or an error
        /// otherwise.
        #[cxx_name = "CreateAnswer"]
        #[allow(clippy::too_many_arguments)]
        pub fn create_answer(
            self: &mut Webrtc,
            peer_connection_id: u64,
            voice_activity_detection: bool,
            ice_restart: bool,
            use_rtp_mux: bool,
            cb: UniquePtr<CreateSdpCallbackInterface>,
        ) -> String;

        /// Changes the local description associated with the connection.
        ///
        /// Returns an empty [`String`] in operation succeeds or an error
        /// otherwise.
        #[cxx_name = "SetLocalDescription"]
        pub fn set_local_description(
            self: &mut Webrtc,
            peer_connection_id: u64,
            kind: String,
            sdp: String,
            cb: UniquePtr<SetDescriptionCallbackInterface>,
        ) -> String;

        /// Sets the specified session description as the remote peer's current
        /// offer or answer.
        ///
        /// Returns an empty [`String`] in operation succeeds or an error
        /// otherwise.
        #[cxx_name = "SetRemoteDescription"]
        pub fn set_remote_description(
            self: &mut Webrtc,
            peer_connection_id: u64,
            kind: String,
            sdp: String,
            cb: UniquePtr<SetDescriptionCallbackInterface>,
        ) -> String;

        /// Creates a new [`RtcRtpTransceiver`] and adds it to the set of
        /// transceivers of the specified [`PeerConnection`].
        #[cxx_name = "AddTransceiver"]
        pub fn add_transceiver(
            self: &mut Webrtc,
            peer_id: u64,
            media_type: &str,
            direction: &str,
        ) -> RtcRtpTransceiver;

        /// Returns a sequence of [`RtcRtpTransceiver`] objects representing
        /// the RTP transceivers currently attached to the specified
        /// [`PeerConnection`].
        #[cxx_name = "GetTransceivers"]
        pub fn get_transceivers(
            self: &mut Webrtc,
            peer_id: u64,
        ) -> Vec<RtcRtpTransceiver>;

        /// Changes the preferred `direction` of the specified
        /// [`RtcRtpTransceiver`].
        #[cxx_name = "SetTransceiverDirection"]
        pub fn set_transceiver_direction(
            self: &mut Webrtc,
            peer_id: u64,
            transceiver_id: u64,
            direction: &str,
        ) -> String;

        /// Returns the [Negotiated media ID (mid)][1] of the specified
        /// [`RtcRtpTransceiver`].
        ///
        /// [1]: https://w3.org/TR/webrtc#dfn-media-stream-identification-tag
        #[cxx_name = "GetTransceiverMid"]
        pub fn get_transceiver_mid(
            self: &mut Webrtc,
            peer_id: u64,
            transceiver_id: u64,
        ) -> String;

        /// Returns the preferred direction of the specified
        /// [`RtcRtpTransceiver`].
        #[cxx_name = "GetTransceiverDirection"]
        pub fn get_transceiver_direction(
            self: &mut Webrtc,
            peer_id: u64,
            transceiver_id: u64,
        ) -> String;

        /// Irreversibly marks the specified [`RtcRtpTransceiver`] as stopping,
        /// unless it's already stopped.
        ///
        /// This will immediately cause the transceiver's sender to no longer
        /// send, and its receiver to no longer receive.
        #[cxx_name = "StopTransceiver"]
        pub fn stop_transceiver(
            self: &mut Webrtc,
            peer_id: u64,
            transceiver_id: u64,
        ) -> String;

        /// Disposes the specified [`RtcRtpTransceiver`].
        #[cxx_name = "DisposeTransceiver"]
        pub fn dispose_transceiver(
            self: &mut Webrtc,
            peer_id: u64,
            transceiver_id: u64,
        );

        /// Replaces the specified [`AudioTrack`] (or [`VideoTrack`]) on
        /// the [`sys::Transceiver`]'s `sender`.
        #[cxx_name = "SenderReplaceTrack"]
        pub fn sender_replace_track(
            self: &mut Webrtc,
            peer_id: u64,
            transceiver_id: u64,
            track_id: u64,
        ) -> String;

        /// Adds the new ICE candidate to the given [`PeerConnection`].
        #[cxx_name = "AddIceCandidate"]
        pub fn add_ice_candidate(
            self: &mut Webrtc,
            peer_id: u64,
            candidate: &str,
            sdp_mid: &str,
            sdp_mline_index: i32,
            cb: UniquePtr<AddIceCandidateCallbackInterface>,
        );

        /// Tells the [`PeerConnection`] that ICE should be restarted.
        #[cxx_name = "RestartIce"]
        pub fn restart_ice(self: &mut Webrtc, peer_id: u64);

        /// Closes the [`PeerConnection`].
        #[cxx_name = "DisposePeerConnection"]
        pub fn dispose_peer_connection(self: &mut Webrtc, peer_id: u64);

        /// Creates a [`MediaStream`] with tracks according to provided
        /// [`MediaStreamConstraints`].
        #[cxx_name = "GetMedia"]
        pub fn get_media(
            self: &mut Webrtc,
            constraints: &MediaStreamConstraints,
            is_display: bool,
        ) -> MediaStream;

        /// Disposes the [`MediaStream`] and all contained tracks.
        #[cxx_name = "DisposeStream"]
        pub fn dispose_stream(self: &mut Webrtc, id: u64);

        /// Creates a new [`VideoSink`] attached to the specified media stream
        /// backed by the provided [`OnFrameCallbackInterface`].
        #[cxx_name = "CreateVideoSink"]
        pub fn create_video_sink(
            self: &mut Webrtc,
            sink_id: i64,
            stream_id: u64,
            handler: UniquePtr<OnFrameCallbackInterface>,
        );

        /// Destroys the [`VideoSink`] by the given ID.
        #[cxx_name = "DisposeVideoSink"]
        fn dispose_video_sink(self: &mut Webrtc, sink_id: i64);

        /// Converts this [`api::VideoFrame`] pixel data to `ABGR` scheme and
        /// outputs the result to the provided `buffer`.
        #[cxx_name = "GetABGRBytes"]
        unsafe fn get_abgr_bytes(self: &VideoFrame, buffer: *mut u8);

        /// Changes the [enabled][1] property of the media track by its ID.
        ///
        /// [1]: https://w3.org/TR/mediacapture-streams#track-enabled
        #[cxx_name = "SetTrackEnabled"]
        pub fn set_track_enabled(
            self: &mut Webrtc,
            track_id: u64,
            enabled: bool,
        );

        /// Sets the provided [`OnDeviceChangeCallback`] as the callback to be
        /// called whenever the set of available media devices has changed.
        ///
        /// Only one callback can be set a time, so the previous one will be
        /// dropped, if any.
        #[cxx_name = "SetOnDeviceChanged"]
        pub fn set_on_device_changed(
            self: &mut Webrtc,
            cb: UniquePtr<OnDeviceChangeCallback>,
        );
    }
}

/// [`Context`] wrapper that is exposed to the C++ API clients.
pub struct Webrtc(Box<Context>);

/// Application context that manages all dependencies.
#[allow(dead_code)]
pub struct Context {
    task_queue_factory: TaskQueueFactory,
    worker_thread: Thread,
    network_thread: Thread,
    signaling_thread: Thread,
    audio_device_module: AudioDeviceModule,
    video_device_info: VideoDeviceInfo,
    peer_connection_factory: PeerConnectionFactoryInterface,
    video_sources: HashMap<VideoDeviceId, Rc<VideoSource>>,
    video_tracks: HashMap<VideoTrackId, VideoTrack>,
    audio_source: Option<Rc<AudioSourceInterface>>,
    audio_tracks: HashMap<AudioTrackId, AudioTrack>,
    local_media_streams: HashMap<MediaStreamId, MediaStream>,
    peer_connections: HashMap<PeerConnectionId, PeerConnection>,
    video_sinks: HashMap<VideoSinkId, VideoSink>,
}

/// Creates a new instance of [`Webrtc`].
///
/// # Panics
///
/// Panics on any error returned from the `libWebRTC`.
#[must_use]
pub fn init() -> Box<Webrtc> {
    // TODO: Dont panic but propagate errors to API users.
    let mut task_queue_factory =
        TaskQueueFactory::create_default_task_queue_factory();

    let mut network_thread = Thread::create(true).unwrap();
    network_thread.start().unwrap();

    let mut worker_thread = Thread::create(false).unwrap();
    worker_thread.start().unwrap();

    let mut signaling_thread = Thread::create(false).unwrap();
    signaling_thread.start().unwrap();

    let audio_device_module = AudioDeviceModule::new(
        AudioLayer::kPlatformDefaultAudio,
        &mut task_queue_factory,
    )
    .unwrap();

    let peer_connection_factory = PeerConnectionFactoryInterface::create(
        Some(&network_thread),
        Some(&worker_thread),
        Some(&signaling_thread),
        Some(&audio_device_module.inner),
    )
    .unwrap();

    let video_device_info = VideoDeviceInfo::create().unwrap();

    Box::new(Webrtc(Box::new(Context {
        task_queue_factory,
        network_thread,
        worker_thread,
        signaling_thread,
        audio_device_module,
        video_device_info,
        peer_connection_factory,
        video_sources: HashMap::new(),
        video_tracks: HashMap::new(),
        audio_source: None,
        audio_tracks: HashMap::new(),
        local_media_streams: HashMap::new(),
        peer_connections: HashMap::new(),
        video_sinks: HashMap::new(),
    })))
}

impl Drop for Webrtc {
    fn drop(&mut self) {
        self.set_on_device_changed(UniquePtr::null());
    }
}<|MERGE_RESOLUTION|>--- conflicted
+++ resolved
@@ -264,12 +264,10 @@
         type OnFrameCallbackInterface =
             crate::internal::OnFrameCallbackInterface;
 
-<<<<<<< HEAD
-        type OnDeviceChangeCallback = crate::internal::OnDeviceChangeCallback;
-=======
         type AddIceCandidateCallbackInterface =
             crate::internal::AddIceCandidateCallbackInterface;
->>>>>>> 9c82cdc5
+
+        type OnDeviceChangeCallback = crate::internal::OnDeviceChangeCallback;
     }
 
     extern "Rust" {
