--- conflicted
+++ resolved
@@ -201,14 +201,11 @@
 use libwebrtc_sys as sys;
 use threadpool::ThreadPool;
 
-<<<<<<< HEAD
 use crate::{
     devices::DevicesState, user_media::TrackOrigin,
     video_sink::Id as VideoSinkId,
 };
 
-=======
->>>>>>> 4964ddc5
 #[doc(inline)]
 pub use crate::{
     devices::DeviceState,
