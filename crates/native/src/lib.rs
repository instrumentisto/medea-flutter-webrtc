#![warn(clippy::pedantic)]

mod device_info;
mod internal;
mod pc;
mod user_media;
mod video_sink;

use std::{
    collections::HashMap,
    rc::Rc,
    sync::atomic::{AtomicU64, Ordering},
};

use libwebrtc_sys::{
    AudioLayer, AudioSourceInterface, PeerConnectionFactoryInterface,
    TaskQueueFactory, Thread, VideoDeviceInfo,
};

use crate::video_sink::Id as VideoSinkId;

#[doc(inline)]
pub use crate::{
    pc::{PeerConnection, PeerConnectionId},
    user_media::{
        AudioDeviceId, AudioDeviceModule, AudioTrack, AudioTrackId,
        MediaStream, MediaStreamId, VideoDeviceId, VideoSource, VideoTrack,
        VideoTrackId,
    },
    video_sink::{Frame, VideoSink},
};

/// Counter used to generate unique IDs.
static ID_COUNTER: AtomicU64 = AtomicU64::new(0);

/// Returns a next unique ID.
pub(crate) fn next_id() -> u64 {
    ID_COUNTER.fetch_add(1, Ordering::Relaxed)
}

/// The module which describes the bridge to call Rust from C++.
#[allow(clippy::items_after_statements, clippy::expl_impl_clone_on_copy)]
#[cxx::bridge]
pub mod api {
    /// Possible kinds of media devices.
    #[derive(Clone, Copy, Debug, Eq, Hash, PartialEq)]
    pub enum MediaDeviceKind {
        kAudioInput,
        kAudioOutput,
        kVideoInput,
    }

    /// Information describing a single media input or output device.
    #[derive(Debug)]
    pub struct MediaDeviceInfo {
        /// Unique identifier for the represented device.
        pub device_id: String,

        /// Kind of the represented device.
        pub kind: MediaDeviceKind,

        /// Label describing the represented device.
        pub label: String,
    }

    /// The [MediaStreamConstraints] is used to instruct what sort of
    /// [`MediaStreamTrack`]s to include in the [`MediaStream`] returned by
    /// [`Webrtc::get_users_media()`].
    pub struct MediaStreamConstraints {
        /// Specifies the nature and settings of the video [`MediaStreamTrack`].
        pub audio: AudioConstraints,
        /// Specifies the nature and settings of the audio [`MediaStreamTrack`].
        pub video: VideoConstraints,
    }

    /// Specifies the nature and settings of the video [`MediaStreamTrack`]
    /// returned by [`Webrtc::get_users_media()`].
    pub struct VideoConstraints {
        /// Indicates whether [`Webrtc::get_users_media()`] should obtain video
        /// track. All other args will be ignored if `required` is set to
        /// `false`.
        pub required: bool,

        /// The identifier of the device generating the content of the
        /// [`MediaStreamTrack`]. First device will be chosen if empty
        /// [`String`] is provided.
        pub device_id: String,

        /// The width, in pixels.
        pub width: usize,

        /// The height, in pixels.
        pub height: usize,

        /// The exact frame rate (frames per second).
        pub frame_rate: usize,
    }

    /// Specifies the nature and settings of the audio [`MediaStreamTrack`]
    /// returned by [`Webrtc::get_users_media()`].
    pub struct AudioConstraints {
        /// Indicates whether [`Webrtc::get_users_media()`] should obtain video
        /// track. All other args will be ignored if `required` is set to
        /// `false`.
        pub required: bool,

        /// The identifier of the device generating the content of the
        /// [`MediaStreamTrack`]. First device will be chosen if empty
        /// [`String`] is provided.
        ///
        /// __NOTE__: There can be only one active recording device at a time,
        /// so changing device will affect all previously obtained audio tracks.
        pub device_id: String,
    }

    /// The [`MediaStream`] represents a stream of media content. A stream
    /// consists of several [`MediaStreamTrack`], such as video or audio tracks.
    pub struct MediaStream {
        /// Unique ID of this [`MediaStream`].
        pub stream_id: u64,

        /// [`MediaStreamTrack`]s with [`TrackKind::kVideo`].
        pub video_tracks: Vec<MediaStreamTrack>,

        /// [`MediaStreamTrack`]s with [`TrackKind::kAudio`].
        pub audio_tracks: Vec<MediaStreamTrack>,
    }

    /// The [`MediaStreamTrack`] interface represents a single media track
    /// within a stream; typically, these are audio or video tracks, but other
    /// track types may exist as well.
    pub struct MediaStreamTrack {
        /// Unique identifier (GUID) for the track
        pub id: u64,

        /// Label that identifies the track source, as in "internal microphone".
        pub label: String,

        /// [`TrackKind`] of the current [`MediaStreamTrack`].
        pub kind: TrackKind,

        /// The `enabled` property on the [`MediaStreamTrack`] interface is a
        /// `enabled` value which is `true` if the track is allowed to render
        /// the source stream or `false` if it is not. This can be used to
        /// intentionally mute a track.
        pub enabled: bool,
    }

    /// Nature of the [`MediaStreamTrack`].
    #[derive(Clone, Copy, Debug, Eq, Hash, PartialEq)]
    pub enum TrackKind {
        kAudio,
        kVideo,
    }

    /// [`RtcRtpTransceiver`] describes a permanent pairing of an `RtcRtpSender`
    /// and an `RtcRtpReceiver`, along with some shared state.
    #[derive(Clone, Debug, Eq, Hash, PartialEq)]
    pub struct RtcRtpTransceiver {
        /// ID of this [`RtcRtpTransceiver`]. It is not unique across all
        /// transceivers but only within specific peer.
        pub id: u64,

        /// The negotiated media ID (mid) which the local and remote peers have
        /// agreed upon to uniquely identify the stream's pairing of sender and
        /// receiver.
        pub mid: String,

        /// [`RtcRtpTransceiver`]'s preferred directionality.
        pub direction: String,
    }

    /// Single video frame.
    pub struct VideoFrame {
        /// Vertical count of pixels in this [`VideoFrame`].
        pub height: usize,

        /// Horizontal count of pixels in this [`VideoFrame`].
        pub width: usize,

        /// Rotation of this [`VideoFrame`] in degrees.
        pub rotation: i32,

        /// Size of the bytes buffer required for allocation of the
        /// [`VideoFrame::get_abgr_bytes()`] call.
        pub buffer_size: usize,

        /// Underlying Rust side frame.
        pub frame: Box<Frame>,
    }

    extern "C++" {
        type CreateSdpCallbackInterface =
            crate::internal::CreateSdpCallbackInterface;

        type SetDescriptionCallbackInterface =
            crate::internal::SetDescriptionCallbackInterface;

        type PeerConnectionObserverInterface =
            crate::internal::PeerConnectionObserverInterface;

        type OnFrameCallbackInterface =
            crate::internal::OnFrameCallbackInterface;
    }

    extern "Rust" {
        include!("flutter-webrtc-native/include/api.h");

        type Webrtc;
        type Frame;

        /// Creates an instance of [`Webrtc`].
        #[cxx_name = "Init"]
        pub fn init() -> Box<Webrtc>;

        /// Returns a list of all available media input and output devices, such
        /// as microphones, cameras, headsets, and so forth.
        #[cxx_name = "EnumerateDevices"]
        pub fn enumerate_devices(self: &mut Webrtc) -> Vec<MediaDeviceInfo>;

        /// Creates a new [`PeerConnection`] and returns its ID.
        ///
        /// Writes an error to the provided `err`, if any.
        #[cxx_name = "CreatePeerConnection"]
        pub fn create_peer_connection(
            self: &mut Webrtc,
            cb: UniquePtr<PeerConnectionObserverInterface>,
            err: &mut String,
        ) -> u64;

        /// Initiates the creation of a SDP offer for the purpose of starting
        /// a new WebRTC connection to a remote peer.
        ///
        /// Returns an empty [`String`] if operation succeeds or an error
        /// otherwise.
        #[cxx_name = "CreateOffer"]
        pub fn create_offer(
            self: &mut Webrtc,
            peer_id: u64,
            voice_activity_detection: bool,
            ice_restart: bool,
            use_rtp_mux: bool,
            cb: UniquePtr<CreateSdpCallbackInterface>,
        ) -> String;

        /// Creates a SDP answer to an offer received from a remote peer during
        /// the offer/answer negotiation of a WebRTC connection.
        ///
        /// Returns an empty [`String`] in operation succeeds or an error
        /// otherwise.
        #[cxx_name = "CreateAnswer"]
        #[allow(clippy::too_many_arguments)]
        pub fn create_answer(
            self: &mut Webrtc,
            peer_connection_id: u64,
            voice_activity_detection: bool,
            ice_restart: bool,
            use_rtp_mux: bool,
            cb: UniquePtr<CreateSdpCallbackInterface>,
        ) -> String;

        /// Changes the local description associated with the connection.
        ///
        /// Returns an empty [`String`] in operation succeeds or an error
        /// otherwise.
        #[cxx_name = "SetLocalDescription"]
        pub fn set_local_description(
            self: &mut Webrtc,
            peer_connection_id: u64,
            kind: String,
            sdp: String,
            cb: UniquePtr<SetDescriptionCallbackInterface>,
        ) -> String;

        /// Sets the specified session description as the remote peer's current
        /// offer or answer.
        ///
        /// Returns an empty [`String`] in operation succeeds or an error
        /// otherwise.
        #[cxx_name = "SetRemoteDescription"]
        pub fn set_remote_description(
            self: &mut Webrtc,
            peer_connection_id: u64,
            kind: String,
            sdp: String,
            cb: UniquePtr<SetDescriptionCallbackInterface>,
        ) -> String;

        /// Creates a new [`RtcRtpTransceiver`] and adds it to the set of
        /// transceivers of the specified [`PeerConnection`].
        #[cxx_name = "AddTransceiver"]
        pub fn add_transceiver(
            self: &mut Webrtc,
            peer_id: u64,
            media_type: &str,
            direction: &str,
        ) -> RtcRtpTransceiver;

<<<<<<< HEAD
        /// Returns the [`sys::Transceiver`]s of some [`PeerConnection`]
        /// according to the given `id`.
=======
        /// Returns a sequence of [`RtcRtpTransceiver`] objects representing
        /// the RTP transceivers that are currently attached to this
        /// [`PeerConnection`] object.
>>>>>>> 9247d4df
        #[cxx_name = "GetTransceivers"]
        pub fn get_transceivers(
            self: &mut Webrtc,
            peer_id: u64,
        ) -> Vec<RtcRtpTransceiver>;

        /// Sets the [`sys::Transceiver`]'s [`sys::RtpTransceiverDirection`].
        #[cxx_name = "SetTransceiverDirection"]
        pub fn set_transceiver_direction(
            self: &mut Webrtc,
            peer_id: u64,
            transceiver_id: u64,
            direction: &str,
        );

        /// Returns the [`sys::Transceiver`]'s `mid`.
        #[cxx_name = "GetTransceiverMid"]
        pub fn get_transceiver_mid(
            self: &mut Webrtc,
            peer_id: u64,
            transceiver_id: u64,
        ) -> String;

        /// Returns the [`sys::Transceiver`]'s [`sys::RtpTransceiverDirection`]
        /// as [`Srting`].
        #[cxx_name = "GetTransceiverDirection"]
        pub fn get_transceiver_direction(
            self: &mut Webrtc,
            peer_id: u64,
            transceiver_id: u64,
        ) -> String;

        /// Stops the [`sys::Transceiver`].
        #[cxx_name = "StopTransceiver"]
        pub fn stop_transceiver(
            self: &mut Webrtc,
            peer_id: u64,
            transceiver_id: u64,
        );

        /// Removes the [`sys::Transceiver`] from the [`PeerConnection`]'s
        /// `transceivers` map.
        ///
        /// Pay attention that it doesn't stop the [`sys::Transceiver`].
        #[cxx_name = "DisposeTransceiver"]
        pub fn dispose_transceiver(
            self: &mut Webrtc,
            peer_id: u64,
            transceiver_id: u64,
        );

        /// Creates a [`MediaStream`] with tracks according to provided
        /// [`MediaStreamConstraints`].
        #[cxx_name = "GetMedia"]
        pub fn get_media(
            self: &mut Webrtc,
            constraints: &MediaStreamConstraints,
            is_display: bool,
        ) -> MediaStream;

        /// Disposes the [`MediaStream`] and all contained tracks.
        #[cxx_name = "DisposeStream"]
        pub fn dispose_stream(self: &mut Webrtc, id: u64);

        /// Creates a new [`VideoSink`] attached to the specified media stream
        /// backed by the provided [`OnFrameCallbackInterface`].
        #[cxx_name = "CreateVideoSink"]
        pub fn create_video_sink(
            self: &mut Webrtc,
            sink_id: i64,
            stream_id: u64,
            handler: UniquePtr<OnFrameCallbackInterface>,
        );

        /// Destroys the [`VideoSink`] by the given ID.
        #[cxx_name = "DisposeVideoSink"]
        fn dispose_video_sink(self: &mut Webrtc, sink_id: i64);

        /// Converts this [`api::VideoFrame`] pixel data to `ABGR` scheme and
        /// outputs the result to the provided `buffer`.
        #[cxx_name = "GetABGRBytes"]
        unsafe fn get_abgr_bytes(self: &VideoFrame, buffer: *mut u8);

        /// Changes the [enabled][1] property of the media track by its ID.
        ///
        /// [1]: https://w3.org/TR/mediacapture-streams#track-enabled
        #[cxx_name = "SetTrackEnabled"]
        pub fn set_track_enabled(
            self: &mut Webrtc,
            track_id: u64,
            enabled: bool,
        );
    }
}

/// [`Context`] wrapper that is exposed to the C++ API clients.
pub struct Webrtc(Box<Context>);

/// Application context that manages all dependencies.
#[allow(dead_code)]
pub struct Context {
    task_queue_factory: TaskQueueFactory,
    worker_thread: Thread,
    network_thread: Thread,
    signaling_thread: Thread,
    audio_device_module: AudioDeviceModule,
    video_device_info: VideoDeviceInfo,
    peer_connection_factory: PeerConnectionFactoryInterface,
    video_sources: HashMap<VideoDeviceId, Rc<VideoSource>>,
    video_tracks: HashMap<VideoTrackId, VideoTrack>,
    audio_source: Option<Rc<AudioSourceInterface>>,
    audio_tracks: HashMap<AudioTrackId, AudioTrack>,
    local_media_streams: HashMap<MediaStreamId, MediaStream>,
    peer_connections: HashMap<PeerConnectionId, PeerConnection>,
    video_sinks: HashMap<VideoSinkId, VideoSink>,
}

/// Creates a new instance of [`Webrtc`].
///
/// # Panics
///
/// Panics on any error returned from the `libWebRTC`.
#[must_use]
pub fn init() -> Box<Webrtc> {
    // TODO: Dont panic but propagate errors to API users.
    let mut task_queue_factory =
        TaskQueueFactory::create_default_task_queue_factory();

    let mut network_thread = Thread::create().unwrap();
    network_thread.start().unwrap();

    let mut worker_thread = Thread::create().unwrap();
    worker_thread.start().unwrap();

    let mut signaling_thread = Thread::create().unwrap();
    signaling_thread.start().unwrap();

    let audio_device_module = AudioDeviceModule::new(
        AudioLayer::kPlatformDefaultAudio,
        &mut task_queue_factory,
    )
    .unwrap();

    let peer_connection_factory = PeerConnectionFactoryInterface::create(
        Some(&network_thread),
        Some(&worker_thread),
        Some(&signaling_thread),
        Some(&audio_device_module.inner),
    )
    .unwrap();

    let video_device_info = VideoDeviceInfo::create().unwrap();

    Box::new(Webrtc(Box::new(Context {
        task_queue_factory,
        network_thread,
        worker_thread,
        signaling_thread,
        audio_device_module,
        video_device_info,
        peer_connection_factory,
        video_sources: HashMap::new(),
        video_tracks: HashMap::new(),
        audio_source: None,
        audio_tracks: HashMap::new(),
        local_media_streams: HashMap::new(),
        peer_connections: HashMap::new(),
        video_sinks: HashMap::new(),
    })))
}<|MERGE_RESOLUTION|>--- conflicted
+++ resolved
@@ -296,14 +296,9 @@
             direction: &str,
         ) -> RtcRtpTransceiver;
 
-<<<<<<< HEAD
-        /// Returns the [`sys::Transceiver`]s of some [`PeerConnection`]
-        /// according to the given `id`.
-=======
         /// Returns a sequence of [`RtcRtpTransceiver`] objects representing
         /// the RTP transceivers that are currently attached to this
         /// [`PeerConnection`] object.
->>>>>>> 9247d4df
         #[cxx_name = "GetTransceivers"]
         pub fn get_transceivers(
             self: &mut Webrtc,
