--- conflicted
+++ resolved
@@ -370,11 +370,7 @@
             transceiver_id: u64,
         );
 
-<<<<<<< HEAD
-        /// Replaces the [`AudioTrack`] or the [`VideoTrack`] on
-=======
         /// Replaces the specified [`AudioTrack`] (or [`VideoTrack`]) on
->>>>>>> 25e228e9
         /// the [`sys::Transceiver`]'s `sender`.
         #[cxx_name = "SenderReplaceTrack"]
         pub fn sender_replace_track(
@@ -384,7 +380,6 @@
             track_id: u64,
         ) -> String;
 
-<<<<<<< HEAD
         /// Adds the [`sys::IceCandidateInterface`] to the [`PeerConnection`].
         #[cxx_name = "AddIceCandidate"]
         pub fn add_ice_candidate(
@@ -404,8 +399,6 @@
         #[cxx_name = "DisposePeerConnection"]
         pub fn dispose_peer_connection(self: &mut Webrtc, peer_id: u64);
 
-=======
->>>>>>> 25e228e9
         /// Creates a [`MediaStream`] with tracks according to provided
         /// [`MediaStreamConstraints`].
         #[cxx_name = "GetMedia"]
