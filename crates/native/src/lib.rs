#![warn(clippy::pedantic)]

mod device_info;
mod internal;
mod pc;
mod user_media;
mod video_sink;

use std::{
    collections::HashMap,
    rc::Rc,
    sync::atomic::{AtomicU64, Ordering},
};

use libwebrtc_sys::{
    AudioLayer, AudioSourceInterface, PeerConnectionFactoryInterface,
    TaskQueueFactory, Thread, VideoDeviceInfo,
};

use crate::video_sink::Id as VideoSinkId;

#[doc(inline)]
pub use crate::{
    pc::{PeerConnection, PeerConnectionId},
    user_media::{
        AudioDeviceId, AudioDeviceModule, AudioTrack, AudioTrackId,
        MediaStream, MediaStreamId, VideoDeviceId, VideoSource, VideoTrack,
        VideoTrackId,
    },
    video_sink::{Frame, VideoSink},
};

/// Counter used to generate unique IDs.
static ID_COUNTER: AtomicU64 = AtomicU64::new(0);

/// Returns a next unique ID.
pub(crate) fn next_id() -> u64 {
    ID_COUNTER.fetch_add(1, Ordering::Relaxed)
}

/// The module which describes the bridge to call Rust from C++.
#[allow(clippy::items_after_statements, clippy::expl_impl_clone_on_copy)]
#[cxx::bridge]
pub mod api {
    /// Possible kinds of media devices.
    #[derive(Clone, Copy, Debug, Eq, Hash, PartialEq)]
    pub enum MediaDeviceKind {
        kAudioInput,
        kAudioOutput,
        kVideoInput,
    }

    /// Information describing a single media input or output device.
    #[derive(Debug)]
    pub struct MediaDeviceInfo {
        /// Unique identifier for the represented device.
        pub device_id: String,

        /// Kind of the represented device.
        pub kind: MediaDeviceKind,

        /// Label describing the represented device.
        pub label: String,
    }

    /// The [MediaStreamConstraints] is used to instruct what sort of
    /// [`MediaStreamTrack`]s to include in the [`MediaStream`] returned by
    /// [`Webrtc::get_users_media()`].
    pub struct MediaStreamConstraints {
        /// Specifies the nature and settings of the video [`MediaStreamTrack`].
        pub audio: AudioConstraints,
        /// Specifies the nature and settings of the audio [`MediaStreamTrack`].
        pub video: VideoConstraints,
    }

    /// Specifies the nature and settings of the video [`MediaStreamTrack`]
    /// returned by [`Webrtc::get_users_media()`].
    pub struct VideoConstraints {
        /// Indicates whether [`Webrtc::get_users_media()`] should obtain video
        /// track. All other args will be ignored if `required` is set to
        /// `false`.
        pub required: bool,

        /// The identifier of the device generating the content of the
        /// [`MediaStreamTrack`]. First device will be chosen if empty
        /// [`String`] is provided.
        pub device_id: String,

        /// The width, in pixels.
        pub width: usize,

        /// The height, in pixels.
        pub height: usize,

        /// The exact frame rate (frames per second).
        pub frame_rate: usize,
    }

    /// Specifies the nature and settings of the audio [`MediaStreamTrack`]
    /// returned by [`Webrtc::get_users_media()`].
    pub struct AudioConstraints {
        /// Indicates whether [`Webrtc::get_users_media()`] should obtain video
        /// track. All other args will be ignored if `required` is set to
        /// `false`.
        pub required: bool,

        /// The identifier of the device generating the content of the
        /// [`MediaStreamTrack`]. First device will be chosen if empty
        /// [`String`] is provided.
        ///
        /// __NOTE__: There can be only one active recording device at a time,
        /// so changing device will affect all previously obtained audio tracks.
        pub device_id: String,
    }

    /// Representation of a stream of media content.
    ///
    /// This stream consists of several [`MediaStreamTrack`]s, such as video
    /// and/or audio tracks.
    pub struct MediaStream {
        /// Unique ID of this [`MediaStream`].
        pub stream_id: u64,

        /// [`MediaStreamTrack`]s with [`TrackKind::kVideo`].
        pub video_tracks: Vec<MediaStreamTrack>,

        /// [`MediaStreamTrack`]s with [`TrackKind::kAudio`].
        pub audio_tracks: Vec<MediaStreamTrack>,
    }

<<<<<<< HEAD
    /// The [`MediaStreamTrack`] interface represents a single media track
    /// within a stream; typically, these are audio or video tracks, but other
    /// track types may exist as well.
=======
    /// Representation of a single media track within a [`MediaStream`].
    ///
    /// Typically, these are audio or video tracks, but other track types may
    /// exist as well.
>>>>>>> 248164d6
    pub struct MediaStreamTrack {
        /// Unique identifier (GUID) for the track
        pub id: u64,

        /// Label that identifies the track source, as in "internal microphone".
        pub label: String,

        /// [`TrackKind`] of the current [`MediaStreamTrack`].
        pub kind: TrackKind,

        /// The `enabled` property on the [`MediaStreamTrack`] interface is a
        /// `enabled` value which is `true` if the track is allowed to render
        /// the source stream or `false` if it is not. This can be used to
        /// intentionally mute a track.
        pub enabled: bool,
    }

    /// Nature of the [`MediaStreamTrack`].
    #[derive(Clone, Copy, Debug, Eq, Hash, PartialEq)]
    pub enum TrackKind {
        kAudio,
        kVideo,
    }

<<<<<<< HEAD
    /// [`RtcRtpTransceiver`] describes a permanent pairing of an `RtcRtpSender`
    /// and an `RtcRtpReceiver`, along with some shared state.
    #[derive(Clone, Debug, Eq, Hash, PartialEq)]
    pub struct RtcRtpTransceiver {
        /// ID of this [`RtcRtpTransceiver`]. It is not unique across all
        /// transceivers but only within specific peer.
        pub id: u64,

        /// The negotiated media ID (mid) which the local and remote peers have
        /// agreed upon to uniquely identify the stream's pairing of sender and
        /// receiver.
        pub mid: String,

        /// [`RtcRtpTransceiver`]'s preferred directionality.
=======
    /// Representation of a permanent pair of an [RTCRtpSender] and an
    /// [RTCRtpReceiver], along with some shared state.
    ///
    /// [RTCRtpSender]: https://w3.org/TR/webrtc#dom-rtcrtpsender
    /// [RTCRtpReceiver]: https://w3.org/TR/webrtc#dom-rtcrtpreceiver
    #[derive(Clone, Debug, Eq, Hash, PartialEq)]
    pub struct RtcRtpTransceiver {
        /// ID of this [`RtcRtpTransceiver`].
        ///
        /// It's not unique across all possible [`RtcRtpTransceiver`]s, but only
        /// within a specific peer.
        pub id: u64,

        /// [Negotiated media ID (mid)][1] which the local and remote peers have
        /// agreed upon to uniquely identify the [`MediaStream`]'s pairing of
        /// sender and receiver.
        ///
        /// [1]: https://w3.org/TR/webrtc#dfn-media-stream-identification-tag
        pub mid: String,

        /// Preferred [`direction`][1] of this [`RtcRtpTransceiver`].
        ///
        /// [1]: https://w3.org/TR/webrtc#dom-rtcrtptransceiver-direction
>>>>>>> 248164d6
        pub direction: String,
    }

    /// Single video frame.
    pub struct VideoFrame {
        /// Vertical count of pixels in this [`VideoFrame`].
        pub height: usize,

        /// Horizontal count of pixels in this [`VideoFrame`].
        pub width: usize,

        /// Rotation of this [`VideoFrame`] in degrees.
        pub rotation: i32,

        /// Size of the bytes buffer required for allocation of the
        /// [`VideoFrame::get_abgr_bytes()`] call.
        pub buffer_size: usize,

        /// Underlying Rust side frame.
        pub frame: Box<Frame>,
    }

    extern "C++" {
        type CreateSdpCallbackInterface =
            crate::internal::CreateSdpCallbackInterface;

        type SetDescriptionCallbackInterface =
            crate::internal::SetDescriptionCallbackInterface;

        type PeerConnectionObserverInterface =
            crate::internal::PeerConnectionObserverInterface;

        type OnFrameCallbackInterface =
            crate::internal::OnFrameCallbackInterface;
    }

    extern "Rust" {
        include!("flutter-webrtc-native/include/api.h");

        type Webrtc;
        type Frame;

        /// Creates an instance of [`Webrtc`].
        #[cxx_name = "Init"]
        pub fn init() -> Box<Webrtc>;

        /// Returns a list of all available media input and output devices, such
        /// as microphones, cameras, headsets, and so forth.
        #[cxx_name = "EnumerateDevices"]
        pub fn enumerate_devices(self: &mut Webrtc) -> Vec<MediaDeviceInfo>;

        /// Creates a new [`PeerConnection`] and returns its ID.
        ///
        /// Writes an error to the provided `err`, if any.
        #[cxx_name = "CreatePeerConnection"]
        pub fn create_peer_connection(
            self: &mut Webrtc,
            cb: UniquePtr<PeerConnectionObserverInterface>,
            err: &mut String,
        ) -> u64;

        /// Initiates the creation of a SDP offer for the purpose of starting
        /// a new WebRTC connection to a remote peer.
        ///
        /// Returns an empty [`String`] if operation succeeds or an error
        /// otherwise.
        #[cxx_name = "CreateOffer"]
        pub fn create_offer(
            self: &mut Webrtc,
            peer_id: u64,
            voice_activity_detection: bool,
            ice_restart: bool,
            use_rtp_mux: bool,
            cb: UniquePtr<CreateSdpCallbackInterface>,
        ) -> String;

        /// Creates a SDP answer to an offer received from a remote peer during
        /// the offer/answer negotiation of a WebRTC connection.
        ///
        /// Returns an empty [`String`] in operation succeeds or an error
        /// otherwise.
        #[cxx_name = "CreateAnswer"]
        #[allow(clippy::too_many_arguments)]
        pub fn create_answer(
            self: &mut Webrtc,
            peer_connection_id: u64,
            voice_activity_detection: bool,
            ice_restart: bool,
            use_rtp_mux: bool,
            cb: UniquePtr<CreateSdpCallbackInterface>,
        ) -> String;

        /// Changes the local description associated with the connection.
        ///
        /// Returns an empty [`String`] in operation succeeds or an error
        /// otherwise.
        #[cxx_name = "SetLocalDescription"]
        pub fn set_local_description(
            self: &mut Webrtc,
            peer_connection_id: u64,
            kind: String,
            sdp: String,
            cb: UniquePtr<SetDescriptionCallbackInterface>,
        ) -> String;

        /// Sets the specified session description as the remote peer's current
        /// offer or answer.
        ///
        /// Returns an empty [`String`] in operation succeeds or an error
        /// otherwise.
        #[cxx_name = "SetRemoteDescription"]
        pub fn set_remote_description(
            self: &mut Webrtc,
            peer_connection_id: u64,
            kind: String,
            sdp: String,
            cb: UniquePtr<SetDescriptionCallbackInterface>,
        ) -> String;

        /// Creates a new [`RtcRtpTransceiver`] and adds it to the set of
        /// transceivers of the specified [`PeerConnection`].
        #[cxx_name = "AddTransceiver"]
        pub fn add_transceiver(
            self: &mut Webrtc,
            peer_id: u64,
            media_type: &str,
            direction: &str,
        ) -> RtcRtpTransceiver;

        /// Returns a sequence of [`RtcRtpTransceiver`] objects representing
<<<<<<< HEAD
        /// the RTP transceivers that are currently attached to this
        /// [`PeerConnection`] object.
=======
        /// the RTP transceivers currently attached to the specified
        /// [`PeerConnection`].
>>>>>>> 248164d6
        #[cxx_name = "GetTransceivers"]
        pub fn get_transceivers(
            self: &mut Webrtc,
            peer_id: u64,
        ) -> Vec<RtcRtpTransceiver>;

<<<<<<< HEAD
        /// Sets the [`sys::Transceiver`]'s [`sys::RtpTransceiverDirection`].
        #[cxx_name = "SetTransceiverDirection"]
        pub fn set_transceiver_direction(
            self: &mut Webrtc,
            peer_id: u64,
            transceiver_id: u64,
            direction: &str,
        );

        /// Returns the [`sys::Transceiver`]'s `mid`.
        #[cxx_name = "GetTransceiverMid"]
        pub fn get_transceiver_mid(
            self: &mut Webrtc,
            peer_id: u64,
            transceiver_id: u64,
        ) -> String;

        /// Returns the [`sys::Transceiver`]'s [`sys::RtpTransceiverDirection`]
        /// as [`Srting`].
        #[cxx_name = "GetTransceiverDirection"]
        pub fn get_transceiver_direction(
            self: &mut Webrtc,
            peer_id: u64,
            transceiver_id: u64,
        ) -> String;

        /// Stops the [`sys::Transceiver`].
        #[cxx_name = "StopTransceiver"]
        pub fn stop_transceiver(
            self: &mut Webrtc,
            peer_id: u64,
            transceiver_id: u64,
        );

        /// Removes the [`sys::Transceiver`] from the [`PeerConnection`]'s
        /// `transceivers` map.
        ///
        /// Pay attention that it doesn't stop the [`sys::Transceiver`].
        #[cxx_name = "DisposeTransceiver"]
        pub fn dispose_transceiver(
            self: &mut Webrtc,
            peer_id: u64,
            transceiver_id: u64,
        );

=======
>>>>>>> 248164d6
        /// Creates a [`MediaStream`] with tracks according to provided
        /// [`MediaStreamConstraints`].
        #[cxx_name = "GetMedia"]
        pub fn get_media(
            self: &mut Webrtc,
            constraints: &MediaStreamConstraints,
            is_display: bool,
        ) -> MediaStream;

        /// Disposes the [`MediaStream`] and all contained tracks.
        #[cxx_name = "DisposeStream"]
        pub fn dispose_stream(self: &mut Webrtc, id: u64);

        /// Creates a new [`VideoSink`] attached to the specified media stream
        /// backed by the provided [`OnFrameCallbackInterface`].
        #[cxx_name = "CreateVideoSink"]
        pub fn create_video_sink(
            self: &mut Webrtc,
            sink_id: i64,
            stream_id: u64,
            handler: UniquePtr<OnFrameCallbackInterface>,
        );

        /// Destroys the [`VideoSink`] by the given ID.
        #[cxx_name = "DisposeVideoSink"]
        fn dispose_video_sink(self: &mut Webrtc, sink_id: i64);

        /// Converts this [`api::VideoFrame`] pixel data to `ABGR` scheme and
        /// outputs the result to the provided `buffer`.
        #[cxx_name = "GetABGRBytes"]
        unsafe fn get_abgr_bytes(self: &VideoFrame, buffer: *mut u8);

        /// Changes the [enabled][1] property of the media track by its ID.
        ///
        /// [1]: https://w3.org/TR/mediacapture-streams#track-enabled
        #[cxx_name = "SetTrackEnabled"]
        pub fn set_track_enabled(
            self: &mut Webrtc,
            track_id: u64,
            enabled: bool,
        );
    }
}

/// [`Context`] wrapper that is exposed to the C++ API clients.
pub struct Webrtc(Box<Context>);

/// Application context that manages all dependencies.
#[allow(dead_code)]
pub struct Context {
    task_queue_factory: TaskQueueFactory,
    worker_thread: Thread,
    network_thread: Thread,
    signaling_thread: Thread,
    audio_device_module: AudioDeviceModule,
    video_device_info: VideoDeviceInfo,
    peer_connection_factory: PeerConnectionFactoryInterface,
    video_sources: HashMap<VideoDeviceId, Rc<VideoSource>>,
    video_tracks: HashMap<VideoTrackId, VideoTrack>,
    audio_source: Option<Rc<AudioSourceInterface>>,
    audio_tracks: HashMap<AudioTrackId, AudioTrack>,
    local_media_streams: HashMap<MediaStreamId, MediaStream>,
    peer_connections: HashMap<PeerConnectionId, PeerConnection>,
    video_sinks: HashMap<VideoSinkId, VideoSink>,
}

/// Creates a new instance of [`Webrtc`].
///
/// # Panics
///
/// Panics on any error returned from the `libWebRTC`.
#[must_use]
pub fn init() -> Box<Webrtc> {
    // TODO: Dont panic but propagate errors to API users.
    let mut task_queue_factory =
        TaskQueueFactory::create_default_task_queue_factory();

    let mut network_thread = Thread::create().unwrap();
    network_thread.start().unwrap();

    let mut worker_thread = Thread::create().unwrap();
    worker_thread.start().unwrap();

    let mut signaling_thread = Thread::create().unwrap();
    signaling_thread.start().unwrap();

    let audio_device_module = AudioDeviceModule::new(
        AudioLayer::kPlatformDefaultAudio,
        &mut task_queue_factory,
    )
    .unwrap();

    let peer_connection_factory = PeerConnectionFactoryInterface::create(
        Some(&network_thread),
        Some(&worker_thread),
        Some(&signaling_thread),
        Some(&audio_device_module.inner),
    )
    .unwrap();

    let video_device_info = VideoDeviceInfo::create().unwrap();

    Box::new(Webrtc(Box::new(Context {
        task_queue_factory,
        network_thread,
        worker_thread,
        signaling_thread,
        audio_device_module,
        video_device_info,
        peer_connection_factory,
        video_sources: HashMap::new(),
        video_tracks: HashMap::new(),
        audio_source: None,
        audio_tracks: HashMap::new(),
        local_media_streams: HashMap::new(),
        peer_connections: HashMap::new(),
        video_sinks: HashMap::new(),
    })))
}<|MERGE_RESOLUTION|>--- conflicted
+++ resolved
@@ -128,16 +128,10 @@
         pub audio_tracks: Vec<MediaStreamTrack>,
     }
 
-<<<<<<< HEAD
-    /// The [`MediaStreamTrack`] interface represents a single media track
-    /// within a stream; typically, these are audio or video tracks, but other
-    /// track types may exist as well.
-=======
     /// Representation of a single media track within a [`MediaStream`].
     ///
     /// Typically, these are audio or video tracks, but other track types may
     /// exist as well.
->>>>>>> 248164d6
     pub struct MediaStreamTrack {
         /// Unique identifier (GUID) for the track
         pub id: u64,
@@ -162,22 +156,6 @@
         kVideo,
     }
 
-<<<<<<< HEAD
-    /// [`RtcRtpTransceiver`] describes a permanent pairing of an `RtcRtpSender`
-    /// and an `RtcRtpReceiver`, along with some shared state.
-    #[derive(Clone, Debug, Eq, Hash, PartialEq)]
-    pub struct RtcRtpTransceiver {
-        /// ID of this [`RtcRtpTransceiver`]. It is not unique across all
-        /// transceivers but only within specific peer.
-        pub id: u64,
-
-        /// The negotiated media ID (mid) which the local and remote peers have
-        /// agreed upon to uniquely identify the stream's pairing of sender and
-        /// receiver.
-        pub mid: String,
-
-        /// [`RtcRtpTransceiver`]'s preferred directionality.
-=======
     /// Representation of a permanent pair of an [RTCRtpSender] and an
     /// [RTCRtpReceiver], along with some shared state.
     ///
@@ -201,7 +179,6 @@
         /// Preferred [`direction`][1] of this [`RtcRtpTransceiver`].
         ///
         /// [1]: https://w3.org/TR/webrtc#dom-rtcrtptransceiver-direction
->>>>>>> 248164d6
         pub direction: String,
     }
 
@@ -332,20 +309,14 @@
         ) -> RtcRtpTransceiver;
 
         /// Returns a sequence of [`RtcRtpTransceiver`] objects representing
-<<<<<<< HEAD
-        /// the RTP transceivers that are currently attached to this
-        /// [`PeerConnection`] object.
-=======
         /// the RTP transceivers currently attached to the specified
         /// [`PeerConnection`].
->>>>>>> 248164d6
         #[cxx_name = "GetTransceivers"]
         pub fn get_transceivers(
             self: &mut Webrtc,
             peer_id: u64,
         ) -> Vec<RtcRtpTransceiver>;
 
-<<<<<<< HEAD
         /// Sets the [`sys::Transceiver`]'s [`sys::RtpTransceiverDirection`].
         #[cxx_name = "SetTransceiverDirection"]
         pub fn set_transceiver_direction(
@@ -391,8 +362,6 @@
             transceiver_id: u64,
         );
 
-=======
->>>>>>> 248164d6
         /// Creates a [`MediaStream`] with tracks according to provided
         /// [`MediaStreamConstraints`].
         #[cxx_name = "GetMedia"]
