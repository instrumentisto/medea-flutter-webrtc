#![warn(clippy::pedantic)]

mod device_info;
<<<<<<< HEAD
mod notifier;
=======
mod internal;
mod pc;
>>>>>>> f7a56a92
mod user_media;
mod video_sink;

use std::{
    collections::HashMap,
    rc::Rc,
    sync::atomic::{AtomicU64, Ordering},
};

use libwebrtc_sys::{
    AudioLayer, AudioSourceInterface, PeerConnectionFactoryInterface,
    TaskQueueFactory, Thread, VideoDeviceInfo,
};

use crate::video_sink::Id as VideoSinkId;

#[doc(inline)]
pub use crate::{
    pc::{PeerConnection, PeerConnectionId},
    user_media::{
        AudioDeviceId, AudioDeviceModule, AudioTrack, AudioTrackId,
        MediaStream, MediaStreamId, VideoDeviceId, VideoSource, VideoTrack,
        VideoTrackId,
    },
    video_sink::{Frame, VideoSink},
};

/// Counter used to generate unique IDs.
static ID_COUNTER: AtomicU64 = AtomicU64::new(0);

/// Returns a next unique ID.
pub(crate) fn next_id() -> u64 {
    ID_COUNTER.fetch_add(1, Ordering::Relaxed)
}

/// The module which describes the bridge to call Rust from C++.
#[allow(clippy::items_after_statements, clippy::expl_impl_clone_on_copy)]
#[cxx::bridge]
pub mod api {
    /// Possible kinds of media devices.
    #[derive(Clone, Copy, Debug, Eq, Hash, PartialEq)]
    pub enum MediaDeviceKind {
        kAudioInput,
        kAudioOutput,
        kVideoInput,
    }

    /// Information describing a single media input or output device.
    #[derive(Debug)]
    pub struct MediaDeviceInfo {
        /// Unique identifier for the represented device.
        pub device_id: String,

        /// Kind of the represented device.
        pub kind: MediaDeviceKind,

        /// Label describing the represented device.
        pub label: String,
    }

    /// The [MediaStreamConstraints] is used to instruct what sort of
    /// [`MediaStreamTrack`]s to include in the [`MediaStream`] returned by
    /// [`Webrtc::get_users_media()`].
    pub struct MediaStreamConstraints {
        /// Specifies the nature and settings of the video [`MediaStreamTrack`].
        pub audio: AudioConstraints,
        /// Specifies the nature and settings of the audio [`MediaStreamTrack`].
        pub video: VideoConstraints,
    }

    /// Specifies the nature and settings of the video [`MediaStreamTrack`]
    /// returned by [`Webrtc::get_users_media()`].
    pub struct VideoConstraints {
        /// Indicates whether [`Webrtc::get_users_media()`] should obtain video
        /// track. All other args will be ignored if `required` is set to
        /// `false`.
        pub required: bool,

        /// The identifier of the device generating the content of the
        /// [`MediaStreamTrack`]. First device will be chosen if empty
        /// [`String`] is provided.
        pub device_id: String,

        /// The width, in pixels.
        pub width: usize,

        /// The height, in pixels.
        pub height: usize,

        /// The exact frame rate (frames per second).
        pub frame_rate: usize,
    }

    /// Specifies the nature and settings of the audio [`MediaStreamTrack`]
    /// returned by [`Webrtc::get_users_media()`].
    pub struct AudioConstraints {
        /// Indicates whether [`Webrtc::get_users_media()`] should obtain video
        /// track. All other args will be ignored if `required` is set to
        /// `false`.
        pub required: bool,

        /// The identifier of the device generating the content of the
        /// [`MediaStreamTrack`]. First device will be chosen if empty
        /// [`String`] is provided.
        ///
        /// __NOTE__: There can be only one active recording device at a time,
        /// so changing device will affect all previously obtained audio tracks.
        pub device_id: String,
    }

    /// The [`MediaStream`] represents a stream of media content. A stream
    /// consists of several [`MediaStreamTrack`], such as video or audio tracks.
    pub struct MediaStream {
        /// Unique ID of this [`MediaStream`];
        pub stream_id: u64,

        /// [`MediaStreamTrack`]s with [`TrackKind::kVideo`].
        pub video_tracks: Vec<MediaStreamTrack>,

        /// [`MediaStreamTrack`]s with [`TrackKind::kAudio`].
        pub audio_tracks: Vec<MediaStreamTrack>,
    }

    /// The [MediaStreamTrack] interface represents a single media track within
    /// a stream; typically, these are audio or video tracks, but other track
    /// types may exist as well.
    pub struct MediaStreamTrack {
        /// Unique identifier (GUID) for the track
        pub id: u64,

        /// Label that identifies the track source, as in "internal microphone".
        pub label: String,

        /// [`TrackKind`] of the current [`MediaStreamTrack`].
        pub kind: TrackKind,

        /// The `enabled` property on the [`MediaStreamTrack`] interface is a
        /// `enabled` value which is `true` if the track is allowed to render
        /// the source stream or `false` if it is not. This can be used to
        /// intentionally mute a track.
        pub enabled: bool,
    }

    /// Nature of the [`MediaStreamTrack`].
    #[derive(Clone, Copy, Debug, Eq, Hash, PartialEq)]
    pub enum TrackKind {
        kAudio,
        kVideo,
    }

    /// Single video frame.
    pub struct VideoFrame {
        /// Vertical count of pixels in this [`VideoFrame`].
        pub height: usize,

        /// Horizontal count of pixels in this [`VideoFrame`].
        pub width: usize,

        /// Rotation of this [`VideoFrame`] in degrees.
        pub rotation: i32,

        /// Size of the bytes buffer required for allocation of the
        /// [`VideoFrame::get_abgr_bytes()`] call.
        pub buffer_size: usize,

        /// Underlying Rust side frame.
        pub frame: Box<Frame>,
    }

    extern "C++" {
        type CreateSdpCallbackInterface =
            crate::internal::CreateSdpCallbackInterface;

        type SetDescriptionCallbackInterface =
            crate::internal::SetDescriptionCallbackInterface;

        type OnFrameCallbackInterface =
            crate::internal::OnFrameCallbackInterface;
    }

    extern "Rust" {
        include!("flutter-webrtc-native/include/api.h");

        type Webrtc;
        type Frame;

        /// Creates an instance of [`Webrtc`].
        #[cxx_name = "Init"]
        pub fn init() -> Box<Webrtc>;

        /// Returns a list of all available media input and output devices, such
        /// as microphones, cameras, headsets, and so forth.
        #[cxx_name = "EnumerateDevices"]
        pub fn enumerate_devices(self: &mut Webrtc) -> Vec<MediaDeviceInfo>;

        /// Creates a new [`PeerConnection`] and returns its ID.
        ///
        /// Writes an error to the provided `err`, if any.
        #[cxx_name = "CreatePeerConnection"]
        pub fn create_peer_connection(
            self: &mut Webrtc,
            err: &mut String,
        ) -> u64;

        /// Initiates the creation of a SDP offer for the purpose of starting
        /// a new WebRTC connection to a remote peer.
        ///
        /// Returns an empty [`String`] if operation succeeds or an error
        /// otherwise.
        #[cxx_name = "CreateOffer"]
        pub fn create_offer(
            self: &mut Webrtc,
            peer_id: u64,
            voice_activity_detection: bool,
            ice_restart: bool,
            use_rtp_mux: bool,
            cb: UniquePtr<CreateSdpCallbackInterface>,
        ) -> String;

        /// Creates a SDP answer to an offer received from a remote peer during
        /// the offer/answer negotiation of a WebRTC connection.
        ///
        /// Returns an empty [`String`] in operation succeeds or an error
        /// otherwise.
        #[cxx_name = "CreateAnswer"]
        #[allow(clippy::too_many_arguments)]
        pub fn create_answer(
            self: &mut Webrtc,
            peer_connection_id: u64,
            voice_activity_detection: bool,
            ice_restart: bool,
            use_rtp_mux: bool,
            cb: UniquePtr<CreateSdpCallbackInterface>,
        ) -> String;

        /// Changes the local description associated with the connection.
        ///
        /// Returns an empty [`String`] in operation succeeds or an error
        /// otherwise.
        #[cxx_name = "SetLocalDescription"]
        pub fn set_local_description(
            self: &mut Webrtc,
            peer_connection_id: u64,
            kind: String,
            sdp: String,
            cb: UniquePtr<SetDescriptionCallbackInterface>,
        ) -> String;

        /// Sets the specified session description as the remote peer's current
        /// offer or answer.
        ///
        /// Returns an empty [`String`] in operation succeeds or an error
        /// otherwise.
        #[cxx_name = "SetRemoteDescription"]
        pub fn set_remote_description(
            self: &mut Webrtc,
            peer_connection_id: u64,
            kind: String,
            sdp: String,
            cb: UniquePtr<SetDescriptionCallbackInterface>,
        ) -> String;

        /// Creates a [`MediaStream`] with tracks according to provided
        /// [`MediaStreamConstraints`].
        #[cxx_name = "GetUserMedia"]
        pub fn get_users_media(
            self: &mut Webrtc,
            constraints: &MediaStreamConstraints,
        ) -> MediaStream;

        /// Disposes the [`MediaStream`] and all contained tracks.
        #[cxx_name = "DisposeStream"]
        pub fn dispose_stream(self: &mut Webrtc, id: u64);

        /// Creates a new [`VideoSink`] attached to the specified media stream
        /// backed by the provided [`OnFrameCallbackInterface`].
        #[cxx_name = "CreateVideoSink"]
        pub fn create_video_sink(
            self: &mut Webrtc,
            sink_id: i64,
            stream_id: u64,
            handler: UniquePtr<OnFrameCallbackInterface>,
        );

        /// Destroys the [`VideoSink`] by the given ID.
        #[cxx_name = "DisposeVideoSink"]
        fn dispose_video_sink(self: &mut Webrtc, sink_id: i64);

        /// Converts this [`api::VideoFrame`] pixel data to `ABGR` scheme and
        /// outputs the result to the provided `buffer`.
        #[cxx_name = "GetABGRBytes"]
        unsafe fn get_abgr_bytes(self: &VideoFrame, buffer: *mut u8);
    }
}

/// [`Context`] wrapper that is exposed to the C++ API clients.
pub struct Webrtc(Box<Context>);

/// Application context that manages all dependencies.
#[allow(dead_code)]
pub struct Context {
    task_queue_factory: TaskQueueFactory,
    worker_thread: Thread,
    network_thread: Thread,
    signaling_thread: Thread,
    audio_device_module: AudioDeviceModule,
    video_device_info: VideoDeviceInfo,
    peer_connection_factory: PeerConnectionFactoryInterface,
    video_sources: HashMap<VideoDeviceId, Rc<VideoSource>>,
    video_tracks: HashMap<VideoTrackId, VideoTrack>,
    audio_source: Option<Rc<AudioSourceInterface>>,
    audio_tracks: HashMap<AudioTrackId, AudioTrack>,
    local_media_streams: HashMap<MediaStreamId, MediaStream>,
    peer_connections: HashMap<PeerConnectionId, PeerConnection>,
    video_sinks: HashMap<VideoSinkId, VideoSink>,
}

/// Creates a new instance of [`Webrtc`].
///
/// # Panics
///
/// Panics on any error returned from the `libWebRTC`.
#[must_use]
pub fn init() -> Box<Webrtc> {
    // TODO: Dont panic but propagate errors to API users.
<<<<<<< HEAD
    let mut task_queue_factory = TaskQueueFactory::create();
=======
    let mut task_queue_factory =
        TaskQueueFactory::create_default_task_queue_factory();

    let mut network_thread = Thread::create().unwrap();
    network_thread.start().unwrap();

>>>>>>> f7a56a92
    let mut worker_thread = Thread::create().unwrap();
    worker_thread.start().unwrap();

    let mut signaling_thread = Thread::create().unwrap();
    signaling_thread.start().unwrap();

    let audio_device_module = AudioDeviceModule::new(
        AudioLayer::kPlatformDefaultAudio,
        &mut task_queue_factory,
    )
    .unwrap();

    let peer_connection_factory = PeerConnectionFactoryInterface::create(
        Some(&network_thread),
        Some(&worker_thread),
        Some(&signaling_thread),
        Some(&audio_device_module.inner),
    )
    .unwrap();

    let video_device_info = VideoDeviceInfo::create().unwrap();

    Box::new(Webrtc(Box::new(Context {
        task_queue_factory,
        network_thread,
        worker_thread,
        signaling_thread,
        audio_device_module,
        video_device_info,
        peer_connection_factory,
        video_sources: HashMap::new(),
        video_tracks: HashMap::new(),
        audio_source: None,
        audio_tracks: HashMap::new(),
        local_media_streams: HashMap::new(),
        peer_connections: HashMap::new(),
        video_sinks: HashMap::new(),
    })))
}<|MERGE_RESOLUTION|>--- conflicted
+++ resolved
@@ -1,12 +1,9 @@
 #![warn(clippy::pedantic)]
 
 mod device_info;
-<<<<<<< HEAD
-mod notifier;
-=======
 mod internal;
 mod pc;
->>>>>>> f7a56a92
+mod notifier;
 mod user_media;
 mod video_sink;
 
@@ -332,16 +329,12 @@
 #[must_use]
 pub fn init() -> Box<Webrtc> {
     // TODO: Dont panic but propagate errors to API users.
-<<<<<<< HEAD
-    let mut task_queue_factory = TaskQueueFactory::create();
-=======
     let mut task_queue_factory =
         TaskQueueFactory::create_default_task_queue_factory();
 
     let mut network_thread = Thread::create().unwrap();
     network_thread.start().unwrap();
 
->>>>>>> f7a56a92
     let mut worker_thread = Thread::create().unwrap();
     worker_thread.start().unwrap();
 
