--- conflicted
+++ resolved
@@ -5,27 +5,16 @@
 mod pc;
 mod user_media;
 
-<<<<<<< HEAD
-=======
 use std::{
     collections::HashMap,
     rc::Rc,
     sync::atomic::{AtomicU64, Ordering},
 };
 
->>>>>>> 3c873f37
 use libwebrtc_sys::{
     AudioLayer, AudioSourceInterface, PeerConnectionFactoryInterface,
     TaskQueueFactory, Thread, VideoDeviceInfo,
 };
-<<<<<<< HEAD
-use peer_connection::{
-    PeerConnection, 
-    PeerConnectionId, 
-};
-use std::{collections::HashMap, rc::Rc};
-=======
->>>>>>> 3c873f37
 
 #[doc(inline)]
 pub use crate::{
@@ -191,29 +180,19 @@
         #[cxx_name = "CreatePeerConnection"]
         pub fn create_peer_connection(
             self: &mut Webrtc,
-<<<<<<< HEAD
-            error: &mut String,
-            event_callback: UniquePtr<PeerConnectionOnEventInterface>,
+            cb: UniquePtr<PeerConnectionOnEventInterface>,
+            err: &mut String,
         ) -> u64;
 
+        // todo
         #[cxx_name = "DeletePeerConnection"]
         pub fn delete_pc(self: &mut Webrtc, peer_connection_id: u64);
 
-        /// Creates a new [Offer].
-        /// # Warning
-        /// `error` for error handle without c++ exception.
-        /// If `error` != "" after the call,
-        /// then the result will be default or NULL.
-=======
-            err: &mut String,
-        ) -> u64;
-
         /// Initiates the creation of an SDP offer for the purpose of starting
         /// a new WebRTC connection to a remote peer.
         ///
         /// Returns an empty [`String`] in operation succeeds or an error
         /// otherwise.
->>>>>>> 3c873f37
         #[cxx_name = "CreateOffer"]
         pub fn create_offer(
             self: &mut Webrtc,
