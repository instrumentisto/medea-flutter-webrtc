--- conflicted
+++ resolved
@@ -2,13 +2,10 @@
 
 pub mod capability;
 pub mod media_info;
-<<<<<<< HEAD
 pub mod peer;
-=======
 pub mod media_stream_track;
 pub mod rtc_rtp_encoding_parameters;
 pub mod rtc_rtp_send_parameters;
->>>>>>> b46f6f52
 pub mod stats;
 pub mod transceiver;
 
@@ -33,7 +30,6 @@
         get_rtp_sender_capabilities, set_codec_preferences,
     },
     media_info::{MediaDeviceInfo, MediaDeviceKind, MediaDisplayInfo},
-<<<<<<< HEAD
     peer::{
         BundlePolicy, IceConnectionState, IceGatheringState, IceTransportsType,
         PeerConnectionEvent, PeerConnectionState, RtcConfiguration,
@@ -43,7 +39,6 @@
         dispose_peer_connection, restart_ice, set_local_description,
         set_remote_description, video_decoders, video_encoders,
     },
-=======
     media_stream_track::{
         AudioProcessingConfig, GetMediaError, GetMediaResult, MediaStreamTrack,
         MediaType, NoiseSuppressionLevel, TrackEvent, TrackState, clone_track,
@@ -54,7 +49,6 @@
     },
     rtc_rtp_encoding_parameters::RtcRtpEncodingParameters,
     rtc_rtp_send_parameters::RtcRtpSendParameters,
->>>>>>> b46f6f52
     stats::{
         CandidateType, IceCandidateStats, IceRole, Protocol,
         RtcIceCandidateStats, RtcInboundRtpStreamMediaType,
@@ -130,932 +124,6 @@
     }
 }
 
-<<<<<<< HEAD
-/// Representation of the static capabilities of an endpoint.
-///
-/// Applications can use these capabilities to construct [`RtpParameters`].
-#[derive(Debug)]
-pub struct RtpCapabilities {
-    /// Supported codecs.
-    pub codecs: Vec<RtpCodecCapability>,
-
-    /// Supported [RTP] header extensions.
-    ///
-    /// [RTP]: https://en.wikipedia.org/wiki/Real-time_Transport_Protocol
-    pub header_extensions: Vec<RtpHeaderExtensionCapability>,
-}
-
-impl From<sys::RtpCapabilities> for RtpCapabilities {
-    fn from(value: sys::RtpCapabilities) -> Self {
-        Self {
-            codecs: value.codecs().into_iter().map(Into::into).collect(),
-            header_extensions: value
-                .header_extensions()
-                .into_iter()
-                .map(Into::into)
-                .collect(),
-        }
-    }
-}
-
-impl From<sys::RtcpFeedbackType> for RtcpFeedbackType {
-    fn from(value: sys::RtcpFeedbackType) -> Self {
-        match value {
-            sys::RtcpFeedbackType::CCM => Self::Ccm,
-            sys::RtcpFeedbackType::LNTF => Self::Lntf,
-            sys::RtcpFeedbackType::NACK => Self::Nack,
-            sys::RtcpFeedbackType::REMB => Self::Remb,
-            sys::RtcpFeedbackType::TRANSPORT_CC => Self::TransportCC,
-            _ => unreachable!(),
-        }
-    }
-}
-impl From<sys::RtcpFeedbackMessageType> for RtcpFeedbackMessageType {
-    fn from(value: sys::RtcpFeedbackMessageType) -> Self {
-        match value {
-            sys::RtcpFeedbackMessageType::GENERIC_NACK => Self::GenericNACK,
-            sys::RtcpFeedbackMessageType::PLI => Self::Pli,
-            sys::RtcpFeedbackMessageType::FIR => Self::Fir,
-=======
-/// [RTCIceGatheringState][1] representation.
-///
-/// [1]: https://w3.org/TR/webrtc#dom-rtcicegatheringstate
-#[derive(Clone, Copy, Debug, Eq, PartialEq)]
-pub enum IceGatheringState {
-    /// [RTCIceGatheringState.new][1] representation.
-    ///
-    /// [1]: https://w3.org/TR/webrtc#dom-rtcicegatheringstate-new
-    New,
-
-    /// [RTCIceGatheringState.gathering][1] representation.
-    ///
-    /// [1]: https://w3.org/TR/webrtc#dom-rtcicegatheringstate-gathering
-    Gathering,
-
-    /// [RTCIceGatheringState.complete][1] representation.
-    ///
-    /// [1]: https://w3.org/TR/webrtc#dom-rtcicegatheringstate-complete
-    Complete,
-}
-
-impl From<sys::IceGatheringState> for IceGatheringState {
-    fn from(state: sys::IceGatheringState) -> Self {
-        match state {
-            sys::IceGatheringState::kIceGatheringNew => Self::New,
-            sys::IceGatheringState::kIceGatheringGathering => Self::Gathering,
-            sys::IceGatheringState::kIceGatheringComplete => Self::Complete,
->>>>>>> b46f6f52
-            _ => unreachable!(),
-        }
-    }
-}
-
-<<<<<<< HEAD
-/// [RTCP] feedback message intended to enable congestion control for
-/// interactive real-time traffic using [RTP].
-///
-/// [RTCP]: https://en.wikipedia.org/wiki/RTP_Control_Protocol
-/// [RTP]: https://en.wikipedia.org/wiki/Real-time_Transport_Protocol
-#[derive(Debug)]
-pub struct RtcpFeedback {
-    /// Message type of this [`RtcpFeedback`].
-    pub message_type: Option<RtcpFeedbackMessageType>,
-
-    /// Kind of this [`RtcpFeedback`].
-    pub kind: RtcpFeedbackType,
-}
-
-impl From<sys::RtcpFeedback> for RtcpFeedback {
-    fn from(value: sys::RtcpFeedback) -> Self {
-        Self {
-            message_type: value.message_type().map(Into::into),
-            kind: value.kind().into(),
-        }
-    }
-}
-
-/// [ScalabilityMode][0] representation.
-///
-/// [0]: https://tinyurl.com/35ae3mbe
-#[derive(Debug, Eq, Hash, PartialEq)]
-#[repr(u8)]
-pub enum ScalabilityMode {
-    /// [ScalabilityMode.L1T1][0] mode.
-    ///
-    /// [0]: https://w3.org/TR/webrtc-svc#L1T1*
-    L1T1 = 0,
-
-    /// [ScalabilityMode.L1T2][0] mode.
-    ///
-    /// [0]: https://w3.org/TR/webrtc-svc#L1T2*
-    L1T2,
-
-    /// [ScalabilityMode.L1T3][0] mode.
-    ///
-    /// [0]: https://w3.org/TR/webrtc-svc#L1T3*
-    L1T3,
-
-    /// [ScalabilityMode.L2T1][0] mode.
-    ///
-    /// [0]: https://w3.org/TR/webrtc-svc#L2T1*
-    L2T1,
-
-    /// [ScalabilityMode.L2T1h][0] mode.
-    ///
-    /// [0]: https://w3.org/TR/webrtc-svc#L2T1*
-    L2T1h,
-
-    /// [ScalabilityMode.L2T1_KEY][0] mode.
-    ///
-    /// [0]: https://w3.org/TR/webrtc-svc#L2T1_KEY*
-    L2t1Key,
-
-    /// [ScalabilityMode.L2T2][0] mode.
-    ///
-    /// [0]: https://w3.org/TR/webrtc-svc#L2T2h*
-    L2T2,
-
-    /// [ScalabilityMode.L2T2h][0] mode.
-    ///
-    /// [0]: https://w3.org/TR/webrtc-svc#L2T2*
-    L2T2h,
-
-    /// [ScalabilityMode.L2T2_KEY][0] mode.
-    ///
-    /// [0]: https://w3.org/TR/webrtc-svc#L2T2_KEY*
-    L2T2Key,
-
-    /// [ScalabilityMode.L2T2_KEY_SHIFT][0] mode.
-    ///
-    /// [0]: https://w3.org/TR/webrtc-svc#L2T2_KEY_SHIFT*
-    L2T2KeyShift,
-
-    /// [ScalabilityMode.L2T3][0] mode.
-    ///
-    /// [0]: https://w3.org/TR/webrtc-svc#L2T3*
-    L2T3,
-
-    /// [ScalabilityMode.L2T3h][0] mode.
-    ///
-    /// [0]: https://w3.org/TR/webrtc-svc#L2T3*
-    L2T3h,
-
-    /// [ScalabilityMode.L2T3_KEY][0] mode.
-    ///
-    /// [0]: https://w3.org/TR/webrtc-svc#L2T3_KEY*
-    L2T3Key,
-
-    /// [ScalabilityMode.L3T1][0] mode.
-    ///
-    /// [0]: https://w3.org/TR/webrtc-svc#L3T1*
-    L3T1,
-
-    /// [ScalabilityMode.L3T1h][0] mode.
-    ///
-    /// [0]: https://w3.org/TR/webrtc-svc#L3T1*
-    L3T1h,
-
-    /// [ScalabilityMode.L3T1_KEY][0] mode.
-    ///
-    /// [0]: https://w3.org/TR/webrtc-svc#L3T1_KEY*
-    L3T1Key,
-
-    /// [ScalabilityMode.L3T2][0] mode.
-    ///
-    /// [0]: https://w3.org/TR/webrtc-svc#L3T2h*
-    L3T2,
-
-    /// [ScalabilityMode.L3T2h][0] mode.
-    ///
-    /// [0]: https://w3.org/TR/webrtc-svc#L3T2*
-    L3T2h,
-
-    /// [ScalabilityMode.L3T2_KEY][0] mode.
-    ///
-    /// [0]: https://w3.org/TR/webrtc-svc#L3T2_KEY*
-    L3T2Key,
-
-    /// [ScalabilityMode.kL3T3][0] mode.
-    ///
-    /// [0]: https://w3.org/TR/webrtc-svc#kL3T3*
-    L3T3,
-
-    /// [ScalabilityMode.kL3T3h][0] mode.
-    ///
-    /// [0]: https://w3.org/TR/webrtc-svc#kL3T3*
-    L3T3h,
-
-    /// [ScalabilityMode.kL3T3_KEY][0] mode.
-    ///
-    /// [0]: https://w3.org/TR/webrtc-svc#L3T3_KEY*
-    L3T3Key,
-
-    /// [ScalabilityMode.kS2T1][0] mode.
-    ///
-    /// [0]: https://w3.org/TR/webrtc-svc#kS2T1*
-    S2T1,
-
-    /// [ScalabilityMode.kS2T1h][0] mode.
-    ///
-    /// [0]: https://w3.org/TR/webrtc-svc#kS2T1*
-    S2T1h,
-
-    /// [ScalabilityMode.kS2T2][0] mode.
-    ///
-    /// [0]: https://w3.org/TR/webrtc-svc#kS2T2*
-    S2T2,
-
-    /// [ScalabilityMode.kS2T2h][0] mode.
-    ///
-    /// [0]: https://w3.org/TR/webrtc-svc#kS2T2*
-    S2T2h,
-
-    /// [ScalabilityMode.S2T3][0] mode.
-    ///
-    /// [0]: https://w3.org/TR/webrtc-svc#S2T3h*
-    S2T3,
-
-    /// [ScalabilityMode.S2T3h][0] mode.
-    ///
-    /// [0]: https://w3.org/TR/webrtc-svc#S2T3*
-    S2T3h,
-
-    /// [ScalabilityMode.S3T1h][0] mode.
-    ///
-    /// [0]: https://w3.org/TR/webrtc-svc#S3T1*
-    S3T1,
-
-    /// [ScalabilityMode.S3T1h][0] mode.
-    ///
-    /// [0]: https://w3.org/TR/webrtc-svc#S3T1*
-    S3T1h,
-
-    /// [ScalabilityMode.S3T2][0] mode.
-    ///
-    /// [0]: https://w3.org/TR/webrtc-svc#S3T2*
-    S3T2,
-
-    /// [ScalabilityMode.S3T2h][0] mode.
-    ///
-    /// [0]: https://w3.org/TR/webrtc-svc#S3T2*
-    S3T2h,
-
-    /// [ScalabilityMode.S3T3][0] mode.
-    ///
-    /// [0]: https://w3.org/TR/webrtc-svc#S3T3*
-    S3T3,
-
-    /// [ScalabilityMode.S3T3h][0] mode.
-    ///
-    /// [0]: https://w3.org/TR/webrtc-svc#S3T3*
-    S3T3h,
-}
-
-/// Possible types of an [`RtcpFeedback`].
-#[derive(Debug, Eq, Hash, PartialEq)]
-#[repr(i32)]
-pub enum RtcpFeedbackType {
-    /// Codec control messages.
-    Ccm,
-
-    /// Loss notification feedback.
-    Lntf,
-
-    /// Negative acknowledgemen.
-    Nack,
-
-    /// Receiver estimated maximum bitrate.
-    Remb,
-
-    /// Transport wide congestion control.
-    TransportCC,
-}
-
-/// Possible message types of an [`RtcpFeedback`], when is type is
-/// [`RtcpFeedbackType::Nack`] or [`RtcpFeedbackType::Ccm`].
-#[derive(Debug, Eq, Hash, PartialEq)]
-#[repr(i32)]
-pub enum RtcpFeedbackMessageType {
-    /// Equivalent to `{ type: "nack", parameter: undefined }` in ORTC.
-    GenericNACK,
-
-    /// Usable with [`RtcpFeedbackType::Nack`].
-    Pli,
-
-    /// Usable with [`RtcpFeedbackType::Ccm`].
-    Fir,
-}
-
-impl From<sys::ScalabilityMode> for ScalabilityMode {
-    fn from(value: sys::ScalabilityMode) -> Self {
-        match value {
-            sys::ScalabilityMode::kL1T1 => Self::L1T1,
-            sys::ScalabilityMode::kL1T2 => Self::L1T2,
-            sys::ScalabilityMode::kL1T3 => Self::L1T3,
-            sys::ScalabilityMode::kL2T1 => Self::L2T1,
-            sys::ScalabilityMode::kL2T1h => Self::L2T1h,
-            sys::ScalabilityMode::kL2T1_KEY => Self::L2t1Key,
-            sys::ScalabilityMode::kL2T2 => Self::L2T2,
-            sys::ScalabilityMode::kL2T2h => Self::L2T2h,
-            sys::ScalabilityMode::kL2T2_KEY => Self::L2T2Key,
-            sys::ScalabilityMode::kL2T2_KEY_SHIFT => Self::L2T2KeyShift,
-            sys::ScalabilityMode::kL2T3 => Self::L2T3,
-            sys::ScalabilityMode::kL2T3h => Self::L2T3h,
-            sys::ScalabilityMode::kL2T3_KEY => Self::L2T3Key,
-            sys::ScalabilityMode::kL3T1 => Self::L3T1,
-            sys::ScalabilityMode::kL3T1h => Self::L3T1h,
-            sys::ScalabilityMode::kL3T1_KEY => Self::L3T1Key,
-            sys::ScalabilityMode::kL3T2 => Self::L3T2,
-            sys::ScalabilityMode::kL3T2h => Self::L3T2h,
-            sys::ScalabilityMode::kL3T2_KEY => Self::L3T2Key,
-            sys::ScalabilityMode::kL3T3 => Self::L3T3,
-            sys::ScalabilityMode::kL3T3h => Self::L3T3h,
-            sys::ScalabilityMode::kL3T3_KEY => Self::L3T3Key,
-            sys::ScalabilityMode::kS2T1 => Self::S2T1,
-            sys::ScalabilityMode::kS2T1h => Self::S2T1h,
-            sys::ScalabilityMode::kS2T2 => Self::S2T2,
-            sys::ScalabilityMode::kS2T2h => Self::S2T2h,
-            sys::ScalabilityMode::kS2T3 => Self::S2T3,
-            sys::ScalabilityMode::kS2T3h => Self::S2T3h,
-            sys::ScalabilityMode::kS3T1 => Self::S3T1,
-            sys::ScalabilityMode::kS3T1h => Self::S3T1h,
-            sys::ScalabilityMode::kS3T2 => Self::S3T2,
-            sys::ScalabilityMode::kS3T2h => Self::S3T2h,
-            sys::ScalabilityMode::kS3T3 => Self::S3T3,
-            sys::ScalabilityMode::kS3T3h => Self::S3T3h,
-=======
-/// Representation of [`PeerConnection`]'s events.
-#[derive(Clone)]
-pub enum PeerConnectionEvent {
-    /// [`PeerConnection`] has been created.
-    PeerCreated {
-        /// Rust side [`PeerConnection`].
-        peer: RustOpaque<Arc<PeerConnection>>,
-    },
-
-    /// [RTCIceCandidate][1] has been discovered.
-    ///
-    /// [1]: https://w3.org/TR/webrtc#dom-rtcicecandidate
-    IceCandidate {
-        /// Media stream "identification-tag" defined in [RFC 5888] for the
-        /// media component the discovered [RTCIceCandidate][1] is associated
-        /// with.
-        ///
-        /// [1]: https://w3.org/TR/webrtc#dom-rtcicecandidate
-        /// [RFC 5888]: https://tools.ietf.org/html/rfc5888
-        sdp_mid: String,
-
-        /// Index (starting at zero) of the media description in the SDP this
-        /// [RTCIceCandidate][1] is associated with.
-        ///
-        /// [1]: https://w3.org/TR/webrtc#dom-rtcicecandidate
-        sdp_mline_index: i32,
-
-        /// Candidate-attribute as defined in Section 15.1 of [RFC 5245].
-        ///
-        /// If this [RTCIceCandidate][1] represents an end-of-candidates
-        /// indication or a peer reflexive remote candidate, candidate is an
-        /// empty string.
-        ///
-        /// [1]: https://w3.org/TR/webrtc#dom-rtcicecandidate
-        /// [RFC 5245]: https://tools.ietf.org/html/rfc5245
-        candidate: String,
-    },
-
-    /// [`PeerConnection`]'s ICE gathering state has changed.
-    IceGatheringStateChange(IceGatheringState),
-
-    /// Failure occurred when gathering [RTCIceCandidate][1].
-    ///
-    /// [1]: https://w3.org/TR/webrtc#dom-rtcicecandidate
-    IceCandidateError {
-        /// Local IP address used to communicate with the STUN or TURN server.
-        address: String,
-
-        /// Port used to communicate with the STUN or TURN server.
-        port: i32,
-
-        /// STUN or TURN URL identifying the STUN or TURN server for which the
-        /// failure occurred.
-        url: String,
-
-        /// Numeric STUN error code returned by the STUN or TURN server
-        /// [`STUN-PARAMETERS`][1].
-        ///
-        /// If no host candidate can reach the server, it will be set to the
-        /// value `701` which is outside the STUN error code range.
-        ///
-        /// [1]: https://tinyurl.com/stun-parameters-6
-        error_code: i32,
-
-        /// STUN reason text returned by the STUN or TURN server
-        /// [`STUN-PARAMETERS`][1].
-        ///
-        /// If the server could not be reached, it will be set to an
-        /// implementation-specific value providing details about the error.
-        ///
-        /// [1]: https://tinyurl.com/stun-parameters-6
-        error_text: String,
-    },
-
-    /// Negotiation or renegotiation of the [`PeerConnection`] needs to be
-    /// performed.
-    NegotiationNeeded,
-
-    /// [`PeerConnection`]'s [`SignalingState`] has been changed.
-    SignallingChange(SignalingState),
-
-    /// [`PeerConnection`]'s [`IceConnectionState`] has been changed.
-    IceConnectionStateChange(IceConnectionState),
-
-    /// [`PeerConnection`]'s [`PeerConnectionState`] has been changed.
-    ConnectionStateChange(PeerConnectionState),
-
-    /// New incoming media has been negotiated.
-    Track(RtcTrackEvent),
-}
-
-/// [RTCSignalingState] representation.
-///
-/// [RTCSignalingState]: https://w3.org/TR/webrtc#state-definitions
-#[derive(Clone, Copy, Debug, Eq, PartialEq)]
-pub enum SignalingState {
-    /// [RTCSignalingState.stable][1] representation.
-    ///
-    /// [1]: https://w3.org/TR/webrtc#dom-rtcsignalingstate-stable
-    Stable,
-
-    /// [RTCSignalingState.have-local-offer][1] representation.
-    ///
-    /// [1]: https://w3.org/TR/webrtc#dom-rtcsignalingstate-have-local-offer
-    HaveLocalOffer,
-
-    /// [RTCSignalingState.have-local-pranswer][1] representation.
-    ///
-    /// [1]: https://tinyurl.com/have-local-pranswer
-    HaveLocalPrAnswer,
-
-    /// [RTCSignalingState.have-remote-offer][1] representation.
-    ///
-    /// [1]: https://tinyurl.com/have-remote-offer
-    HaveRemoteOffer,
-
-    /// [RTCSignalingState.have-remote-pranswer][1] representation.
-    ///
-    /// [1]: https://tinyurl.com/have-remote-pranswer
-    HaveRemotePrAnswer,
-
-    /// [RTCSignalingState.closed][1] representation.
-    ///
-    /// [1]: https://w3.org/TR/webrtc#dom-rtcsignalingstate-closed
-    Closed,
-}
-
-impl From<sys::SignalingState> for SignalingState {
-    fn from(state: sys::SignalingState) -> Self {
-        match state {
-            sys::SignalingState::kStable => Self::Stable,
-            sys::SignalingState::kHaveLocalOffer => Self::HaveLocalOffer,
-            sys::SignalingState::kHaveLocalPrAnswer => Self::HaveLocalPrAnswer,
-            sys::SignalingState::kHaveRemoteOffer => Self::HaveRemoteOffer,
-            sys::SignalingState::kHaveRemotePrAnswer => {
-                Self::HaveRemotePrAnswer
-            }
-            sys::SignalingState::kClosed => Self::Closed,
->>>>>>> b46f6f52
-            _ => unreachable!(),
-        }
-    }
-}
-
-<<<<<<< HEAD
-/// Representation of capabilities/preferences of an implementation for a header
-/// extension of [`RtpCapabilities`].
-#[derive(Debug)]
-pub struct RtpHeaderExtensionCapability {
-    /// [URI] of this extension, as defined in [RFC 8285].
-    ///
-    /// [RFC 8285]: https://tools.ietf.org/html/rfc8285
-    /// [URI]: https://en.wikipedia.org/wiki/Uniform_Resource_Identifier
-    pub uri: String,
-
-    /// Preferred value of ID that goes in the packet.
-    pub preferred_id: Option<i32>,
-
-    /// If [`true`], it's preferred that the value in the header is encrypted.
-    pub preferred_encrypted: bool,
-
-    /// Direction of the extension.
-    ///
-    /// [`RtpTransceiverDirection::Stopped`] value is only used with
-    /// `RtpTransceiverInterface::SetHeaderExtensionsToNegotiate()` and
-    /// `SetHeaderExtensionsToNegotiate()`.
-    pub direction: RtpTransceiverDirection,
-}
-
-impl From<sys::RtpHeaderExtensionCapability> for RtpHeaderExtensionCapability {
-    fn from(value: sys::RtpHeaderExtensionCapability) -> Self {
-        Self {
-            uri: value.uri(),
-            preferred_id: value.preferred_id(),
-            preferred_encrypted: value.preferred_encrypted(),
-            direction: value.direction().into(),
-        }
-    }
-}
-
-/// Representation of static capabilities of an endpoint's implementation of a
-/// codec.
-#[derive(Debug)]
-pub struct RtpCodecCapability {
-    /// Default payload type for the codec.
-    ///
-    /// Mainly needed for codecs that have statically assigned payload types.
-    pub preferred_payload_type: Option<i32>,
-
-    /// List of [`ScalabilityMode`]s supported by the video codec.
-    pub scalability_modes: Vec<ScalabilityMode>,
-
-    /// Built [MIME "type/subtype"][0] string from `name` and `kind`.
-    ///
-    /// [0]: https://en.wikipedia.org/wiki/Media_type
-    pub mime_type: String,
-
-    /// Used to identify the codec. Equivalent to [MIME subtype][0].
-    ///
-    /// [0]: https://en.wikipedia.org/wiki/Media_type#Subtypes
-    pub name: String,
-
-    /// [`MediaType`] of this codec. Equivalent to [MIME] top-level type.
-    ///
-    /// [MIME]: https://en.wikipedia.org/wiki/Media_type
-    pub kind: MediaType,
-
-    /// If [`None`], the implementation default is used.
-    pub clock_rate: Option<i32>,
-
-    /// Number of audio channels used.
-    ///
-    /// [`None`] for video codecs.
-    ///
-    /// If [`None`] for audio, the implementation default is used.
-    pub num_channels: Option<i32>,
-
-    /// Codec-specific parameters that must be signaled to the remote party.
-    ///
-    /// Corresponds to `a=fmtp` parameters in [SDP].
-    ///
-    /// Contrary to ORTC, these parameters are named using all lowercase
-    /// strings. This helps make the mapping to [SDP] simpler, if an application
-    /// is using [SDP]. Boolean values are represented by the string "1".
-    ///
-    /// [SDP]: https://en.wikipedia.org/wiki/Session_Description_Protocol
-    pub parameters: Vec<(String, String)>,
-
-    /// Feedback mechanisms to be used for this codec.
-    pub feedback: Vec<RtcpFeedback>,
-}
-
-impl From<sys::RtpCodecCapability> for RtpCodecCapability {
-    fn from(value: sys::RtpCodecCapability) -> Self {
-        Self {
-            preferred_payload_type: value.preferred_payload_type(),
-            scalability_modes: value
-                .scalability_modes()
-                .into_iter()
-                .map(Into::into)
-                .collect(),
-            mime_type: value.mime_type(),
-            name: value.name(),
-            kind: value.kind().into(),
-            clock_rate: value.clock_rate(),
-            num_channels: value.num_channels(),
-            parameters: value.parameters().into_iter().collect(),
-            feedback: value
-                .rtcp_feedback()
-                .into_iter()
-                .map(Into::into)
-                .collect(),
-        }
-    }
-}
-
-/// Indicator of the current state of a [`MediaStreamTrack`].
-#[derive(Clone, Copy, Debug, Eq, PartialEq)]
-pub enum TrackEvent {
-    /// Ended event of the [`MediaStreamTrack`] interface is fired when playback
-    /// or streaming has stopped because the end of the media was reached or
-    /// because no further data is available.
-    Ended,
-
-    /// Event indicating an audio level change in the [`MediaStreamTrack`].
-    AudioLevelUpdated(u32),
-
-    /// Event indicating that the [`MediaStreamTrack`] has completely
-    /// initialized and can be used on Flutter side.
-    TrackCreated,
-}
-
-/// Indicator of the current [MediaStreamTrackState][0] of a
-/// [`MediaStreamTrack`].
-///
-/// [0]: https://w3.org/TR/mediacapture-streams#dom-mediastreamtrackstate
-#[derive(Clone, Copy, Debug, Eq, PartialEq)]
-pub enum TrackState {
-    /// [MediaStreamTrackState.live][0] representation.
-    ///
-    /// [0]: https://tinyurl.com/w3mcs#idl-def-MediaStreamTrackState.live
-    Live,
-
-    /// [MediaStreamTrackState.ended][0] representation.
-    ///
-    /// [0]: https://tinyurl.com/w3mcs#idl-def-MediaStreamTrackState.ended
-    Ended,
-}
-
-impl From<sys::TrackState> for TrackState {
-    fn from(state: sys::TrackState) -> Self {
-        match state {
-            sys::TrackState::kLive => Self::Live,
-            sys::TrackState::kEnded => Self::Ended,
-=======
-/// [RTCIceConnectionState][1] representation.
-///
-/// [1]: https://w3.org/TR/webrtc#dom-rtciceconnectionstate
-#[derive(Clone, Copy, Debug, Eq, PartialEq)]
-pub enum IceConnectionState {
-    /// [RTCIceConnectionState.new][1] representation.
-    ///
-    /// [1]: https://w3.org/TR/webrtc#dom-rtciceconnectionstate-new
-    New,
-
-    /// [RTCIceConnectionState.checking][1] representation.
-    ///
-    /// [1]: https://w3.org/TR/webrtc#dom-rtciceconnectionstate-checking
-    Checking,
-
-    /// [RTCIceConnectionState.connected][1] representation.
-    ///
-    /// [1]: https://w3.org/TR/webrtc#dom-rtciceconnectionstate-connected
-    Connected,
-
-    /// [RTCIceConnectionState.completed][1] representation.
-    ///
-    /// [1]: https://w3.org/TR/webrtc#dom-rtciceconnectionstate-completed
-    Completed,
-
-    /// [RTCIceConnectionState.failed][1] representation.
-    ///
-    /// [1]: https://w3.org/TR/webrtc#dom-rtciceconnectionstate-failed
-    Failed,
-
-    /// [RTCIceConnectionState.disconnected][1] representation.
-    ///
-    /// [1]: https://w3.org/TR/webrtc#dom-rtciceconnectionstate-disconnected
-    Disconnected,
-
-    /// [RTCIceConnectionState.closed][1] representation.
-    ///
-    /// [1]: https://w3.org/TR/webrtc#dom-rtciceconnectionstate-closed
-    Closed,
-}
-
-impl From<sys::IceConnectionState> for IceConnectionState {
-    fn from(state: sys::IceConnectionState) -> Self {
-        match state {
-            sys::IceConnectionState::kIceConnectionNew => Self::New,
-            sys::IceConnectionState::kIceConnectionChecking => Self::Checking,
-            sys::IceConnectionState::kIceConnectionConnected => Self::Connected,
-            sys::IceConnectionState::kIceConnectionCompleted => Self::Completed,
-            sys::IceConnectionState::kIceConnectionFailed => Self::Failed,
-            sys::IceConnectionState::kIceConnectionDisconnected => {
-                Self::Disconnected
-            }
-            sys::IceConnectionState::kIceConnectionClosed => Self::Closed,
-            _ => unreachable!(),
-        }
-    }
-}
-
-/// Indicator of the current state of a [`PeerConnection`].
-#[derive(Clone, Copy, Debug, Eq, PartialEq)]
-pub enum PeerConnectionState {
-    /// At least one of the connection's ICE transports is in the new state,
-    /// and none of them are in one of the following states: `connecting`,
-    /// `checking`, `failed`, `disconnected`, or all of the connection's
-    /// transports are in the `closed` state.
-    New,
-
-    /// One or more of the ICE transports are currently in the process of
-    /// establishing a connection. That is, their [`IceConnectionState`] is
-    /// either [`IceConnectionState::Checking`] or
-    /// [`IceConnectionState::Connected`], and no transports are in the
-    /// `failed` state.
-    Connecting,
-
-    /// Every ICE transport used by the connection is either in use (state
-    /// `connected` or `completed`) or is closed (state `closed`). In addition,
-    /// at least one transport is either `connected` or `completed`.
-    Connected,
-
-    /// At least one of the ICE transports for the connection is in the
-    /// `disconnected` state and none of the other transports are in the state
-    /// `failed`, `connecting` or `checking`.
-    Disconnected,
-
-    /// One or more of the ICE transports on the connection is in the `failed`
-    /// state.
-    Failed,
-
-    /// Peer connection is closed.
-    Closed,
-}
-
-impl From<sys::PeerConnectionState> for PeerConnectionState {
-    fn from(state: sys::PeerConnectionState) -> Self {
-        match state {
-            sys::PeerConnectionState::kNew => Self::New,
-            sys::PeerConnectionState::kConnecting => Self::Connecting,
-            sys::PeerConnectionState::kConnected => Self::Connected,
-            sys::PeerConnectionState::kDisconnected => Self::Disconnected,
-            sys::PeerConnectionState::kFailed => Self::Failed,
-            sys::PeerConnectionState::kClosed => Self::Closed,
->>>>>>> b46f6f52
-            _ => unreachable!(),
-        }
-    }
-}
-
-<<<<<<< HEAD
-/// [RTCRtpTransceiverDirection][1] representation.
-///
-/// [1]: https://w3.org/TR/webrtc#dom-rtcrtptransceiverdirection
-#[derive(Clone, Copy, Debug, Eq, PartialEq)]
-pub enum RtpTransceiverDirection {
-    /// The [RTCRtpTransceiver]'s [RTCRtpSender] will offer to send RTP, and
-    /// will send RTP if the remote peer accepts. The [RTCRtpTransceiver]'s
-    /// [RTCRtpReceiver] will offer to receive RTP, and will receive RTP if the
-    /// remote peer accepts.
-    ///
-    /// [RTCRtpReceiver]: https://w3.org/TR/webrtc#dom-rtcrtpreceiver
-    /// [RTCRtpSender]: https://w3.org/TR/webrtc#dom-rtcrtpsender
-    /// [RTCRtpTransceiver]: https://w3.org/TR/webrtc#dom-rtcrtptransceiver
-    SendRecv,
-
-    /// The [RTCRtpTransceiver]'s [RTCRtpSender] will offer to send RTP, and
-    /// will send RTP if the remote peer accepts. The [RTCRtpTransceiver]'s
-    /// [RTCRtpReceiver] will not offer to receive RTP, and will not receive
-    /// RTP.
-    ///
-    /// [RTCRtpReceiver]: https://w3.org/TR/webrtc#dom-rtcrtpreceiver
-    /// [RTCRtpSender]: https://w3.org/TR/webrtc#dom-rtcrtpsender
-    /// [RTCRtpTransceiver]: https://w3.org/TR/webrtc#dom-rtcrtptransceiver
-    SendOnly,
-
-    /// The [RTCRtpTransceiver]'s [RTCRtpSender] will not offer to send RTP,
-    /// and will not send RTP. The [RTCRtpTransceiver]'s [RTCRtpReceiver] will
-    /// offer to receive RTP, and will receive RTP if the remote peer accepts.
-    ///
-    /// [RTCRtpReceiver]: https://w3.org/TR/webrtc#dom-rtcrtpreceiver
-    /// [RTCRtpSender]: https://w3.org/TR/webrtc#dom-rtcrtpsender
-    /// [RTCRtpTransceiver]: https://w3.org/TR/webrtc#dom-rtcrtptransceiver
-    RecvOnly,
-
-    /// The [RTCRtpTransceiver]'s [RTCRtpSender] will not offer to send RTP,
-    /// and will not send RTP. The [RTCRtpTransceiver]'s [RTCRtpReceiver] will
-    /// not offer to receive RTP, and will not receive RTP.
-    ///
-    /// [RTCRtpReceiver]: https://w3.org/TR/webrtc#dom-rtcrtpreceiver
-    /// [RTCRtpSender]: https://w3.org/TR/webrtc#dom-rtcrtpsender
-    /// [RTCRtpTransceiver]: https://w3.org/TR/webrtc#dom-rtcrtptransceiver
-    Inactive,
-
-    /// The [RTCRtpTransceiver] will neither send nor receive RTP. It will
-    /// generate a zero port in the offer. In answers, its [RTCRtpSender] will
-    /// not offer to send RTP, and its [RTCRtpReceiver] will not offer to
-    /// receive RTP. This is a terminal state.
-    ///
-    /// [RTCRtpReceiver]: https://w3.org/TR/webrtc#dom-rtcrtpreceiver
-    /// [RTCRtpSender]: https://w3.org/TR/webrtc#dom-rtcrtpsender
-    /// [RTCRtpTransceiver]: https://w3.org/TR/webrtc#dom-rtcrtptransceiver
-    Stopped,
-}
-
-impl From<sys::RtpTransceiverDirection> for RtpTransceiverDirection {
-    fn from(state: sys::RtpTransceiverDirection) -> Self {
-        match state {
-            sys::RtpTransceiverDirection::kSendRecv => Self::SendRecv,
-            sys::RtpTransceiverDirection::kSendOnly => Self::SendOnly,
-            sys::RtpTransceiverDirection::kRecvOnly => Self::RecvOnly,
-            sys::RtpTransceiverDirection::kInactive => Self::Inactive,
-            sys::RtpTransceiverDirection::kStopped => Self::Stopped,
-            _ => unreachable!(),
-        }
-    }
-}
-
-impl From<RtpTransceiverDirection> for sys::RtpTransceiverDirection {
-    fn from(state: RtpTransceiverDirection) -> Self {
-        match state {
-            RtpTransceiverDirection::SendRecv => Self::kSendRecv,
-            RtpTransceiverDirection::SendOnly => Self::kSendOnly,
-            RtpTransceiverDirection::RecvOnly => Self::kRecvOnly,
-            RtpTransceiverDirection::Inactive => Self::kInactive,
-            RtpTransceiverDirection::Stopped => Self::kStopped,
-        }
-    }
-}
-
-/// Possible media types of a [`MediaStreamTrack`].
-#[derive(Clone, Copy, Debug, Eq, PartialEq)]
-pub enum MediaType {
-    /// Audio [`MediaStreamTrack`].
-    Audio,
-
-    /// Video [`MediaStreamTrack`].
-    Video,
-}
-
-impl From<MediaType> for sys::MediaType {
-    fn from(state: MediaType) -> Self {
-        match state {
-            MediaType::Audio => Self::MEDIA_TYPE_AUDIO,
-            MediaType::Video => Self::MEDIA_TYPE_VIDEO,
-        }
-    }
-}
-
-impl From<sys::MediaType> for MediaType {
-    fn from(state: sys::MediaType) -> Self {
-        match state {
-            sys::MediaType::MEDIA_TYPE_AUDIO => Self::Audio,
-            sys::MediaType::MEDIA_TYPE_VIDEO => Self::Video,
-            _ => unreachable!(),
-        }
-    }
-=======
-/// [RTCSdpType] representation.
-///
-/// [RTCSdpType]: https://w3.org/TR/webrtc#dom-rtcsdptype
-#[derive(Clone, Copy, Debug, Eq, PartialEq)]
-pub enum SdpType {
-    /// [RTCSdpType.offer][1] representation.
-    ///
-    /// [1]: https://w3.org/TR/webrtc#dom-rtcsdptype-offer
-    Offer,
-
-    /// [RTCSdpType.pranswer][1] representation.
-    ///
-    /// [1]: https://w3.org/TR/webrtc#dom-rtcsdptype-pranswer
-    PrAnswer,
-
-    /// [RTCSdpType.answer][1] representation.
-    ///
-    /// [1]: https://w3.org/TR/webrtc#dom-rtcsdptype-answer
-    Answer,
-
-    /// [RTCSdpType.rollback][1] representation.
-    ///
-    /// [1]: https://w3.org/TR/webrtc#dom-rtcsdptype-rollback
-    Rollback,
-}
-
-impl From<SdpType> for sys::SdpType {
-    fn from(kind: SdpType) -> Self {
-        match kind {
-            SdpType::Offer => Self::kOffer,
-            SdpType::PrAnswer => Self::kPrAnswer,
-            SdpType::Answer => Self::kAnswer,
-            SdpType::Rollback => Self::kRollback,
-        }
-    }
-}
-
-impl From<sys::SdpType> for SdpType {
-    fn from(kind: sys::SdpType) -> Self {
-        match kind {
-            sys::SdpType::kOffer => Self::Offer,
-            sys::SdpType::kPrAnswer => Self::PrAnswer,
-            sys::SdpType::kAnswer => Self::Answer,
-            sys::SdpType::kRollback => Self::Rollback,
-            _ => unreachable!(),
-        }
-    }
-}
-
-/// [RTCSessionDescription] representation.
-///
-/// [RTCSessionDescription]: https://w3.org/TR/webrtc#dom-rtcsessiondescription
-#[derive(Debug)]
-pub struct RtcSessionDescription {
-    /// String representation of the SDP.
-    pub sdp: String,
-
-    /// Type of this [`RtcSessionDescription`].
-    pub kind: SdpType,
->>>>>>> b46f6f52
-}
-
 /// [MediaStreamConstraints], used to instruct what sort of
 /// [`MediaStreamTrack`]s to return by the [`Webrtc::get_media()`].
 ///
@@ -1130,451 +198,6 @@
     pub echo_cancellation: Option<bool>,
 }
 
-<<<<<<< HEAD
-/// Audio processing configuration for some local audio [`MediaStreamTrack`].
-#[expect(clippy::struct_excessive_bools, reason = "that's ok")]
-#[derive(Debug)]
-pub struct AudioProcessingConfig {
-    /// Indicator whether the audio volume level should be automatically tuned
-    /// to maintain a steady overall volume level.
-    pub auto_gain_control: bool,
-
-    /// Indicator whether a high-pass filter should be enabled to eliminate
-    /// low-frequency noise.
-    pub high_pass_filter: bool,
-
-    /// Indicator whether noise suppression should be enabled to reduce
-    /// background sounds.
-    pub noise_suppression: bool,
-
-    /// Level of aggressiveness for noise suppression.
-    pub noise_suppression_level: NoiseSuppressionLevel,
-
-    /// Indicator whether echo cancellation should be enabled to prevent
-    /// feedback.
-    pub echo_cancellation: bool,
-}
-
-/// [`AudioProcessingConfig`] noise suppression aggressiveness.
-#[derive(Clone, Copy, Debug)]
-pub enum NoiseSuppressionLevel {
-    /// Minimal noise suppression.
-    Low,
-
-    /// Moderate level of suppression.
-    Moderate,
-
-    /// Aggressive noise suppression.
-    High,
-
-    /// Maximum suppression.
-    VeryHigh,
-}
-
-impl From<NoiseSuppressionLevel> for sys::NoiseSuppressionLevel {
-    fn from(level: NoiseSuppressionLevel) -> Self {
-        match level {
-            NoiseSuppressionLevel::Low => Self::kLow,
-            NoiseSuppressionLevel::Moderate => Self::kModerate,
-            NoiseSuppressionLevel::High => Self::kHigh,
-            NoiseSuppressionLevel::VeryHigh => Self::kVeryHigh,
-        }
-    }
-}
-
-impl From<sys::NoiseSuppressionLevel> for NoiseSuppressionLevel {
-    fn from(level: sys::NoiseSuppressionLevel) -> Self {
-        match level {
-            sys::NoiseSuppressionLevel::kLow => Self::Low,
-            sys::NoiseSuppressionLevel::kModerate => Self::Moderate,
-            sys::NoiseSuppressionLevel::kHigh => Self::High,
-            sys::NoiseSuppressionLevel::kVeryHigh => Self::VeryHigh,
-            _ => unreachable!(),
-        }
-    }
-}
-
-/// Representation of a single media track within a [MediaStream].
-///
-/// Typically, these are audio or video tracks, but other track types may exist
-/// as well.
-///
-/// [MediaStream]: https://w3.org/TR/mediacapture-streams#dom-mediastream
-#[derive(Clone, Debug)]
-pub struct MediaStreamTrack {
-    /// Unique identifier (GUID) of this [`MediaStreamTrack`].
-    pub id: String,
-
-    /// Unique identifier of the [`PeerConnection`] from which this
-    /// [`MediaStreamTrack`] was received.
-    ///
-    /// Always [`None`] for local [`MediaStreamTrack`]s.
-    pub peer_id: Option<u32>,
-
-    /// Label identifying the track source, as in "internal microphone".
-    pub device_id: String,
-
-    /// [`MediaType`] of this [`MediaStreamTrack`].
-    pub kind: MediaType,
-
-    /// Indicator whether this [`MediaStreamTrack`] is allowed to render the
-    /// source stream.
-    ///
-    /// This can be used to intentionally mute a track.
-    pub enabled: bool,
-}
-
-/// Representation of [RTCRtpEncodingParameters][0].
-///
-/// [0]: https://w3.org/TR/webrtc#rtcrtpencodingparameters
-pub struct RtcRtpEncodingParameters {
-    /// [RTP stream ID (RID)][0] to be sent using the RID header extension.
-    ///
-    /// [0]: https://w3.org/TR/webrtc#dom-rtcrtpcodingparameters-rid
-    pub rid: String,
-
-    /// Indicator whether the described [`RtcRtpEncodingParameters`] are
-    /// currently actively being used.
-    pub active: bool,
-
-    /// Maximum number of bits per second to allow for these
-    /// [`RtcRtpEncodingParameters`].
-    pub max_bitrate: Option<i32>,
-
-    /// Maximum number of frames per second to allow for these
-    /// [`RtcRtpEncodingParameters`].
-    pub max_framerate: Option<f64>,
-
-    /// Factor for scaling down the video with these
-    /// [`RtcRtpEncodingParameters`].
-    pub scale_resolution_down_by: Option<f64>,
-
-    /// Scalability mode describing layers within the media stream.
-    pub scalability_mode: Option<String>,
-}
-
-impl From<&sys::RtpEncodingParameters> for RtcRtpEncodingParameters {
-    fn from(sys: &sys::RtpEncodingParameters) -> Self {
-        Self {
-            rid: sys.rid(),
-            active: sys.active(),
-            max_bitrate: sys.max_bitrate(),
-            max_framerate: sys.max_framerate(),
-            scale_resolution_down_by: sys.scale_resolution_down_by(),
-            scalability_mode: sys.scalability_mode(),
-        }
-    }
-}
-
-/// Representation of an [RTCRtpTransceiverInit][0].
-///
-/// [0]: https://w3.org/TR/webrtc#dom-rtcrtptransceiverinit
-pub struct RtpTransceiverInit {
-    /// Direction of the [RTCRtpTransceiver].
-    ///
-    /// [RTCRtpTransceiver]: https://w3.org/TR/webrtc#dom-rtcrtptransceiver
-    pub direction: RtpTransceiverDirection,
-
-    /// Sequence containing parameters for sending [RTP] encodings of media.
-    ///
-    /// [RTP]: https://en.wikipedia.org/wiki/Real-time_Transport_Protocol
-    pub send_encodings: Vec<RtcRtpEncodingParameters>,
-}
-
-/// Representation of a permanent pair of an [RTCRtpSender] and an
-/// [RTCRtpReceiver], along with some shared state.
-///
-/// [RTCRtpSender]: https://w3.org/TR/webrtc#dom-rtcrtpsender
-/// [RTCRtpReceiver]: https://w3.org/TR/webrtc#dom-rtcrtpreceiver
-#[derive(Clone)]
-pub struct RtcRtpTransceiver {
-    /// [`PeerConnection`] that this [`RtcRtpTransceiver`] belongs to.
-    pub peer: RustOpaque<Arc<PeerConnection>>,
-
-    /// Rust side [`RtpTransceiver`].
-    pub transceiver: RustOpaque<Arc<RtpTransceiver>>,
-
-    /// [Negotiated media ID (mid)][1] which the local and remote peers have
-    /// agreed upon to uniquely identify the [MediaStream]'s pairing of sender
-    /// and receiver.
-    ///
-    /// [MediaStream]: https://w3.org/TR/mediacapture-streams#dom-mediastream
-    /// [1]: https://w3.org/TR/webrtc#dfn-media-stream-identification-tag
-    pub mid: Option<String>,
-
-    /// Preferred [`direction`][1] of this [`RtcRtpTransceiver`].
-    ///
-    /// [1]: https://w3.org/TR/webrtc#dom-rtcrtptransceiver-direction
-    pub direction: RtpTransceiverDirection,
-}
-
-/// Representation of [RTCRtpSendParameters][0].
-///
-/// [0]: https://w3.org/TR/webrtc#dom-rtcrtpsendparameters
-pub struct RtcRtpSendParameters {
-    /// Sequence containing parameters for sending [RTP] encodings of media.
-    ///
-    /// [RTP]: https://en.wikipedia.org/wiki/Real-time_Transport_Protocol
-    pub encodings:
-        Vec<(RtcRtpEncodingParameters, RustOpaque<Arc<RtpEncodingParameters>>)>,
-
-    /// Reference to the Rust side [`RtpParameters`].
-    pub inner: RustOpaque<Arc<RtpParameters>>,
-}
-
-impl From<RtpParameters> for RtcRtpSendParameters {
-    fn from(v: RtpParameters) -> Self {
-        let encodings = v
-            .get_encodings()
-            .into_iter()
-            .map(|e| {
-                (
-                    RtcRtpEncodingParameters::from(&e),
-                    RustOpaque::new(Arc::new(RtpEncodingParameters::from(e))),
-                )
-            })
-            .collect();
-
-        Self { encodings, inner: RustOpaque::new(Arc::new(v)) }
-    }
-}
-
-/// [`get_media()`] function result.
-pub enum GetMediaResult {
-    /// Requested media tracks.
-    Ok(Vec<MediaStreamTrack>),
-
-    /// Failed to get requested media.
-    Err(GetMediaError),
-}
-
-/// Media acquisition error.
-pub enum GetMediaError {
-    /// Could not acquire audio track.
-    Audio(String),
-
-    /// Could not acquire video track.
-    Video(String),
-=======
-/// Representation of a track event, sent when a new [`MediaStreamTrack`] is
-/// added to an [`RtcRtpTransceiver`] as part of a [`PeerConnection`].
-#[derive(Clone)]
-pub struct RtcTrackEvent {
-    /// [`MediaStreamTrack`] associated with the [RTCRtpReceiver] identified
-    /// by the receiver.
-    ///
-    /// [RTCRtpReceiver]: https://w3.org/TR/webrtc#dom-rtcrtpreceiver
-    pub track: MediaStreamTrack,
-
-    /// [`RtcRtpTransceiver`] object associated with the event.
-    pub transceiver: RtcRtpTransceiver,
-}
-
-/// [`PeerConnection`]'s configuration.
-#[derive(Debug)]
-pub struct RtcConfiguration {
-    /// [iceTransportPolicy][1] configuration.
-    ///
-    /// Indicates which candidates the [ICE Agent][2] is allowed to use.
-    ///
-    /// [1]: https://tinyurl.com/icetransportpolicy
-    /// [2]: https://w3.org/TR/webrtc#dfn-ice-agent
-    pub ice_transport_policy: IceTransportsType,
-
-    /// [bundlePolicy][1] configuration.
-    ///
-    /// Indicates which media-bundling policy to use when gathering ICE
-    /// candidates.
-    ///
-    /// [1]: https://w3.org/TR/webrtc#dom-rtcconfiguration-bundlepolicy
-    pub bundle_policy: BundlePolicy,
-
-    /// [iceServers][1] configuration.
-    ///
-    /// An array of objects describing servers available to be used by ICE,
-    /// such as STUN and TURN servers.
-    ///
-    /// [1]: https://w3.org/TR/webrtc#dom-rtcconfiguration-iceservers
-    pub ice_servers: Vec<RtcIceServer>,
-}
-
-/// [RTCIceTransportPolicy][1] representation.
-///
-/// It defines an ICE candidate policy the [ICE Agent][2] uses to surface
-/// the permitted candidates to the application. Only these candidates will
-/// be used for connectivity checks.
-///
-/// [1]: https://w3.org/TR/webrtc#dom-rtcicetransportpolicy
-/// [2]: https://w3.org/TR/webrtc#dfn-ice-agent
-#[derive(Clone, Copy, Debug, PartialEq, Eq)]
-pub enum IceTransportsType {
-    /// [RTCIceTransportPolicy.all][1] representation.
-    ///
-    /// [1]: https://w3.org/TR/webrtc#dom-rtcicetransportpolicy-all
-    All,
-
-    /// [RTCIceTransportPolicy.relay][1] representation.
-    ///
-    /// [1]: https://w3.org/TR/webrtc#dom-rtcicetransportpolicy-relay
-    Relay,
-
-    /// ICE Agent can't use `typ host` candidates when this value is specified.
-    ///
-    /// Non-spec-compliant variant.
-    NoHost,
-
-    /// No ICE candidate offered.
-    None,
-}
-
-impl From<IceTransportsType> for sys::IceTransportsType {
-    fn from(kind: IceTransportsType) -> Self {
-        match kind {
-            IceTransportsType::All => Self::kAll,
-            IceTransportsType::Relay => Self::kRelay,
-            IceTransportsType::NoHost => Self::kNoHost,
-            IceTransportsType::None => Self::kNone,
-        }
-    }
-}
-
-/// [RTCBundlePolicy][1] representation.
-///
-/// Affects which media tracks are negotiated if the remote endpoint is not
-/// bundle-aware, and what ICE candidates are gathered. If the remote endpoint
-/// is bundle-aware, all media tracks and data channels are bundled onto the
-/// same transport.
-///
-/// [1]: https://w3.org/TR/webrtc#dom-rtcbundlepolicy
-#[derive(Clone, Copy, Debug, PartialEq, Eq)]
-pub enum BundlePolicy {
-    /// [RTCBundlePolicy.balanced][1] representation.
-    ///
-    /// [1]: https://w3.org/TR/webrtc#dom-rtcbundlepolicy-balanced
-    Balanced,
-
-    /// [RTCBundlePolicy.max-bundle][1] representation.
-    ///
-    /// [1]: https://w3.org/TR/webrtc#dom-rtcbundlepolicy-max-bundle
-    MaxBundle,
-
-    /// [RTCBundlePolicy.max-compat][1] representation.
-    ///
-    /// [1]: https://w3.org/TR/webrtc#dom-rtcbundlepolicy-max-compat
-    MaxCompat,
-}
-
-impl From<BundlePolicy> for sys::BundlePolicy {
-    fn from(policy: BundlePolicy) -> Self {
-        match policy {
-            BundlePolicy::Balanced => Self::kBundlePolicyBalanced,
-            BundlePolicy::MaxBundle => Self::kBundlePolicyMaxBundle,
-            BundlePolicy::MaxCompat => Self::kBundlePolicyMaxCompat,
-        }
-    }
-}
-
-/// Description of STUN and TURN servers that can be used by an [ICE Agent][1]
-/// to establish a connection with a peer.
-///
-/// [1]: https://w3.org/TR/webrtc#dfn-ice-agent
-#[derive(Debug)]
-pub struct RtcIceServer {
-    /// STUN or TURN URI(s).
-    pub urls: Vec<String>,
-
-    /// If this [`RtcIceServer`] object represents a TURN server, then this
-    /// attribute specifies the [username][1] to use with that TURN server.
-    ///
-    /// [1]: https://w3.org/TR/webrtc#dom-rtciceserver-username
-    pub username: String,
-
-    /// If this [`RtcIceServer`] object represents a TURN server, then this
-    /// attribute specifies the [credential][1] to use with that TURN
-    /// server.
-    ///
-    /// [1]: https://w3.org/TR/webrtc#dom-rtciceserver-credential
-    pub credential: String,
-}
-
-/// Supported video codecs.
-pub enum VideoCodec {
-    /// [AV1] AOMedia Video 1.
-    ///
-    /// [AV1]: https://en.wikipedia.org/wiki/AV1
-    AV1,
-
-    /// [H.264] Advanced Video Coding (AVC).
-    ///
-    /// [H.264]: https://en.wikipedia.org/wiki/Advanced_Video_Coding
-    H264,
-
-    /// [H.265] High Efficiency Video Coding (HEVC).
-    ///
-    /// [H.265]: https://en.wikipedia.org/wiki/High_Efficiency_Video_Coding
-    H265,
-
-    /// [VP8] codec.
-    ///
-    /// [VP8]: https://en.wikipedia.org/wiki/VP8
-    VP8,
-
-    /// [VP9] codec.
-    ///
-    /// [VP9]: https://en.wikipedia.org/wiki/VP9
-    VP9,
-}
-
-/// [`VideoCodec`] info for encoding/decoding.
-pub struct VideoCodecInfo {
-    /// Indicator whether hardware acceleration should be used.
-    pub is_hardware_accelerated: bool,
-
-    /// [`VideoCodec`] to be used for encoding/decoding.
-    pub codec: VideoCodec,
-}
-
-/// Returns all [`VideoCodecInfo`]s of the supported video encoders.
-#[must_use]
-pub fn video_encoders() -> Vec<VideoCodecInfo> {
-    // TODO: Implement HW acceleration probing for desktop.
-    vec![
-        VideoCodecInfo {
-            is_hardware_accelerated: false,
-            codec: VideoCodec::VP8,
-        },
-        VideoCodecInfo {
-            is_hardware_accelerated: false,
-            codec: VideoCodec::VP9,
-        },
-        VideoCodecInfo {
-            is_hardware_accelerated: false,
-            codec: VideoCodec::AV1,
-        },
-    ]
-}
-
-/// Returns all [`VideoCodecInfo`]s of the supported video decoders.
-#[must_use]
-pub fn video_decoders() -> Vec<VideoCodecInfo> {
-    // TODO: Implement HW acceleration probing for desktop.
-    vec![
-        VideoCodecInfo {
-            is_hardware_accelerated: false,
-            codec: VideoCodec::VP8,
-        },
-        VideoCodecInfo {
-            is_hardware_accelerated: false,
-            codec: VideoCodec::VP9,
-        },
-        VideoCodecInfo {
-            is_hardware_accelerated: false,
-            codec: VideoCodec::AV1,
-        },
-    ]
->>>>>>> b46f6f52
-}
-
 /// Configures media acquisition to use fake devices instead of actual camera
 /// and microphone.
 pub fn enable_fake_media() {
@@ -1597,163 +220,6 @@
 #[must_use]
 pub fn enumerate_displays() -> Vec<MediaDisplayInfo> {
     devices::enumerate_displays()
-}
-
-<<<<<<< HEAD
-/// Creates a new [`RtcRtpTransceiver`] and adds it to the set of transceivers
-/// of the specified [`PeerConnection`].
-pub fn add_transceiver(
-    peer: RustOpaque<Arc<PeerConnection>>,
-    media_type: MediaType,
-    init: RtpTransceiverInit,
-) -> anyhow::Result<RtcRtpTransceiver> {
-    PeerConnection::add_transceiver(peer, media_type.into(), init)
-}
-
-/// Returns a sequence of [`RtcRtpTransceiver`] objects representing the RTP
-/// transceivers currently attached to the specified [`PeerConnection`].
-#[expect(clippy::needless_pass_by_value, reason = "FFI")]
-#[must_use]
-pub fn get_transceivers(
-    peer: RustOpaque<Arc<PeerConnection>>,
-) -> Vec<RtcRtpTransceiver> {
-    Webrtc::get_transceivers(&peer)
-}
-
-/// Changes the preferred `direction` of the specified [`RtcRtpTransceiver`].
-#[expect(clippy::needless_pass_by_value, reason = "FFI")]
-pub fn set_transceiver_direction(
-    transceiver: RustOpaque<Arc<RtpTransceiver>>,
-    direction: RtpTransceiverDirection,
-) -> anyhow::Result<()> {
-    transceiver.set_direction(direction)
-}
-
-/// Changes the receive direction of the specified [`RtcRtpTransceiver`].
-#[expect(clippy::needless_pass_by_value, reason = "FFI")]
-pub fn set_transceiver_recv(
-    transceiver: RustOpaque<Arc<RtpTransceiver>>,
-    recv: bool,
-) -> anyhow::Result<()> {
-    transceiver.set_recv(recv)
-}
-
-/// Changes the send direction of the specified [`RtcRtpTransceiver`].
-#[expect(clippy::needless_pass_by_value, reason = "FFI")]
-pub fn set_transceiver_send(
-    transceiver: RustOpaque<Arc<RtpTransceiver>>,
-    send: bool,
-) -> anyhow::Result<()> {
-    transceiver.set_send(send)
-}
-
-/// Returns the [negotiated media ID (mid)][1] of the specified
-/// [`RtcRtpTransceiver`].
-///
-/// [1]: https://w3.org/TR/webrtc#dfn-media-stream-identification-tag
-#[expect(clippy::needless_pass_by_value, reason = "FFI")]
-#[must_use]
-pub fn get_transceiver_mid(
-    transceiver: RustOpaque<Arc<RtpTransceiver>>,
-) -> Option<String> {
-    transceiver.mid()
-}
-
-/// Returns the preferred direction of the specified [`RtcRtpTransceiver`].
-#[expect(clippy::needless_pass_by_value, reason = "FFI")]
-#[must_use]
-pub fn get_transceiver_direction(
-    transceiver: RustOpaque<Arc<RtpTransceiver>>,
-) -> RtpTransceiverDirection {
-    transceiver.direction().into()
-}
-
-/// Irreversibly marks the specified [`RtcRtpTransceiver`] as stopping, unless
-/// it's already stopped.
-///
-/// This will immediately cause the transceiver's sender to no longer send, and
-/// its receiver to no longer receive.
-#[expect(clippy::needless_pass_by_value, reason = "FFI")]
-pub fn stop_transceiver(
-    transceiver: RustOpaque<Arc<RtpTransceiver>>,
-) -> anyhow::Result<()> {
-    transceiver.stop()
-}
-
-/// Changes the preferred [`RtpTransceiver`] codecs to the provided
-/// [`Vec`]`<`[`RtpCodecCapability`]`>`.
-#[expect(clippy::needless_pass_by_value, reason = "FFI")]
-pub fn set_codec_preferences(
-    transceiver: RustOpaque<Arc<RtpTransceiver>>,
-    codecs: Vec<RtpCodecCapability>,
-) {
-    transceiver.set_codec_preferences(codecs);
-=======
-/// Creates a new [`PeerConnection`] and returns its ID.
-#[expect(clippy::needless_pass_by_value, reason = "FFI")]
-pub fn create_peer_connection(
-    cb: StreamSink<PeerConnectionEvent>,
-    configuration: RtcConfiguration,
-) -> anyhow::Result<()> {
-    WEBRTC.lock().unwrap().create_peer_connection(&cb, configuration)
-}
-
-/// Initiates the creation of an SDP offer for the purpose of starting a new
-/// WebRTC connection to a remote peer.
-#[expect(clippy::needless_pass_by_value, reason = "FFI")]
-pub fn create_offer(
-    peer: RustOpaque<Arc<PeerConnection>>,
-    voice_activity_detection: bool,
-    ice_restart: bool,
-    use_rtp_mux: bool,
-) -> anyhow::Result<RtcSessionDescription> {
-    let (tx, rx) = mpsc::channel();
-
-    peer.create_offer(voice_activity_detection, ice_restart, use_rtp_mux, tx);
-
-    rx.recv_timeout(RX_TIMEOUT)?
-}
-
-/// Creates an SDP answer to an offer received from a remote peer during an
-/// offer/answer negotiation of a WebRTC connection.
-#[expect(clippy::needless_pass_by_value, reason = "FFI")]
-pub fn create_answer(
-    peer: RustOpaque<Arc<PeerConnection>>,
-    voice_activity_detection: bool,
-    ice_restart: bool,
-    use_rtp_mux: bool,
-) -> anyhow::Result<RtcSessionDescription> {
-    let (tx, rx) = mpsc::channel();
-
-    peer.create_answer(voice_activity_detection, ice_restart, use_rtp_mux, tx);
-
-    rx.recv_timeout(RX_TIMEOUT)?
-}
-
-/// Changes the local description associated with the connection.
-#[expect(clippy::needless_pass_by_value, reason = "FFI")]
-pub fn set_local_description(
-    peer: RustOpaque<Arc<PeerConnection>>,
-    kind: SdpType,
-    sdp: String,
-) -> anyhow::Result<()> {
-    let (tx, rx) = mpsc::channel();
-
-    peer.set_local_description(kind.into(), &sdp, tx);
-
-    rx.recv_timeout(RX_TIMEOUT)?
-}
-
-/// Sets the specified session description as the remote peer's current offer or
-/// answer.
-#[expect(clippy::needless_pass_by_value, reason = "FFI")]
-pub fn set_remote_description(
-    peer: RustOpaque<Arc<PeerConnection>>,
-    kind: SdpType,
-    sdp: String,
-) -> anyhow::Result<()> {
-    peer.set_remote_description(kind.into(), &sdp)
->>>>>>> b46f6f52
 }
 
 /// Replaces the specified [`AudioTrack`] (or [`VideoTrack`]) on the
@@ -1788,47 +254,6 @@
     transceiver.sender_set_parameters(params)
 }
 
-<<<<<<< HEAD
-/// Creates a [MediaStream] with tracks according to provided
-/// [`MediaStreamConstraints`].
-///
-/// [MediaStream]: https://w3.org/TR/mediacapture-streams#dom-mediastream
-#[must_use]
-pub fn get_media(constraints: MediaStreamConstraints) -> GetMediaResult {
-    #[expect(clippy::significant_drop_in_scrutinee, reason = "no problems")]
-    match WEBRTC.lock().unwrap().get_media(constraints) {
-        Ok(tracks) => GetMediaResult::Ok(tracks),
-        Err(err) => GetMediaResult::Err(err),
-    }
-=======
-/// Adds the new ICE `candidate` to the given [`PeerConnection`].
-#[expect(clippy::needless_pass_by_value, reason = "FFI")]
-pub fn add_ice_candidate(
-    peer: RustOpaque<Arc<PeerConnection>>,
-    candidate: String,
-    sdp_mid: String,
-    sdp_mline_index: i32,
-) -> anyhow::Result<()> {
-    let (tx, rx) = mpsc::channel();
-
-    peer.add_ice_candidate(candidate, sdp_mid, sdp_mline_index, tx)?;
-
-    rx.recv_timeout(RX_TIMEOUT)?
-}
-
-/// Tells the [`PeerConnection`] that ICE should be restarted.
-#[expect(clippy::needless_pass_by_value, reason = "FFI")]
-pub fn restart_ice(peer: RustOpaque<Arc<PeerConnection>>) {
-    peer.restart_ice();
-}
-
-/// Closes the [`PeerConnection`].
-#[expect(clippy::needless_pass_by_value, reason = "FFI")]
-pub fn dispose_peer_connection(peer: RustOpaque<Arc<PeerConnection>>) {
-    WEBRTC.lock().unwrap().dispose_peer_connection(&peer);
->>>>>>> b46f6f52
-}
-
 /// Sets the specified `audio playout` device.
 pub fn set_audio_playout_device(device_id: String) -> anyhow::Result<()> {
     WEBRTC.lock().unwrap().set_audio_playout_device(device_id)
