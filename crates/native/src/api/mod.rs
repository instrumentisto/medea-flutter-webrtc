--- conflicted
+++ resolved
@@ -2,12 +2,9 @@
 
 pub mod capability;
 pub mod media_info;
-<<<<<<< HEAD
 pub mod rtc_rtp_send_parameters;
-=======
 pub mod media_stream_track;
 pub mod rtc_rtp_encoding_parameters;
->>>>>>> 1cbfaa8e
 pub mod stats;
 
 use std::{
@@ -30,9 +27,7 @@
         get_rtp_sender_capabilities, set_codec_preferences,
     },
     media_info::{MediaDeviceInfo, MediaDeviceKind, MediaDisplayInfo},
-<<<<<<< HEAD
     rtc_rtp_send_parameters::RtcRtpSendParameters,
-=======
     media_stream_track::{
         AudioProcessingConfig, GetMediaError, GetMediaResult, MediaStreamTrack,
         MediaType, NoiseSuppressionLevel, TrackEvent, TrackState, clone_track,
@@ -42,7 +37,6 @@
         track_state, track_width, update_audio_processing,
     },
     rtc_rtp_encoding_parameters::RtcRtpEncodingParameters,
->>>>>>> 1cbfaa8e
     stats::{
         CandidateType, IceCandidateStats, IceRole, Protocol,
         RtcIceCandidateStats, RtcInboundRtpStreamMediaType,
