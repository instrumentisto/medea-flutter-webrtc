--- conflicted
+++ resolved
@@ -1,11 +1,8 @@
 //! API surface and implementation for Flutter.
 
-<<<<<<< HEAD
 pub mod media_stream_track;
-=======
 pub mod media_info;
 pub mod stats;
->>>>>>> 7a566c99
 
 use std::{
     sync::{
@@ -19,16 +16,15 @@
 use flutter_rust_bridge::for_generated::FLUTTER_RUST_BRIDGE_RUNTIME_VERSION;
 use libwebrtc_sys as sys;
 
-<<<<<<< HEAD
-pub use self::media_stream_track::{
-    AudioProcessingConfig, GetMediaError, GetMediaResult, MediaStreamTrack,
-    MediaType, NoiseSuppressionLevel, TrackEvent, TrackState, clone_track,
-    create_video_sink, dispose_track, dispose_video_sink,
-    get_audio_processing_config, get_media, register_track_observer,
-    set_audio_level_observer_enabled, set_track_enabled, track_height,
-    track_state, track_width, update_audio_processing,
-=======
 pub use self::{
+    media_stream_track::{
+        AudioProcessingConfig, GetMediaError, GetMediaResult, MediaStreamTrack,
+        MediaType, NoiseSuppressionLevel, TrackEvent, TrackState, clone_track,
+        create_video_sink, dispose_track, dispose_video_sink,
+        get_audio_processing_config, get_media, register_track_observer,
+        set_audio_level_observer_enabled, set_track_enabled, track_height,
+        track_state, track_width, update_audio_processing,
+    },
     media_info::{MediaDeviceInfo, MediaDeviceKind, MediaDisplayInfo},
     stats::{
         CandidateType, IceCandidateStats, IceRole, Protocol,
@@ -36,7 +32,6 @@
         RtcMediaSourceStatsMediaType, RtcOutboundRtpStreamStatsMediaType,
         RtcStats, RtcStatsIceCandidatePairState, RtcStatsType, get_peer_stats,
     },
->>>>>>> 7a566c99
 };
 // Re-exporting since it is used in the generated code.
 pub use crate::{
@@ -538,583 +533,6 @@
     }
 }
 
-<<<<<<< HEAD
-/// [`IceCandidateStats`] of either local or remote candidate.
-pub enum RtcIceCandidateStats {
-    /// [`IceCandidateStats`] of local candidate.
-    Local(IceCandidateStats),
-
-    /// [`IceCandidateStats`] of remote candidate.
-    Remote(IceCandidateStats),
-}
-
-/// Fields of [`RtcStatsType::RtcOutboundRtpStreamStats`] variant.
-pub enum RtcOutboundRtpStreamStatsMediaType {
-    /// `audio` media type fields.
-    Audio {
-        /// Total number of samples that have been sent over the RTP stream.
-        total_samples_sent: Option<u64>,
-
-        /// Whether the last RTP packet sent contained voice activity or not
-        /// based on the presence of the V bit in the extension header.
-        voice_activity_flag: Option<bool>,
-    },
-
-    /// `video` media type fields.
-    Video {
-        /// Width of the last encoded frame.
-        ///
-        /// The resolution of the encoded frame may be lower than the media
-        /// source (see [RTCVideoSourceStats.width][1]).
-        ///
-        /// Before the first frame is encoded this attribute is missing.
-        ///
-        /// [1]: https://w3.org/TR/webrtc-stats#dom-rtcvideosourcestats-width
-        frame_width: Option<u32>,
-
-        /// Height of the last encoded frame.
-        ///
-        /// The resolution of the encoded frame may be lower than the media
-        /// source (see [RTCVideoSourceStats.height][1]).
-        ///
-        /// Before the first frame is encoded this attribute is missing.
-        ///
-        /// [1]: https://w3.org/TR/webrtc-stats#dom-rtcvideosourcestats-height
-        frame_height: Option<u32>,
-
-        /// Number of encoded frames during the last second.
-        ///
-        /// This may be lower than the media source frame rate (see
-        /// [RTCVideoSourceStats.framesPerSecond][1]).
-        ///
-        /// [1]: https://tinyurl.com/rrmkrfk
-        frames_per_second: Option<f64>,
-    },
-}
-
-impl From<sys::RtcOutboundRtpStreamStatsMediaType>
-    for RtcOutboundRtpStreamStatsMediaType
-{
-    fn from(kind: sys::RtcOutboundRtpStreamStatsMediaType) -> Self {
-        use sys::RtcOutboundRtpStreamStatsMediaType as T;
-
-        match kind {
-            T::Audio => Self::Audio {
-                total_samples_sent: None,
-                voice_activity_flag: None,
-            },
-            T::Video { frame_width, frame_height, frames_per_second } => {
-                Self::Video { frame_width, frame_height, frames_per_second }
-            }
-        }
-    }
-}
-
-/// All known types of [`RtcStats`].
-///
-/// [List of all RTCStats types on W3C][1].
-///
-/// [1]: https://w3.org/TR/webrtc-stats#rtctatstype-%2A
-pub enum RtcStatsType {
-    /// Statistics for the media produced by a [MediaStreamTrack][1] that is
-    /// currently attached to an [RTCRtpSender]. This reflects the media that is
-    /// fed to the encoder after [getUserMedia()] constraints have been applied
-    /// (i.e. not the raw media produced by the camera).
-    ///
-    /// [RTCRtpSender]: https://w3.org/TR/webrtc#rtcrtpsender-interface
-    /// [getUserMedia()]: https://tinyurl.com/sngpyr6
-    /// [1]: https://w3.org/TR/mediacapture-streams#mediastreamtrack
-    RtcMediaSourceStats {
-        /// Value of the [MediaStreamTrack][1]'s ID attribute.
-        ///
-        /// [1]: https://w3.org/TR/mediacapture-streams#mediastreamtrack
-        track_identifier: Option<String>,
-
-        /// Fields which should be in these [`RtcStats`] based on their `kind`.
-        kind: RtcMediaSourceStatsMediaType,
-    },
-
-    /// ICE remote candidate statistics related to the [RTCIceTransport]
-    /// objects.
-    ///
-    /// A remote candidate is [deleted][1] when the [RTCIceTransport] does an
-    /// ICE restart, and the candidate is no longer a member of any non-deleted
-    /// candidate pair.
-    ///
-    /// [RTCIceTransport]: https://w3.org/TR/webrtc#dom-rtcicetransport
-    /// [1]: https://w3.org/TR/webrtc-stats#dfn-deleted
-    RtcIceCandidateStats(RtcIceCandidateStats),
-
-    /// Statistics for an outbound [RTP] stream that is currently sent with
-    /// [RTCPeerConnection] object.
-    ///
-    /// When there are multiple [RTP] streams connected to the same sender, such
-    /// as when using simulcast or RTX, there will be one
-    /// [RTCOutboundRtpStreamStats][5] per RTP stream, with distinct values of
-    /// the [SSRC] attribute, and all these senders will have a reference to the
-    /// same "sender" object (of type [RTCAudioSenderStats][1] or
-    /// [RTCVideoSenderStats][2]) and "track" object (of type
-    /// [RTCSenderAudioTrackAttachmentStats][3] or
-    /// [RTCSenderVideoTrackAttachmentStats][4]).
-    ///
-    /// [RTP]: https://en.wikipedia.org/wiki/Real-time_Transport_Protocol
-    /// [RTCPeerConnection]: https://w3.org/TR/webrtc#dom-rtcpeerconnection
-    /// [SSRC]: https://w3.org/TR/webrtc-stats#dfn-ssrc
-    /// [1]: https://w3.org/TR/webrtc-stats#dom-rtcaudiosenderstats
-    /// [2]: https://w3.org/TR/webrtc-stats#dom-rtcvideosenderstats
-    /// [3]: https://tinyurl.com/sefa5z4
-    /// [4]: https://tinyurl.com/rkuvpl4
-    /// [5]: https://w3.org/TR/webrtc-stats#dom-rtcoutboundrtpstreamstats
-    RtcOutboundRtpStreamStats {
-        /// ID of the stats object representing the current track attachment to
-        /// the sender of the stream.
-        track_id: Option<String>,
-
-        /// Fields which should be in these [`RtcStats`] based on their
-        /// `media_type`.
-        media_type: RtcOutboundRtpStreamStatsMediaType,
-
-        /// Total number of bytes sent for this [SSRC].
-        ///
-        /// [SSRC]: https://w3.org/TR/webrtc-stats#dfn-ssrc
-        bytes_sent: Option<u64>,
-
-        /// Total number of RTP packets sent for this [SSRC].
-        ///
-        /// [SSRC]: https://w3.org/TR/webrtc-stats#dfn-ssrc
-        packets_sent: Option<u32>,
-
-        /// ID of the stats object representing the track currently attached to
-        /// the sender of the stream.
-        media_source_id: Option<String>,
-    },
-
-    /// Statistics for an inbound [RTP] stream that is currently received with
-    /// [RTCPeerConnection] object.
-    ///
-    /// [RTP]: https://en.wikipedia.org/wiki/Real-time_Transport_Protocol
-    /// [RTCPeerConnection]: https://w3.org/TR/webrtc#dom-rtcpeerconnection
-    RtcInboundRtpStreamStats {
-        /// ID of the stats object representing the receiving track.
-        remote_id: Option<String>,
-
-        /// Total number of bytes received for this [SSRC].
-        ///
-        /// [SSRC]: https://w3.org/TR/webrtc-stats#dfn-ssrc
-        bytes_received: Option<u64>,
-
-        /// Total number of RTP data packets received for this [SSRC].
-        ///
-        /// [SSRC]: https://w3.org/TR/webrtc-stats#dfn-ssrc
-        packets_received: Option<u32>,
-
-        /// Total number of RTP data packets for this [SSRC] that have been lost
-        /// since the beginning of reception.
-        ///
-        /// This number is defined to be the number of packets expected less the
-        /// number of packets actually received, where the number of packets
-        /// received includes any which are late or duplicates. Thus, packets
-        /// that arrive late are not counted as lost, and the loss
-        /// **may be negative** if there are duplicates.
-        ///
-        /// [SSRC]: https://w3.org/TR/webrtc-stats#dfn-ssrc
-        packets_lost: Option<u64>,
-
-        /// Packet jitter measured in seconds for this [SSRC].
-        ///
-        /// [SSRC]: https://w3.org/TR/webrtc-stats#dfn-ssrc
-        jitter: Option<f64>,
-
-        /// Total number of seconds that have been spent decoding the
-        /// [framesDecoded] frames of the stream.
-        ///
-        /// The average decode time can be calculated by dividing this value
-        /// with [framesDecoded]. The time it takes to decode one frame is the
-        /// time passed between feeding the decoder a frame and the decoder
-        /// returning decoded data for that frame.
-        ///
-        /// [framesDecoded]: https://tinyurl.com/srfwrwt
-        total_decode_time: Option<f64>,
-
-        /// Total number of audio samples or video frames that have come out of
-        /// the jitter buffer (increasing [jitterBufferDelay]).
-        ///
-        /// [jitterBufferDelay]: https://tinyurl.com/qvoojt5
-        jitter_buffer_emitted_count: Option<u64>,
-
-        /// Fields which should be in these [`RtcStats`] based on their
-        /// `media_type`.
-        media_type: Option<RtcInboundRtpStreamMediaType>,
-    },
-
-    /// ICE candidate pair statistics related to the [RTCIceTransport] objects.
-    ///
-    /// A candidate pair that is not the current pair for a transport is
-    /// [deleted] when the [RTCIceTransport] does an ICE restart, at the time
-    /// the state changes to [new].
-    ///
-    /// The candidate pair that is the current pair for a transport is [deleted]
-    /// after an ICE restart when the [RTCIceTransport] switches to using a
-    /// candidate pair generated from the new candidates; this time doesn't
-    /// correspond to any other externally observable event.
-    ///
-    /// [deleted]: https://w3.org/TR/webrtc-stats#dfn-deleted
-    /// [new]: https://w3.org/TR/webrtc#dom-rtcicetransportstate-new
-    /// [RTCIceTransport]: https://w3.org/TR/webrtc#dom-rtcicetransport
-    RtcIceCandidatePairStats {
-        /// State of the checklist for the local and remote candidates in a
-        /// pair.
-        state: RtcStatsIceCandidatePairState,
-
-        /// Related to updating the nominated flag described in
-        /// [Section 7.1.3.2.4 of RFC 5245][1].
-        ///
-        /// [1]: https://tools.ietf.org/html/rfc5245#section-7.1.3.2.4
-        nominated: Option<bool>,
-
-        /// Total number of payload bytes sent on this candidate pair, i.e. not
-        /// including headers or padding.
-        bytes_sent: Option<u64>,
-
-        /// Total number of payload bytes received on this candidate pair, i.e.
-        /// not including headers or padding.
-        bytes_received: Option<u64>,
-
-        /// Sum of all round trip time measurements in seconds since the
-        /// beginning of the session, based on STUN connectivity check
-        /// [STUN-PATH-CHAR] responses ([responsesReceived][2]), including those
-        /// that reply to requests that are sent in order to verify consent
-        /// [RFC 7675].
-        ///
-        /// The average round trip time can be computed from
-        /// [totalRoundTripTime][1] by dividing it by [responsesReceived][2].
-        ///
-        /// [STUN-PATH-CHAR]: https://w3.org/TR/webrtc-stats#bib-stun-path-char
-        /// [RFC 7675]: https://tools.ietf.org/html/rfc7675
-        /// [1]: https://tinyurl.com/tgr543a
-        /// [2]: https://tinyurl.com/r3zo2um
-        total_round_trip_time: Option<f64>,
-
-        /// Latest round trip time measured in seconds, computed from both STUN
-        /// connectivity checks [STUN-PATH-CHAR], including those that are sent
-        /// for consent verification [RFC 7675].
-        ///
-        /// [STUN-PATH-CHAR]: https://w3.org/TR/webrtc-stats#bib-stun-path-char
-        /// [RFC 7675]: https://tools.ietf.org/html/rfc7675
-        current_round_trip_time: Option<f64>,
-
-        /// Calculated by the underlying congestion control by combining the
-        /// available bitrate for all the outgoing RTP streams using this
-        /// candidate pair. The bitrate measurement does not count the size of
-        /// the IP or other transport layers like TCP or UDP. It is similar to
-        /// the TIAS defined in [RFC 3890], i.e. it is measured in bits per
-        /// second and the bitrate is calculated over a 1 second window.
-        ///
-        /// Implementations that do not calculate a sender-side estimate MUST
-        /// leave this undefined. Additionally, the value MUST be undefined for
-        /// candidate pairs that were never used. For pairs in use, the estimate
-        /// is normally no lower than the bitrate for the packets sent at
-        /// [lastPacketSentTimestamp][1], but might be higher. For candidate
-        /// pairs that are not currently in use but were used before,
-        /// implementations MUST return undefined.
-        ///
-        /// [RFC 3890]: https://tools.ietf.org/html/rfc3890
-        /// [1]: https://tinyurl.com/rfc72eh
-        available_outgoing_bitrate: Option<f64>,
-    },
-
-    /// Transport statistics related to the [RTCPeerConnection] object.
-    ///
-    /// [RTCPeerConnection]: https://w3.org/TR/webrtc#dom-rtcpeerconnection
-    RtcTransportStats {
-        /// Total number of packets sent over this transport.
-        packets_sent: Option<u64>,
-
-        /// Total number of packets received on this transport.
-        packets_received: Option<u64>,
-
-        /// Total number of payload bytes sent on this [RTCPeerConnection], i.e.
-        /// not including headers or padding.
-        ///
-        /// [RTCPeerConnection]: https://w3.org/TR/webrtc#dom-rtcpeerconnection
-        bytes_sent: Option<u64>,
-
-        /// Total number of bytes received on this [RTCPeerConnection], i.e. not
-        /// including headers or padding.
-        ///
-        /// [RTCPeerConnection]: https://w3.org/TR/webrtc#dom-rtcpeerconnection
-        bytes_received: Option<u64>,
-
-        /// Set to the current value of the [role][1] of the underlying
-        /// [RTCDtlsTransport][2]'s [transport][3].
-        ///
-        /// [1]: https://w3.org/TR/webrtc#dom-icetransport-role
-        /// [2]: https://w3.org/TR/webrtc#rtcdtlstransport-interface
-        /// [3]: https://w3.org/TR/webrtc#dom-rtcdtlstransport-icetransport
-        ice_role: Option<IceRole>,
-    },
-
-    /// Statistics for the remote endpoint's inbound [RTP] stream corresponding
-    /// to an outbound stream that is currently sent with [RTCPeerConnection]
-    /// object.
-    ///
-    /// It is measured at the remote endpoint and reported in a RTCP Receiver
-    /// Report (RR) or RTCP Extended Report (XR).
-    ///
-    /// [RTP]: https://en.wikipedia.org/wiki/Real-time_Transport_Protocol
-    /// [RTCPeerConnection]: https://w3.org/TR/webrtc#dom-rtcpeerconnection
-    RtcRemoteInboundRtpStreamStats {
-        /// [localId] is used for looking up the local
-        /// [RTCOutboundRtpStreamStats][1] object for the same [SSRC].
-        ///
-        /// [localId]: https://tinyurl.com/r8uhbo9
-        /// [SSRC]: https://w3.org/TR/webrtc-stats#dfn-ssrc
-        /// [1]: https://w3.org/TR/webrtc-stats#dom-rtcoutboundrtpstreamstats
-        local_id: Option<String>,
-
-        /// Packet jitter measured in seconds for this [SSRC].
-        ///
-        /// [SSRC]: https://w3.org/TR/webrtc-stats#dfn-ssrc
-        jitter: Option<f64>,
-
-        /// Estimated round trip time for this [SSRC] based on the RTCP
-        /// timestamps in the RTCP Receiver Report (RR) and measured in seconds.
-        /// Calculated as defined in [Section 6.4.1 of RFC 3550][1].
-        /// If no RTCP Receiver Report is received with a DLSR value other than
-        /// 0, the round trip time is left undefined.
-        ///
-        /// [SSRC]: https://w3.org/TR/webrtc-stats#dfn-ssrc
-        /// [1]: https://tools.ietf.org/html/rfc3550#section-6.4.1
-        round_trip_time: Option<f64>,
-
-        /// Fraction packet loss reported for this [SSRC].
-        /// Calculated as defined in [Section 6.4.1 of RFC 3550][1] and
-        /// [Appendix A.3][2].
-        ///
-        /// [SSRC]: https://w3.org/TR/webrtc-stats#dfn-ssrc
-        /// [1]: https://tools.ietf.org/html/rfc3550#section-6.4.1
-        /// [2]: https://tools.ietf.org/html/rfc3550#appendix-A.3
-        fraction_lost: Option<f64>,
-
-        /// Total number of RTCP RR blocks received for this [SSRC].
-        ///
-        /// [SSRC]: https://w3.org/TR/webrtc-stats#dfn-ssrc
-        reports_received: Option<u64>,
-
-        /// Total number of RTCP RR blocks received for this [SSRC] that contain
-        /// a valid round trip time. This counter will increment if the
-        /// [roundTripTime] is undefined.
-        ///
-        /// [roundTripTime]: https://tinyurl.com/ssg83hq
-        /// [SSRC]: https://w3.org/TR/webrtc-stats#dfn-ssrc
-        round_trip_time_measurements: Option<i32>,
-    },
-
-    /// Statistics for the remote endpoint's outbound [RTP] stream corresponding
-    /// to an inbound stream that is currently received with [RTCPeerConnection]
-    /// object.
-    ///
-    /// It is measured at the remote endpoint and reported in an RTCP Sender
-    /// Report (SR).
-    ///
-    /// [RTP]: https://en.wikipedia.org/wiki/Real-time_Transport_Protocol
-    /// [RTCPeerConnection]: https://w3.org/TR/webrtc#dom-rtcpeerconnection
-    RtcRemoteOutboundRtpStreamStats {
-        /// [localId] is used for looking up the local
-        /// [RTCInboundRtpStreamStats][1] object for the same [SSRC].
-        ///
-        /// [localId]: https://tinyurl.com/vu9tb2e
-        /// [SSRC]: https://w3.org/TR/webrtc-stats#dfn-ssrc
-        /// [1]: https://w3.org/TR/webrtc-stats#dom-rtcinboundrtpstreamstats
-        local_id: Option<String>,
-
-        /// [remoteTimestamp] (as [HIGHRES-TIME]) is the remote timestamp at
-        /// which these statistics were sent by the remote endpoint. This
-        /// differs from timestamp, which represents the time at which the
-        /// statistics were generated or received by the local endpoint. The
-        /// [remoteTimestamp], if present, is derived from the NTP timestamp in
-        /// an RTCP Sender Report (SR) block, which reflects the remote
-        /// endpoint's clock. That clock may not be synchronized with the local
-        /// clock.
-        ///
-        /// [HIGRES-TIME]: https://w3.org/TR/webrtc-stats#bib-highres-time
-        /// [remoteTimestamp]: https://tinyurl.com/rzlhs87
-        remote_timestamp: Option<f64>,
-
-        /// Total number of RTCP SR blocks sent for this [SSRC].
-        ///
-        /// [SSRC]: https://w3.org/TR/webrtc-stats#dfn-ssrc
-        reports_sent: Option<u64>,
-    },
-
-    /// Unimplemented stats.
-    Unimplemented,
-}
-
-impl From<sys::RtcStatsType> for RtcStatsType {
-    #[expect(clippy::too_many_lines, reason = "trivial code")]
-    fn from(kind: sys::RtcStatsType) -> Self {
-        use sys::RtcStatsType as T;
-
-        match kind {
-            T::RtcMediaSourceStats { track_identifier, kind } => {
-                Self::RtcMediaSourceStats {
-                    track_identifier,
-                    kind: kind.into(),
-                }
-            }
-            T::RtcIceCandidateStats(stats) => match stats {
-                sys::RtcIceCandidateStats::RtcLocalIceCandidateStats(
-                    candidate,
-                ) => Self::RtcIceCandidateStats(RtcIceCandidateStats::Local(
-                    candidate.into(),
-                )),
-                sys::RtcIceCandidateStats::RtcRemoteIceCandidateStats(
-                    candidate,
-                ) => Self::RtcIceCandidateStats(RtcIceCandidateStats::Remote(
-                    candidate.into(),
-                )),
-            },
-            T::RtcOutboundRtpStreamStats {
-                track_id,
-                media_type,
-                bytes_sent,
-                packets_sent,
-                media_source_id,
-            } => Self::RtcOutboundRtpStreamStats {
-                track_id,
-                media_type: media_type.into(),
-                bytes_sent,
-                packets_sent,
-                media_source_id,
-            },
-            T::RtcInboundRtpStreamStats {
-                remote_id,
-                bytes_received,
-                packets_received,
-                total_decode_time,
-                jitter_buffer_emitted_count,
-                media_type,
-            } => Self::RtcInboundRtpStreamStats {
-                remote_id,
-                bytes_received,
-                packets_received,
-                total_decode_time,
-                jitter_buffer_emitted_count,
-                media_type: media_type.map(RtcInboundRtpStreamMediaType::from),
-                packets_lost: None,
-                jitter: None,
-            },
-            T::RtcIceCandidatePairStats {
-                state,
-                nominated,
-                bytes_sent,
-                bytes_received,
-                total_round_trip_time,
-                current_round_trip_time,
-                available_outgoing_bitrate,
-            } => Self::RtcIceCandidatePairStats {
-                state: state.into(),
-                nominated,
-                bytes_sent,
-                bytes_received,
-                total_round_trip_time,
-                current_round_trip_time,
-                available_outgoing_bitrate,
-            },
-            T::RtcTransportStats {
-                packets_sent,
-                packets_received,
-                bytes_sent,
-                bytes_received,
-            } => Self::RtcTransportStats {
-                packets_sent,
-                packets_received,
-                bytes_sent,
-                bytes_received,
-                ice_role: None,
-            },
-            T::RtcRemoteInboundRtpStreamStats {
-                local_id,
-                round_trip_time,
-                fraction_lost,
-                round_trip_time_measurements,
-            } => Self::RtcRemoteInboundRtpStreamStats {
-                local_id,
-                round_trip_time,
-                fraction_lost,
-                round_trip_time_measurements,
-                jitter: None,
-                reports_received: None,
-            },
-            T::RtcRemoteOutboundRtpStreamStats {
-                local_id,
-                remote_timestamp,
-                reports_sent,
-            } => Self::RtcRemoteOutboundRtpStreamStats {
-                local_id,
-                remote_timestamp,
-                reports_sent,
-            },
-            T::Unimplemented => Self::Unimplemented,
-        }
-    }
-}
-
-/// Represents the [stats object] constructed by inspecting a specific
-/// [monitored object].
-///
-/// [Full doc on W3C][1].
-///
-/// [stats object]: https://w3.org/TR/webrtc-stats#dfn-stats-object
-/// [monitored object]: https://w3.org/TR/webrtc-stats#dfn-monitored-object
-/// [1]: https://w3.org/TR/webrtc#rtcstats-dictionary
-pub struct RtcStats {
-    /// Unique ID that is associated with the object that was inspected to
-    /// produce this [RTCStats] object.
-    ///
-    /// [RTCStats]: https://w3.org/TR/webrtc#dom-rtcstats
-    pub id: String,
-
-    /// Timestamp associated with this object.
-    ///
-    /// The time is relative to the UNIX epoch (Jan 1, 1970, UTC).
-    ///
-    /// For statistics that came from a remote source (e.g., from received RTCP
-    /// packets), timestamp represents the time at which the information
-    /// arrived at the local endpoint. The remote timestamp can be found in an
-    /// additional field in an [`RtcStats`]-derived dictionary, if applicable.
-    pub timestamp_us: i64,
-
-    /// Actual stats of these [`RtcStats`].
-    ///
-    /// All possible stats are described in the [`RtcStatsType`] enum.
-    pub kind: RtcStatsType,
-}
-
-impl From<sys::RtcStats> for RtcStats {
-    fn from(stats: sys::RtcStats) -> Self {
-        let sys::RtcStats { id, timestamp_us, kind } = stats;
-        Self { id, timestamp_us, kind: RtcStatsType::from(kind) }
-    }
-=======
-/// Indicator of the current state of a [`MediaStreamTrack`].
-#[derive(Clone, Copy, Debug, Eq, PartialEq)]
-pub enum TrackEvent {
-    /// Ended event of the [`MediaStreamTrack`] interface is fired when playback
-    /// or streaming has stopped because the end of the media was reached or
-    /// because no further data is available.
-    Ended,
-
-    /// Event indicating an audio level change in the [`MediaStreamTrack`].
-    AudioLevelUpdated(u32),
-
-    /// Event indicating that the [`MediaStreamTrack`] has completely
-    /// initialized and can be used on Flutter side.
-    TrackCreated,
->>>>>>> 7a566c99
-}
-
 /// [RTCIceGatheringState][1] representation.
 ///
 /// [1]: https://w3.org/TR/webrtc#dom-rtcicegatheringstate
@@ -1394,47 +812,6 @@
             _ => unreachable!(),
         }
     }
-}
-
-<<<<<<< HEAD
-/// Possible kinds of media devices.
-#[derive(Clone, Copy, Debug, Eq, PartialEq)]
-pub enum MediaDeviceKind {
-    /// Audio input device (for example, a microphone).
-    AudioInput,
-
-    /// Audio output device (for example, a pair of headphones).
-    AudioOutput,
-
-    /// Video input device (for example, a webcam).
-    VideoInput,
-=======
-/// Indicator of the current [MediaStreamTrackState][0] of a
-/// [`MediaStreamTrack`].
-///
-/// [0]: https://w3.org/TR/mediacapture-streams#dom-mediastreamtrackstate
-#[derive(Clone, Copy, Debug, Eq, PartialEq)]
-pub enum TrackState {
-    /// [MediaStreamTrackState.live][0] representation.
-    ///
-    /// [0]: https://tinyurl.com/w3mcs#idl-def-MediaStreamTrackState.live
-    Live,
-
-    /// [MediaStreamTrackState.ended][0] representation.
-    ///
-    /// [0]: https://tinyurl.com/w3mcs#idl-def-MediaStreamTrackState.ended
-    Ended,
-}
-
-impl From<sys::TrackState> for TrackState {
-    fn from(state: sys::TrackState) -> Self {
-        match state {
-            sys::TrackState::kLive => Self::Live,
-            sys::TrackState::kEnded => Self::Ended,
-            _ => unreachable!(),
-        }
-    }
->>>>>>> 7a566c99
 }
 
 /// [RTCRtpTransceiverDirection][1] representation.
