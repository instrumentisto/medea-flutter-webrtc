--- conflicted
+++ resolved
@@ -1,11 +1,8 @@
 //! API surface and implementation for Flutter.
 
-<<<<<<< HEAD
 pub mod capability;
-=======
 pub mod media_info;
 pub mod stats;
->>>>>>> 7a566c99
 
 use std::{
     sync::{
@@ -19,14 +16,13 @@
 use flutter_rust_bridge::for_generated::FLUTTER_RUST_BRIDGE_RUNTIME_VERSION;
 use libwebrtc_sys as sys;
 
-<<<<<<< HEAD
-pub use self::capability::{
-    RtcpFeedback, RtcpFeedbackMessageType, RtcpFeedbackType, RtpCapabilities,
-    RtpCodecCapability, RtpHeaderExtensionCapability, ScalabilityMode,
-    get_rtp_receiver_capabilities, get_rtp_sender_capabilities,
-    set_codec_preferences,
-=======
 pub use self::{
+    capability::{
+        RtcpFeedback, RtcpFeedbackMessageType, RtcpFeedbackType,
+        RtpCapabilities, RtpCodecCapability, RtpHeaderExtensionCapability,
+        ScalabilityMode, get_rtp_receiver_capabilities,
+        get_rtp_sender_capabilities, set_codec_preferences,
+    },
     media_info::{MediaDeviceInfo, MediaDeviceKind, MediaDisplayInfo},
     stats::{
         CandidateType, IceCandidateStats, IceRole, Protocol,
@@ -34,7 +30,6 @@
         RtcMediaSourceStatsMediaType, RtcOutboundRtpStreamStatsMediaType,
         RtcStats, RtcStatsIceCandidatePairState, RtcStatsType, get_peer_stats,
     },
->>>>>>> 7a566c99
 };
 // Re-exporting since it is used in the generated code.
 pub use crate::{
@@ -98,1346 +93,6 @@
             sys::TrackKind::Audio => Self::Audio,
             sys::TrackKind::Video => Self::Video,
         }
-    }
-}
-
-<<<<<<< HEAD
-/// Fields of [`RtcStatsType::RtcInboundRtpStreamStats`] variant.
-pub enum RtcInboundRtpStreamMediaType {
-    /// `audio` media type fields.
-    Audio {
-        /// Indicator whether the last RTP packet whose frame was delivered to
-        /// the [RTCRtpReceiver]'s [MediaStreamTrack][1] for playout contained
-        /// voice activity or not based on the presence of the V bit in the
-        /// extension header, as defined in [RFC 6464].
-        ///
-        /// [RTCRtpReceiver]: https://w3.org/TR/webrtc#rtcrtpreceiver-interface
-        /// [RFC 6464]: https://tools.ietf.org/html/rfc6464#page-3
-        /// [1]: https://w3.org/TR/mediacapture-streams#mediastreamtrack
-        voice_activity_flag: Option<bool>,
-
-        /// Total number of samples that have been received on this RTP stream.
-        /// This includes [concealedSamples].
-        ///
-        /// [concealedSamples]: https://tinyurl.com/s6c4qe4
-        total_samples_received: Option<u64>,
-
-        /// Total number of samples that are concealed samples.
-        ///
-        /// A concealed sample is a sample that was replaced with synthesized
-        /// samples generated locally before being played out.
-        /// Examples of samples that have to be concealed are samples from lost
-        /// packets (reported in [packetsLost]) or samples from packets that
-        /// arrive too late to be played out (reported in [packetsDiscarded]).
-        ///
-        /// [packetsLost]: https://tinyurl.com/u2gq965
-        /// [packetsDiscarded]: https://tinyurl.com/yx7qyox3
-        concealed_samples: Option<u64>,
-
-        /// Total number of concealed samples inserted that are "silent".
-        ///
-        /// Playing out silent samples results in silence or comfort noise.
-        /// This is a subset of [concealedSamples].
-        ///
-        /// [concealedSamples]: https://tinyurl.com/s6c4qe4
-        silent_concealed_samples: Option<u64>,
-
-        /// Audio level of the receiving track.
-        audio_level: Option<f64>,
-
-        /// Audio energy of the receiving track.
-        total_audio_energy: Option<f64>,
-
-        /// Audio duration of the receiving track.
-        ///
-        /// For audio durations of tracks attached locally, see
-        /// [RTCAudioSourceStats][1] instead.
-        ///
-        /// [1]: https://w3.org/TR/webrtc-stats#dom-rtcaudiosourcestats
-        total_samples_duration: Option<f64>,
-    },
-
-    /// `video` media type fields.
-    Video {
-        /// Total number of frames correctly decoded for this RTP stream, i.e.
-        /// frames that would be displayed if no frames are dropped.
-        frames_decoded: Option<u32>,
-
-        /// Total number of key frames, such as key frames in VP8 [RFC 6386] or
-        /// IDR-frames in H.264 [RFC 6184], successfully decoded for this RTP
-        /// media stream.
-        ///
-        /// This is a subset of [framesDecoded].
-        /// [framesDecoded] - [keyFramesDecoded] gives you the number of delta
-        /// frames decoded.
-        ///
-        /// [RFC 6386]: https://w3.org/TR/webrtc-stats#bib-rfc6386
-        /// [RFC 6184]: https://w3.org/TR/webrtc-stats#bib-rfc6184
-        /// [framesDecoded]: https://tinyurl.com/srfwrwt
-        /// [keyFramesDecoded]: https://tinyurl.com/qtdmhtm
-        key_frames_decoded: Option<u32>,
-
-        /// Width of the last decoded frame.
-        ///
-        /// Before the first frame is decoded this attribute is missing.
-        frame_width: Option<u32>,
-
-        /// Height of the last decoded frame.
-        ///
-        /// Before the first frame is decoded this attribute is missing.
-        frame_height: Option<u32>,
-
-        /// Sum of the interframe delays in seconds between consecutively
-        /// decoded frames, recorded just after a frame has been decoded.
-        total_inter_frame_delay: Option<f64>,
-
-        /// Number of decoded frames in the last second.
-        frames_per_second: Option<f64>,
-
-        /// Total number of Full Intra Request (FIR) packets sent by this
-        /// receiver.
-        fir_count: Option<u32>,
-
-        /// Total number of Picture Loss Indication (PLI) packets sent by this
-        /// receiver.
-        pli_count: Option<u32>,
-
-        /// Total number of Slice Loss Indication (SLI) packets sent by this
-        /// receiver.
-        sli_count: Option<u32>,
-
-        /// Number of concealment events.
-        ///
-        /// This counter increases every time a concealed sample is synthesized
-        /// after a non-concealed sample. That is, multiple consecutive
-        /// concealed samples will increase the [concealedSamples] count
-        /// multiple times but is a single concealment event.
-        ///
-        /// [concealedSamples]: https://tinyurl.com/s6c4qe4
-        concealment_events: Option<u64>,
-
-        /// Total number of complete frames received on this RTP stream.
-        ///
-        /// This metric is incremented when the complete frame is received.
-        frames_received: Option<i32>,
-    },
-}
-
-impl From<sys::RtcInboundRtpStreamMediaType> for RtcInboundRtpStreamMediaType {
-    fn from(media_type: sys::RtcInboundRtpStreamMediaType) -> Self {
-        match media_type {
-            sys::RtcInboundRtpStreamMediaType::Audio {
-                total_samples_received,
-                concealed_samples,
-                silent_concealed_samples,
-                audio_level,
-                total_audio_energy,
-                total_samples_duration,
-            } => Self::Audio {
-                total_samples_received,
-                concealed_samples,
-                silent_concealed_samples,
-                audio_level,
-                total_audio_energy,
-                total_samples_duration,
-                voice_activity_flag: None,
-            },
-            sys::RtcInboundRtpStreamMediaType::Video {
-                frames_decoded,
-                key_frames_decoded,
-                frame_width,
-                frame_height,
-                total_inter_frame_delay,
-                frames_per_second,
-                fir_count,
-                pli_count,
-                concealment_events,
-                frames_received,
-            } => Self::Video {
-                frames_decoded,
-                key_frames_decoded,
-                frame_width,
-                frame_height,
-                total_inter_frame_delay,
-                frames_per_second,
-                fir_count,
-                pli_count,
-                concealment_events,
-                frames_received,
-                sli_count: None,
-            },
-        }
-    }
-}
-
-/// Each candidate pair in the check list has a foundation and a state.
-///
-/// The foundation is the combination of the foundations of the local and remote
-/// candidates in the pair. The state is assigned once the check list for each
-/// media stream has been computed. There are five potential values that the
-/// state can have.
-pub enum RtcStatsIceCandidatePairState {
-    /// Check for this pair hasn't been performed, and it can't yet be performed
-    /// until some other check succeeds, allowing this pair to unfreeze and move
-    /// into the [`RtcStatsIceCandidatePairState::Waiting`] state.
-    Frozen,
-
-    /// Check has not been performed for this pair, and can be performed as soon
-    /// as it is the highest-priority Waiting pair on the check list.
-    Waiting,
-
-    /// Check has been sent for this pair, but the transaction is in progress.
-    InProgress,
-
-    /// Check for this pair was already done and failed, either never producing
-    /// any response or producing an unrecoverable failure response.
-    Failed,
-
-    /// Check for this pair was already done and produced a successful result.
-    Succeeded,
-}
-
-impl From<sys::RTCStatsIceCandidatePairState>
-    for RtcStatsIceCandidatePairState
-{
-    fn from(state: sys::RTCStatsIceCandidatePairState) -> Self {
-        match state {
-            sys::RTCStatsIceCandidatePairState::kFrozen => Self::Frozen,
-            sys::RTCStatsIceCandidatePairState::kWaiting => Self::Waiting,
-            sys::RTCStatsIceCandidatePairState::kInProgress => Self::InProgress,
-            sys::RTCStatsIceCandidatePairState::kFailed => Self::Failed,
-            sys::RTCStatsIceCandidatePairState::kSucceeded => Self::Succeeded,
-=======
-/// Representation of the static capabilities of an endpoint.
-///
-/// Applications can use these capabilities to construct [`RtpParameters`].
-#[derive(Debug)]
-pub struct RtpCapabilities {
-    /// Supported codecs.
-    pub codecs: Vec<RtpCodecCapability>,
-
-    /// Supported [RTP] header extensions.
-    ///
-    /// [RTP]: https://en.wikipedia.org/wiki/Real-time_Transport_Protocol
-    pub header_extensions: Vec<RtpHeaderExtensionCapability>,
-}
-
-impl From<sys::RtpCapabilities> for RtpCapabilities {
-    fn from(value: sys::RtpCapabilities) -> Self {
-        Self {
-            codecs: value.codecs().into_iter().map(Into::into).collect(),
-            header_extensions: value
-                .header_extensions()
-                .into_iter()
-                .map(Into::into)
-                .collect(),
-        }
-    }
-}
-
-impl From<sys::RtcpFeedbackType> for RtcpFeedbackType {
-    fn from(value: sys::RtcpFeedbackType) -> Self {
-        match value {
-            sys::RtcpFeedbackType::CCM => Self::Ccm,
-            sys::RtcpFeedbackType::LNTF => Self::Lntf,
-            sys::RtcpFeedbackType::NACK => Self::Nack,
-            sys::RtcpFeedbackType::REMB => Self::Remb,
-            sys::RtcpFeedbackType::TRANSPORT_CC => Self::TransportCC,
-            _ => unreachable!(),
-        }
-    }
-}
-impl From<sys::RtcpFeedbackMessageType> for RtcpFeedbackMessageType {
-    fn from(value: sys::RtcpFeedbackMessageType) -> Self {
-        match value {
-            sys::RtcpFeedbackMessageType::GENERIC_NACK => Self::GenericNACK,
-            sys::RtcpFeedbackMessageType::PLI => Self::Pli,
-            sys::RtcpFeedbackMessageType::FIR => Self::Fir,
->>>>>>> 7a566c99
-            _ => unreachable!(),
-        }
-    }
-}
-
-<<<<<<< HEAD
-/// Transport protocols used in [WebRTC].
-///
-/// [WebRTC]: https://w3.org/TR/webrtc
-pub enum Protocol {
-    /// [Transmission Control Protocol][1].
-    ///
-    /// [1]: https://en.wikipedia.org/wiki/Transmission_Control_Protocol
-    Tcp,
-
-    /// [User Datagram Protocol][1].
-    ///
-    /// [1]: https://en.wikipedia.org/wiki/User_Datagram_Protocol
-    Udp,
-}
-
-impl From<sys::Protocol> for Protocol {
-    fn from(protocol: sys::Protocol) -> Self {
-        match protocol {
-            sys::Protocol::Tcp => Self::Tcp,
-            sys::Protocol::Udp => Self::Udp,
-        }
-    }
-}
-
-/// Variants of [ICE roles][1].
-///
-/// More info in the [RFC 5245].
-///
-/// [RFC 5245]: https://tools.ietf.org/html/rfc5245
-/// [1]: https://w3.org/TR/webrtc#dom-icetransport-role
-#[derive(Clone, Copy, Debug)]
-pub enum IceRole {
-    /// Agent whose role, as defined by [Section 3 in RFC 5245][1], has not yet
-    /// been determined.
-    ///
-    /// [1]: https://tools.ietf.org/html/rfc5245#section-3
-    Unknown,
-
-    /// Controlling agent as defined by [Section 3 in RFC 5245][1].
-    ///
-    /// [1]: https://tools.ietf.org/html/rfc5245#section-3
-    Controlling,
-
-    /// Controlled agent as defined by [Section 3 in RFC 5245][1].
-    ///
-    /// [1]: https://tools.ietf.org/html/rfc5245#section-3
-    Controlled,
-}
-
-impl From<sys::IceRole> for IceRole {
-    fn from(role: sys::IceRole) -> Self {
-        match role {
-            sys::IceRole::Unknown => Self::Unknown,
-            sys::IceRole::Controlling => Self::Controlling,
-            sys::IceRole::Controlled => Self::Controlled,
-        }
-    }
-}
-
-/// Properties of a `candidate` in [Section 15.1 of RFC 5245][1].
-/// It corresponds to an [RTCIceTransport] object.
-///
-/// [`RtcIceCandidateStats::Local`] or [`RtcIceCandidateStats::Remote`] variant.
-///
-/// [Full doc on W3C][2].
-///
-/// [RTCIceTransport]: https://w3.org/TR/webrtc#dom-rtcicetransport
-/// [1]: https://tools.ietf.org/html/rfc5245#section-15.1
-/// [2]: https://w3.org/TR/webrtc-stats#icecandidate-dict%2A
-pub struct IceCandidateStats {
-    /// Unique ID that is associated to the object that was inspected to produce
-    /// the [RTCTransportStats][1] associated with this candidate.
-    ///
-    /// [1]: https://w3.org/TR/webrtc-stats#transportstats-dict%2A
-    pub transport_id: Option<String>,
-
-    /// Address of the candidate, allowing for IPv4 addresses, IPv6 addresses,
-    /// and fully qualified domain names (FQDNs).
-    pub address: Option<String>,
-
-    /// Port number of the candidate.
-    pub port: Option<i32>,
-
-    /// Valid values for transport is one of `udp` and `tcp`.
-    pub protocol: Protocol,
-
-    /// Type of the ICE candidate.
-    pub candidate_type: CandidateType,
-
-    /// Calculated as defined in [Section 15.1 of RFC 5245][1].
-    ///
-    /// [1]: https://tools.ietf.org/html/rfc5245#section-15.1
-    pub priority: Option<i32>,
-
-    /// For local candidates this is the URL of the ICE server from which the
-    /// candidate was obtained. It is the same as the [url][2] surfaced in the
-    /// [RTCPeerConnectionIceEvent][1].
-    ///
-    /// [`None`] for remote candidates.
-    ///
-    /// [1]: https://w3.org/TR/webrtc#rtcpeerconnectioniceevent
-    /// [2]: https://w3.org/TR/webrtc#dom-rtcpeerconnectioniceevent-url
-    pub url: Option<String>,
-
-    /// Protocol used by the endpoint to communicate with the TURN server.
-    ///
-    /// Only present for local candidates.
-    pub relay_protocol: Option<Protocol>,
-}
-
-impl From<sys::IceCandidateStats> for IceCandidateStats {
-    fn from(val: sys::IceCandidateStats) -> Self {
-        let sys::IceCandidateStats {
-            transport_id,
-            address,
-            port,
-            protocol,
-            candidate_type,
-            priority,
-            url,
-        } = val;
-        Self {
-            transport_id,
-            address,
-            port,
-            protocol: protocol.into(),
-            candidate_type: candidate_type.into(),
-            priority,
-            url,
-            relay_protocol: None,
-        }
-    }
-}
-
-/// [`IceCandidateStats`] of either local or remote candidate.
-pub enum RtcIceCandidateStats {
-    /// [`IceCandidateStats`] of local candidate.
-    Local(IceCandidateStats),
-
-    /// [`IceCandidateStats`] of remote candidate.
-    Remote(IceCandidateStats),
-}
-
-/// Fields of [`RtcStatsType::RtcOutboundRtpStreamStats`] variant.
-pub enum RtcOutboundRtpStreamStatsMediaType {
-    /// `audio` media type fields.
-    Audio {
-        /// Total number of samples that have been sent over the RTP stream.
-        total_samples_sent: Option<u64>,
-
-        /// Whether the last RTP packet sent contained voice activity or not
-        /// based on the presence of the V bit in the extension header.
-        voice_activity_flag: Option<bool>,
-    },
-
-    /// `video` media type fields.
-    Video {
-        /// Width of the last encoded frame.
-        ///
-        /// The resolution of the encoded frame may be lower than the media
-        /// source (see [RTCVideoSourceStats.width][1]).
-        ///
-        /// Before the first frame is encoded this attribute is missing.
-        ///
-        /// [1]: https://w3.org/TR/webrtc-stats#dom-rtcvideosourcestats-width
-        frame_width: Option<u32>,
-
-        /// Height of the last encoded frame.
-        ///
-        /// The resolution of the encoded frame may be lower than the media
-        /// source (see [RTCVideoSourceStats.height][1]).
-        ///
-        /// Before the first frame is encoded this attribute is missing.
-        ///
-        /// [1]: https://w3.org/TR/webrtc-stats#dom-rtcvideosourcestats-height
-        frame_height: Option<u32>,
-
-        /// Number of encoded frames during the last second.
-        ///
-        /// This may be lower than the media source frame rate (see
-        /// [RTCVideoSourceStats.framesPerSecond][1]).
-        ///
-        /// [1]: https://tinyurl.com/rrmkrfk
-        frames_per_second: Option<f64>,
-    },
-}
-
-impl From<sys::RtcOutboundRtpStreamStatsMediaType>
-    for RtcOutboundRtpStreamStatsMediaType
-{
-    fn from(kind: sys::RtcOutboundRtpStreamStatsMediaType) -> Self {
-        use sys::RtcOutboundRtpStreamStatsMediaType as T;
-
-        match kind {
-            T::Audio => Self::Audio {
-                total_samples_sent: None,
-                voice_activity_flag: None,
-            },
-            T::Video { frame_width, frame_height, frames_per_second } => {
-                Self::Video { frame_width, frame_height, frames_per_second }
-            }
-        }
-    }
-}
-
-/// All known types of [`RtcStats`].
-///
-/// [List of all RTCStats types on W3C][1].
-///
-/// [1]: https://w3.org/TR/webrtc-stats#rtctatstype-%2A
-pub enum RtcStatsType {
-    /// Statistics for the media produced by a [MediaStreamTrack][1] that is
-    /// currently attached to an [RTCRtpSender]. This reflects the media that is
-    /// fed to the encoder after [getUserMedia()] constraints have been applied
-    /// (i.e. not the raw media produced by the camera).
-    ///
-    /// [RTCRtpSender]: https://w3.org/TR/webrtc#rtcrtpsender-interface
-    /// [getUserMedia()]: https://tinyurl.com/sngpyr6
-    /// [1]: https://w3.org/TR/mediacapture-streams#mediastreamtrack
-    RtcMediaSourceStats {
-        /// Value of the [MediaStreamTrack][1]'s ID attribute.
-        ///
-        /// [1]: https://w3.org/TR/mediacapture-streams#mediastreamtrack
-        track_identifier: Option<String>,
-
-        /// Fields which should be in these [`RtcStats`] based on their `kind`.
-        kind: RtcMediaSourceStatsMediaType,
-    },
-
-    /// ICE remote candidate statistics related to the [RTCIceTransport]
-    /// objects.
-    ///
-    /// A remote candidate is [deleted][1] when the [RTCIceTransport] does an
-    /// ICE restart, and the candidate is no longer a member of any non-deleted
-    /// candidate pair.
-    ///
-    /// [RTCIceTransport]: https://w3.org/TR/webrtc#dom-rtcicetransport
-    /// [1]: https://w3.org/TR/webrtc-stats#dfn-deleted
-    RtcIceCandidateStats(RtcIceCandidateStats),
-
-    /// Statistics for an outbound [RTP] stream that is currently sent with
-    /// [RTCPeerConnection] object.
-    ///
-    /// When there are multiple [RTP] streams connected to the same sender, such
-    /// as when using simulcast or RTX, there will be one
-    /// [RTCOutboundRtpStreamStats][5] per RTP stream, with distinct values of
-    /// the [SSRC] attribute, and all these senders will have a reference to the
-    /// same "sender" object (of type [RTCAudioSenderStats][1] or
-    /// [RTCVideoSenderStats][2]) and "track" object (of type
-    /// [RTCSenderAudioTrackAttachmentStats][3] or
-    /// [RTCSenderVideoTrackAttachmentStats][4]).
-    ///
-    /// [RTP]: https://en.wikipedia.org/wiki/Real-time_Transport_Protocol
-    /// [RTCPeerConnection]: https://w3.org/TR/webrtc#dom-rtcpeerconnection
-    /// [SSRC]: https://w3.org/TR/webrtc-stats#dfn-ssrc
-    /// [1]: https://w3.org/TR/webrtc-stats#dom-rtcaudiosenderstats
-    /// [2]: https://w3.org/TR/webrtc-stats#dom-rtcvideosenderstats
-    /// [3]: https://tinyurl.com/sefa5z4
-    /// [4]: https://tinyurl.com/rkuvpl4
-    /// [5]: https://w3.org/TR/webrtc-stats#dom-rtcoutboundrtpstreamstats
-    RtcOutboundRtpStreamStats {
-        /// ID of the stats object representing the current track attachment to
-        /// the sender of the stream.
-        track_id: Option<String>,
-
-        /// Fields which should be in these [`RtcStats`] based on their
-        /// `media_type`.
-        media_type: RtcOutboundRtpStreamStatsMediaType,
-
-        /// Total number of bytes sent for this [SSRC].
-        ///
-        /// [SSRC]: https://w3.org/TR/webrtc-stats#dfn-ssrc
-        bytes_sent: Option<u64>,
-
-        /// Total number of RTP packets sent for this [SSRC].
-        ///
-        /// [SSRC]: https://w3.org/TR/webrtc-stats#dfn-ssrc
-        packets_sent: Option<u32>,
-
-        /// ID of the stats object representing the track currently attached to
-        /// the sender of the stream.
-        media_source_id: Option<String>,
-    },
-
-    /// Statistics for an inbound [RTP] stream that is currently received with
-    /// [RTCPeerConnection] object.
-    ///
-    /// [RTP]: https://en.wikipedia.org/wiki/Real-time_Transport_Protocol
-    /// [RTCPeerConnection]: https://w3.org/TR/webrtc#dom-rtcpeerconnection
-    RtcInboundRtpStreamStats {
-        /// ID of the stats object representing the receiving track.
-        remote_id: Option<String>,
-
-        /// Total number of bytes received for this [SSRC].
-        ///
-        /// [SSRC]: https://w3.org/TR/webrtc-stats#dfn-ssrc
-        bytes_received: Option<u64>,
-
-        /// Total number of RTP data packets received for this [SSRC].
-        ///
-        /// [SSRC]: https://w3.org/TR/webrtc-stats#dfn-ssrc
-        packets_received: Option<u32>,
-
-        /// Total number of RTP data packets for this [SSRC] that have been lost
-        /// since the beginning of reception.
-        ///
-        /// This number is defined to be the number of packets expected less the
-        /// number of packets actually received, where the number of packets
-        /// received includes any which are late or duplicates. Thus, packets
-        /// that arrive late are not counted as lost, and the loss
-        /// **may be negative** if there are duplicates.
-        ///
-        /// [SSRC]: https://w3.org/TR/webrtc-stats#dfn-ssrc
-        packets_lost: Option<u64>,
-
-        /// Packet jitter measured in seconds for this [SSRC].
-        ///
-        /// [SSRC]: https://w3.org/TR/webrtc-stats#dfn-ssrc
-        jitter: Option<f64>,
-
-        /// Total number of seconds that have been spent decoding the
-        /// [framesDecoded] frames of the stream.
-        ///
-        /// The average decode time can be calculated by dividing this value
-        /// with [framesDecoded]. The time it takes to decode one frame is the
-        /// time passed between feeding the decoder a frame and the decoder
-        /// returning decoded data for that frame.
-        ///
-        /// [framesDecoded]: https://tinyurl.com/srfwrwt
-        total_decode_time: Option<f64>,
-
-        /// Total number of audio samples or video frames that have come out of
-        /// the jitter buffer (increasing [jitterBufferDelay]).
-        ///
-        /// [jitterBufferDelay]: https://tinyurl.com/qvoojt5
-        jitter_buffer_emitted_count: Option<u64>,
-
-        /// Fields which should be in these [`RtcStats`] based on their
-        /// `media_type`.
-        media_type: Option<RtcInboundRtpStreamMediaType>,
-    },
-
-    /// ICE candidate pair statistics related to the [RTCIceTransport] objects.
-    ///
-    /// A candidate pair that is not the current pair for a transport is
-    /// [deleted] when the [RTCIceTransport] does an ICE restart, at the time
-    /// the state changes to [new].
-    ///
-    /// The candidate pair that is the current pair for a transport is [deleted]
-    /// after an ICE restart when the [RTCIceTransport] switches to using a
-    /// candidate pair generated from the new candidates; this time doesn't
-    /// correspond to any other externally observable event.
-    ///
-    /// [deleted]: https://w3.org/TR/webrtc-stats#dfn-deleted
-    /// [new]: https://w3.org/TR/webrtc#dom-rtcicetransportstate-new
-    /// [RTCIceTransport]: https://w3.org/TR/webrtc#dom-rtcicetransport
-    RtcIceCandidatePairStats {
-        /// State of the checklist for the local and remote candidates in a
-        /// pair.
-        state: RtcStatsIceCandidatePairState,
-
-        /// Related to updating the nominated flag described in
-        /// [Section 7.1.3.2.4 of RFC 5245][1].
-        ///
-        /// [1]: https://tools.ietf.org/html/rfc5245#section-7.1.3.2.4
-        nominated: Option<bool>,
-
-        /// Total number of payload bytes sent on this candidate pair, i.e. not
-        /// including headers or padding.
-        bytes_sent: Option<u64>,
-
-        /// Total number of payload bytes received on this candidate pair, i.e.
-        /// not including headers or padding.
-        bytes_received: Option<u64>,
-
-        /// Sum of all round trip time measurements in seconds since the
-        /// beginning of the session, based on STUN connectivity check
-        /// [STUN-PATH-CHAR] responses ([responsesReceived][2]), including those
-        /// that reply to requests that are sent in order to verify consent
-        /// [RFC 7675].
-        ///
-        /// The average round trip time can be computed from
-        /// [totalRoundTripTime][1] by dividing it by [responsesReceived][2].
-        ///
-        /// [STUN-PATH-CHAR]: https://w3.org/TR/webrtc-stats#bib-stun-path-char
-        /// [RFC 7675]: https://tools.ietf.org/html/rfc7675
-        /// [1]: https://tinyurl.com/tgr543a
-        /// [2]: https://tinyurl.com/r3zo2um
-        total_round_trip_time: Option<f64>,
-
-        /// Latest round trip time measured in seconds, computed from both STUN
-        /// connectivity checks [STUN-PATH-CHAR], including those that are sent
-        /// for consent verification [RFC 7675].
-        ///
-        /// [STUN-PATH-CHAR]: https://w3.org/TR/webrtc-stats#bib-stun-path-char
-        /// [RFC 7675]: https://tools.ietf.org/html/rfc7675
-        current_round_trip_time: Option<f64>,
-
-        /// Calculated by the underlying congestion control by combining the
-        /// available bitrate for all the outgoing RTP streams using this
-        /// candidate pair. The bitrate measurement does not count the size of
-        /// the IP or other transport layers like TCP or UDP. It is similar to
-        /// the TIAS defined in [RFC 3890], i.e. it is measured in bits per
-        /// second and the bitrate is calculated over a 1 second window.
-        ///
-        /// Implementations that do not calculate a sender-side estimate MUST
-        /// leave this undefined. Additionally, the value MUST be undefined for
-        /// candidate pairs that were never used. For pairs in use, the estimate
-        /// is normally no lower than the bitrate for the packets sent at
-        /// [lastPacketSentTimestamp][1], but might be higher. For candidate
-        /// pairs that are not currently in use but were used before,
-        /// implementations MUST return undefined.
-        ///
-        /// [RFC 3890]: https://tools.ietf.org/html/rfc3890
-        /// [1]: https://tinyurl.com/rfc72eh
-        available_outgoing_bitrate: Option<f64>,
-    },
-
-    /// Transport statistics related to the [RTCPeerConnection] object.
-    ///
-    /// [RTCPeerConnection]: https://w3.org/TR/webrtc#dom-rtcpeerconnection
-    RtcTransportStats {
-        /// Total number of packets sent over this transport.
-        packets_sent: Option<u64>,
-
-        /// Total number of packets received on this transport.
-        packets_received: Option<u64>,
-
-        /// Total number of payload bytes sent on this [RTCPeerConnection], i.e.
-        /// not including headers or padding.
-        ///
-        /// [RTCPeerConnection]: https://w3.org/TR/webrtc#dom-rtcpeerconnection
-        bytes_sent: Option<u64>,
-
-        /// Total number of bytes received on this [RTCPeerConnection], i.e. not
-        /// including headers or padding.
-        ///
-        /// [RTCPeerConnection]: https://w3.org/TR/webrtc#dom-rtcpeerconnection
-        bytes_received: Option<u64>,
-
-        /// Set to the current value of the [role][1] of the underlying
-        /// [RTCDtlsTransport][2]'s [transport][3].
-        ///
-        /// [1]: https://w3.org/TR/webrtc#dom-icetransport-role
-        /// [2]: https://w3.org/TR/webrtc#rtcdtlstransport-interface
-        /// [3]: https://w3.org/TR/webrtc#dom-rtcdtlstransport-icetransport
-        ice_role: Option<IceRole>,
-    },
-
-    /// Statistics for the remote endpoint's inbound [RTP] stream corresponding
-    /// to an outbound stream that is currently sent with [RTCPeerConnection]
-    /// object.
-    ///
-    /// It is measured at the remote endpoint and reported in a RTCP Receiver
-    /// Report (RR) or RTCP Extended Report (XR).
-    ///
-    /// [RTP]: https://en.wikipedia.org/wiki/Real-time_Transport_Protocol
-    /// [RTCPeerConnection]: https://w3.org/TR/webrtc#dom-rtcpeerconnection
-    RtcRemoteInboundRtpStreamStats {
-        /// [localId] is used for looking up the local
-        /// [RTCOutboundRtpStreamStats][1] object for the same [SSRC].
-        ///
-        /// [localId]: https://tinyurl.com/r8uhbo9
-        /// [SSRC]: https://w3.org/TR/webrtc-stats#dfn-ssrc
-        /// [1]: https://w3.org/TR/webrtc-stats#dom-rtcoutboundrtpstreamstats
-        local_id: Option<String>,
-
-        /// Packet jitter measured in seconds for this [SSRC].
-        ///
-        /// [SSRC]: https://w3.org/TR/webrtc-stats#dfn-ssrc
-        jitter: Option<f64>,
-
-        /// Estimated round trip time for this [SSRC] based on the RTCP
-        /// timestamps in the RTCP Receiver Report (RR) and measured in seconds.
-        /// Calculated as defined in [Section 6.4.1 of RFC 3550][1].
-        /// If no RTCP Receiver Report is received with a DLSR value other than
-        /// 0, the round trip time is left undefined.
-        ///
-        /// [SSRC]: https://w3.org/TR/webrtc-stats#dfn-ssrc
-        /// [1]: https://tools.ietf.org/html/rfc3550#section-6.4.1
-        round_trip_time: Option<f64>,
-
-        /// Fraction packet loss reported for this [SSRC].
-        /// Calculated as defined in [Section 6.4.1 of RFC 3550][1] and
-        /// [Appendix A.3][2].
-        ///
-        /// [SSRC]: https://w3.org/TR/webrtc-stats#dfn-ssrc
-        /// [1]: https://tools.ietf.org/html/rfc3550#section-6.4.1
-        /// [2]: https://tools.ietf.org/html/rfc3550#appendix-A.3
-        fraction_lost: Option<f64>,
-
-        /// Total number of RTCP RR blocks received for this [SSRC].
-        ///
-        /// [SSRC]: https://w3.org/TR/webrtc-stats#dfn-ssrc
-        reports_received: Option<u64>,
-
-        /// Total number of RTCP RR blocks received for this [SSRC] that contain
-        /// a valid round trip time. This counter will increment if the
-        /// [roundTripTime] is undefined.
-        ///
-        /// [roundTripTime]: https://tinyurl.com/ssg83hq
-        /// [SSRC]: https://w3.org/TR/webrtc-stats#dfn-ssrc
-        round_trip_time_measurements: Option<i32>,
-    },
-
-    /// Statistics for the remote endpoint's outbound [RTP] stream corresponding
-    /// to an inbound stream that is currently received with [RTCPeerConnection]
-    /// object.
-    ///
-    /// It is measured at the remote endpoint and reported in an RTCP Sender
-    /// Report (SR).
-    ///
-    /// [RTP]: https://en.wikipedia.org/wiki/Real-time_Transport_Protocol
-    /// [RTCPeerConnection]: https://w3.org/TR/webrtc#dom-rtcpeerconnection
-    RtcRemoteOutboundRtpStreamStats {
-        /// [localId] is used for looking up the local
-        /// [RTCInboundRtpStreamStats][1] object for the same [SSRC].
-        ///
-        /// [localId]: https://tinyurl.com/vu9tb2e
-        /// [SSRC]: https://w3.org/TR/webrtc-stats#dfn-ssrc
-        /// [1]: https://w3.org/TR/webrtc-stats#dom-rtcinboundrtpstreamstats
-        local_id: Option<String>,
-
-        /// [remoteTimestamp] (as [HIGHRES-TIME]) is the remote timestamp at
-        /// which these statistics were sent by the remote endpoint. This
-        /// differs from timestamp, which represents the time at which the
-        /// statistics were generated or received by the local endpoint. The
-        /// [remoteTimestamp], if present, is derived from the NTP timestamp in
-        /// an RTCP Sender Report (SR) block, which reflects the remote
-        /// endpoint's clock. That clock may not be synchronized with the local
-        /// clock.
-        ///
-        /// [HIGRES-TIME]: https://w3.org/TR/webrtc-stats#bib-highres-time
-        /// [remoteTimestamp]: https://tinyurl.com/rzlhs87
-        remote_timestamp: Option<f64>,
-
-        /// Total number of RTCP SR blocks sent for this [SSRC].
-        ///
-        /// [SSRC]: https://w3.org/TR/webrtc-stats#dfn-ssrc
-        reports_sent: Option<u64>,
-    },
-
-    /// Unimplemented stats.
-    Unimplemented,
-}
-
-impl From<sys::RtcStatsType> for RtcStatsType {
-    #[expect(clippy::too_many_lines, reason = "trivial code")]
-    fn from(kind: sys::RtcStatsType) -> Self {
-        use sys::RtcStatsType as T;
-
-        match kind {
-            T::RtcMediaSourceStats { track_identifier, kind } => {
-                Self::RtcMediaSourceStats {
-                    track_identifier,
-                    kind: kind.into(),
-                }
-            }
-            T::RtcIceCandidateStats(stats) => match stats {
-                sys::RtcIceCandidateStats::RtcLocalIceCandidateStats(
-                    candidate,
-                ) => Self::RtcIceCandidateStats(RtcIceCandidateStats::Local(
-                    candidate.into(),
-                )),
-                sys::RtcIceCandidateStats::RtcRemoteIceCandidateStats(
-                    candidate,
-                ) => Self::RtcIceCandidateStats(RtcIceCandidateStats::Remote(
-                    candidate.into(),
-                )),
-            },
-            T::RtcOutboundRtpStreamStats {
-                track_id,
-                media_type,
-                bytes_sent,
-                packets_sent,
-                media_source_id,
-            } => Self::RtcOutboundRtpStreamStats {
-                track_id,
-                media_type: media_type.into(),
-                bytes_sent,
-                packets_sent,
-                media_source_id,
-            },
-            T::RtcInboundRtpStreamStats {
-                remote_id,
-                bytes_received,
-                packets_received,
-                total_decode_time,
-                jitter_buffer_emitted_count,
-                media_type,
-            } => Self::RtcInboundRtpStreamStats {
-                remote_id,
-                bytes_received,
-                packets_received,
-                total_decode_time,
-                jitter_buffer_emitted_count,
-                media_type: media_type.map(RtcInboundRtpStreamMediaType::from),
-                packets_lost: None,
-                jitter: None,
-            },
-            T::RtcIceCandidatePairStats {
-                state,
-                nominated,
-                bytes_sent,
-                bytes_received,
-                total_round_trip_time,
-                current_round_trip_time,
-                available_outgoing_bitrate,
-            } => Self::RtcIceCandidatePairStats {
-                state: state.into(),
-                nominated,
-                bytes_sent,
-                bytes_received,
-                total_round_trip_time,
-                current_round_trip_time,
-                available_outgoing_bitrate,
-            },
-            T::RtcTransportStats {
-                packets_sent,
-                packets_received,
-                bytes_sent,
-                bytes_received,
-            } => Self::RtcTransportStats {
-                packets_sent,
-                packets_received,
-                bytes_sent,
-                bytes_received,
-                ice_role: None,
-            },
-            T::RtcRemoteInboundRtpStreamStats {
-                local_id,
-                round_trip_time,
-                fraction_lost,
-                round_trip_time_measurements,
-            } => Self::RtcRemoteInboundRtpStreamStats {
-                local_id,
-                round_trip_time,
-                fraction_lost,
-                round_trip_time_measurements,
-                jitter: None,
-                reports_received: None,
-            },
-            T::RtcRemoteOutboundRtpStreamStats {
-                local_id,
-                remote_timestamp,
-                reports_sent,
-            } => Self::RtcRemoteOutboundRtpStreamStats {
-                local_id,
-                remote_timestamp,
-                reports_sent,
-            },
-            T::Unimplemented => Self::Unimplemented,
-        }
-    }
-}
-
-/// Represents the [stats object] constructed by inspecting a specific
-/// [monitored object].
-///
-/// [Full doc on W3C][1].
-///
-/// [stats object]: https://w3.org/TR/webrtc-stats#dfn-stats-object
-/// [monitored object]: https://w3.org/TR/webrtc-stats#dfn-monitored-object
-/// [1]: https://w3.org/TR/webrtc#rtcstats-dictionary
-pub struct RtcStats {
-    /// Unique ID that is associated with the object that was inspected to
-    /// produce this [RTCStats] object.
-    ///
-    /// [RTCStats]: https://w3.org/TR/webrtc#dom-rtcstats
-    pub id: String,
-
-    /// Timestamp associated with this object.
-    ///
-    /// The time is relative to the UNIX epoch (Jan 1, 1970, UTC).
-    ///
-    /// For statistics that came from a remote source (e.g., from received RTCP
-    /// packets), timestamp represents the time at which the information
-    /// arrived at the local endpoint. The remote timestamp can be found in an
-    /// additional field in an [`RtcStats`]-derived dictionary, if applicable.
-    pub timestamp_us: i64,
-
-    /// Actual stats of these [`RtcStats`].
-    ///
-    /// All possible stats are described in the [`RtcStatsType`] enum.
-    pub kind: RtcStatsType,
-}
-
-impl From<sys::RtcStats> for RtcStats {
-    fn from(stats: sys::RtcStats) -> Self {
-        let sys::RtcStats { id, timestamp_us, kind } = stats;
-        Self { id, timestamp_us, kind: RtcStatsType::from(kind) }
-=======
-/// [RTCP] feedback message intended to enable congestion control for
-/// interactive real-time traffic using [RTP].
-///
-/// [RTCP]: https://en.wikipedia.org/wiki/RTP_Control_Protocol
-/// [RTP]: https://en.wikipedia.org/wiki/Real-time_Transport_Protocol
-#[derive(Debug)]
-pub struct RtcpFeedback {
-    /// Message type of this [`RtcpFeedback`].
-    pub message_type: Option<RtcpFeedbackMessageType>,
-
-    /// Kind of this [`RtcpFeedback`].
-    pub kind: RtcpFeedbackType,
-}
-
-impl From<sys::RtcpFeedback> for RtcpFeedback {
-    fn from(value: sys::RtcpFeedback) -> Self {
-        Self {
-            message_type: value.message_type().map(Into::into),
-            kind: value.kind().into(),
-        }
-    }
-}
-
-/// [ScalabilityMode][0] representation.
-///
-/// [0]: https://tinyurl.com/35ae3mbe
-#[derive(Debug, Eq, Hash, PartialEq)]
-#[repr(u8)]
-pub enum ScalabilityMode {
-    /// [ScalabilityMode.L1T1][0] mode.
-    ///
-    /// [0]: https://w3.org/TR/webrtc-svc#L1T1*
-    L1T1 = 0,
-
-    /// [ScalabilityMode.L1T2][0] mode.
-    ///
-    /// [0]: https://w3.org/TR/webrtc-svc#L1T2*
-    L1T2,
-
-    /// [ScalabilityMode.L1T3][0] mode.
-    ///
-    /// [0]: https://w3.org/TR/webrtc-svc#L1T3*
-    L1T3,
-
-    /// [ScalabilityMode.L2T1][0] mode.
-    ///
-    /// [0]: https://w3.org/TR/webrtc-svc#L2T1*
-    L2T1,
-
-    /// [ScalabilityMode.L2T1h][0] mode.
-    ///
-    /// [0]: https://w3.org/TR/webrtc-svc#L2T1*
-    L2T1h,
-
-    /// [ScalabilityMode.L2T1_KEY][0] mode.
-    ///
-    /// [0]: https://w3.org/TR/webrtc-svc#L2T1_KEY*
-    L2t1Key,
-
-    /// [ScalabilityMode.L2T2][0] mode.
-    ///
-    /// [0]: https://w3.org/TR/webrtc-svc#L2T2h*
-    L2T2,
-
-    /// [ScalabilityMode.L2T2h][0] mode.
-    ///
-    /// [0]: https://w3.org/TR/webrtc-svc#L2T2*
-    L2T2h,
-
-    /// [ScalabilityMode.L2T2_KEY][0] mode.
-    ///
-    /// [0]: https://w3.org/TR/webrtc-svc#L2T2_KEY*
-    L2T2Key,
-
-    /// [ScalabilityMode.L2T2_KEY_SHIFT][0] mode.
-    ///
-    /// [0]: https://w3.org/TR/webrtc-svc#L2T2_KEY_SHIFT*
-    L2T2KeyShift,
-
-    /// [ScalabilityMode.L2T3][0] mode.
-    ///
-    /// [0]: https://w3.org/TR/webrtc-svc#L2T3*
-    L2T3,
-
-    /// [ScalabilityMode.L2T3h][0] mode.
-    ///
-    /// [0]: https://w3.org/TR/webrtc-svc#L2T3*
-    L2T3h,
-
-    /// [ScalabilityMode.L2T3_KEY][0] mode.
-    ///
-    /// [0]: https://w3.org/TR/webrtc-svc#L2T3_KEY*
-    L2T3Key,
-
-    /// [ScalabilityMode.L3T1][0] mode.
-    ///
-    /// [0]: https://w3.org/TR/webrtc-svc#L3T1*
-    L3T1,
-
-    /// [ScalabilityMode.L3T1h][0] mode.
-    ///
-    /// [0]: https://w3.org/TR/webrtc-svc#L3T1*
-    L3T1h,
-
-    /// [ScalabilityMode.L3T1_KEY][0] mode.
-    ///
-    /// [0]: https://w3.org/TR/webrtc-svc#L3T1_KEY*
-    L3T1Key,
-
-    /// [ScalabilityMode.L3T2][0] mode.
-    ///
-    /// [0]: https://w3.org/TR/webrtc-svc#L3T2h*
-    L3T2,
-
-    /// [ScalabilityMode.L3T2h][0] mode.
-    ///
-    /// [0]: https://w3.org/TR/webrtc-svc#L3T2*
-    L3T2h,
-
-    /// [ScalabilityMode.L3T2_KEY][0] mode.
-    ///
-    /// [0]: https://w3.org/TR/webrtc-svc#L3T2_KEY*
-    L3T2Key,
-
-    /// [ScalabilityMode.kL3T3][0] mode.
-    ///
-    /// [0]: https://w3.org/TR/webrtc-svc#kL3T3*
-    L3T3,
-
-    /// [ScalabilityMode.kL3T3h][0] mode.
-    ///
-    /// [0]: https://w3.org/TR/webrtc-svc#kL3T3*
-    L3T3h,
-
-    /// [ScalabilityMode.kL3T3_KEY][0] mode.
-    ///
-    /// [0]: https://w3.org/TR/webrtc-svc#L3T3_KEY*
-    L3T3Key,
-
-    /// [ScalabilityMode.kS2T1][0] mode.
-    ///
-    /// [0]: https://w3.org/TR/webrtc-svc#kS2T1*
-    S2T1,
-
-    /// [ScalabilityMode.kS2T1h][0] mode.
-    ///
-    /// [0]: https://w3.org/TR/webrtc-svc#kS2T1*
-    S2T1h,
-
-    /// [ScalabilityMode.kS2T2][0] mode.
-    ///
-    /// [0]: https://w3.org/TR/webrtc-svc#kS2T2*
-    S2T2,
-
-    /// [ScalabilityMode.kS2T2h][0] mode.
-    ///
-    /// [0]: https://w3.org/TR/webrtc-svc#kS2T2*
-    S2T2h,
-
-    /// [ScalabilityMode.S2T3][0] mode.
-    ///
-    /// [0]: https://w3.org/TR/webrtc-svc#S2T3h*
-    S2T3,
-
-    /// [ScalabilityMode.S2T3h][0] mode.
-    ///
-    /// [0]: https://w3.org/TR/webrtc-svc#S2T3*
-    S2T3h,
-
-    /// [ScalabilityMode.S3T1h][0] mode.
-    ///
-    /// [0]: https://w3.org/TR/webrtc-svc#S3T1*
-    S3T1,
-
-    /// [ScalabilityMode.S3T1h][0] mode.
-    ///
-    /// [0]: https://w3.org/TR/webrtc-svc#S3T1*
-    S3T1h,
-
-    /// [ScalabilityMode.S3T2][0] mode.
-    ///
-    /// [0]: https://w3.org/TR/webrtc-svc#S3T2*
-    S3T2,
-
-    /// [ScalabilityMode.S3T2h][0] mode.
-    ///
-    /// [0]: https://w3.org/TR/webrtc-svc#S3T2*
-    S3T2h,
-
-    /// [ScalabilityMode.S3T3][0] mode.
-    ///
-    /// [0]: https://w3.org/TR/webrtc-svc#S3T3*
-    S3T3,
-
-    /// [ScalabilityMode.S3T3h][0] mode.
-    ///
-    /// [0]: https://w3.org/TR/webrtc-svc#S3T3*
-    S3T3h,
-}
-
-/// Possible types of an [`RtcpFeedback`].
-#[derive(Debug, Eq, Hash, PartialEq)]
-#[repr(i32)]
-pub enum RtcpFeedbackType {
-    /// Codec control messages.
-    Ccm,
-
-    /// Loss notification feedback.
-    Lntf,
-
-    /// Negative acknowledgemen.
-    Nack,
-
-    /// Receiver estimated maximum bitrate.
-    Remb,
-
-    /// Transport wide congestion control.
-    TransportCC,
-}
-
-/// Possible message types of an [`RtcpFeedback`], when is type is
-/// [`RtcpFeedbackType::Nack`] or [`RtcpFeedbackType::Ccm`].
-#[derive(Debug, Eq, Hash, PartialEq)]
-#[repr(i32)]
-pub enum RtcpFeedbackMessageType {
-    /// Equivalent to `{ type: "nack", parameter: undefined }` in ORTC.
-    GenericNACK,
-
-    /// Usable with [`RtcpFeedbackType::Nack`].
-    Pli,
-
-    /// Usable with [`RtcpFeedbackType::Ccm`].
-    Fir,
-}
-
-impl From<sys::ScalabilityMode> for ScalabilityMode {
-    fn from(value: sys::ScalabilityMode) -> Self {
-        match value {
-            sys::ScalabilityMode::kL1T1 => Self::L1T1,
-            sys::ScalabilityMode::kL1T2 => Self::L1T2,
-            sys::ScalabilityMode::kL1T3 => Self::L1T3,
-            sys::ScalabilityMode::kL2T1 => Self::L2T1,
-            sys::ScalabilityMode::kL2T1h => Self::L2T1h,
-            sys::ScalabilityMode::kL2T1_KEY => Self::L2t1Key,
-            sys::ScalabilityMode::kL2T2 => Self::L2T2,
-            sys::ScalabilityMode::kL2T2h => Self::L2T2h,
-            sys::ScalabilityMode::kL2T2_KEY => Self::L2T2Key,
-            sys::ScalabilityMode::kL2T2_KEY_SHIFT => Self::L2T2KeyShift,
-            sys::ScalabilityMode::kL2T3 => Self::L2T3,
-            sys::ScalabilityMode::kL2T3h => Self::L2T3h,
-            sys::ScalabilityMode::kL2T3_KEY => Self::L2T3Key,
-            sys::ScalabilityMode::kL3T1 => Self::L3T1,
-            sys::ScalabilityMode::kL3T1h => Self::L3T1h,
-            sys::ScalabilityMode::kL3T1_KEY => Self::L3T1Key,
-            sys::ScalabilityMode::kL3T2 => Self::L3T2,
-            sys::ScalabilityMode::kL3T2h => Self::L3T2h,
-            sys::ScalabilityMode::kL3T2_KEY => Self::L3T2Key,
-            sys::ScalabilityMode::kL3T3 => Self::L3T3,
-            sys::ScalabilityMode::kL3T3h => Self::L3T3h,
-            sys::ScalabilityMode::kL3T3_KEY => Self::L3T3Key,
-            sys::ScalabilityMode::kS2T1 => Self::S2T1,
-            sys::ScalabilityMode::kS2T1h => Self::S2T1h,
-            sys::ScalabilityMode::kS2T2 => Self::S2T2,
-            sys::ScalabilityMode::kS2T2h => Self::S2T2h,
-            sys::ScalabilityMode::kS2T3 => Self::S2T3,
-            sys::ScalabilityMode::kS2T3h => Self::S2T3h,
-            sys::ScalabilityMode::kS3T1 => Self::S3T1,
-            sys::ScalabilityMode::kS3T1h => Self::S3T1h,
-            sys::ScalabilityMode::kS3T2 => Self::S3T2,
-            sys::ScalabilityMode::kS3T2h => Self::S3T2h,
-            sys::ScalabilityMode::kS3T3 => Self::S3T3,
-            sys::ScalabilityMode::kS3T3h => Self::S3T3h,
-            _ => unreachable!(),
-        }
-    }
-}
-
-/// Representation of capabilities/preferences of an implementation for a header
-/// extension of [`RtpCapabilities`].
-#[derive(Debug)]
-pub struct RtpHeaderExtensionCapability {
-    /// [URI] of this extension, as defined in [RFC 8285].
-    ///
-    /// [RFC 8285]: https://tools.ietf.org/html/rfc8285
-    /// [URI]: https://en.wikipedia.org/wiki/Uniform_Resource_Identifier
-    pub uri: String,
-
-    /// Preferred value of ID that goes in the packet.
-    pub preferred_id: Option<i32>,
-
-    /// If [`true`], it's preferred that the value in the header is encrypted.
-    pub preferred_encrypted: bool,
-
-    /// Direction of the extension.
-    ///
-    /// [`RtpTransceiverDirection::Stopped`] value is only used with
-    /// `RtpTransceiverInterface::SetHeaderExtensionsToNegotiate()` and
-    /// `SetHeaderExtensionsToNegotiate()`.
-    pub direction: RtpTransceiverDirection,
-}
-
-impl From<sys::RtpHeaderExtensionCapability> for RtpHeaderExtensionCapability {
-    fn from(value: sys::RtpHeaderExtensionCapability) -> Self {
-        Self {
-            uri: value.uri(),
-            preferred_id: value.preferred_id(),
-            preferred_encrypted: value.preferred_encrypted(),
-            direction: value.direction().into(),
-        }
-    }
-}
-
-/// Representation of static capabilities of an endpoint's implementation of a
-/// codec.
-#[derive(Debug)]
-pub struct RtpCodecCapability {
-    /// Default payload type for the codec.
-    ///
-    /// Mainly needed for codecs that have statically assigned payload types.
-    pub preferred_payload_type: Option<i32>,
-
-    /// List of [`ScalabilityMode`]s supported by the video codec.
-    pub scalability_modes: Vec<ScalabilityMode>,
-
-    /// Built [MIME "type/subtype"][0] string from `name` and `kind`.
-    ///
-    /// [0]: https://en.wikipedia.org/wiki/Media_type
-    pub mime_type: String,
-
-    /// Used to identify the codec. Equivalent to [MIME subtype][0].
-    ///
-    /// [0]: https://en.wikipedia.org/wiki/Media_type#Subtypes
-    pub name: String,
-
-    /// [`MediaType`] of this codec. Equivalent to [MIME] top-level type.
-    ///
-    /// [MIME]: https://en.wikipedia.org/wiki/Media_type
-    pub kind: MediaType,
-
-    /// If [`None`], the implementation default is used.
-    pub clock_rate: Option<i32>,
-
-    /// Number of audio channels used.
-    ///
-    /// [`None`] for video codecs.
-    ///
-    /// If [`None`] for audio, the implementation default is used.
-    pub num_channels: Option<i32>,
-
-    /// Codec-specific parameters that must be signaled to the remote party.
-    ///
-    /// Corresponds to `a=fmtp` parameters in [SDP].
-    ///
-    /// Contrary to ORTC, these parameters are named using all lowercase
-    /// strings. This helps make the mapping to [SDP] simpler, if an application
-    /// is using [SDP]. Boolean values are represented by the string "1".
-    ///
-    /// [SDP]: https://en.wikipedia.org/wiki/Session_Description_Protocol
-    pub parameters: Vec<(String, String)>,
-
-    /// Feedback mechanisms to be used for this codec.
-    pub feedback: Vec<RtcpFeedback>,
-}
-
-impl From<sys::RtpCodecCapability> for RtpCodecCapability {
-    fn from(value: sys::RtpCodecCapability) -> Self {
-        Self {
-            preferred_payload_type: value.preferred_payload_type(),
-            scalability_modes: value
-                .scalability_modes()
-                .into_iter()
-                .map(Into::into)
-                .collect(),
-            mime_type: value.mime_type(),
-            name: value.name(),
-            kind: value.kind().into(),
-            clock_rate: value.clock_rate(),
-            num_channels: value.num_channels(),
-            parameters: value.parameters().into_iter().collect(),
-            feedback: value
-                .rtcp_feedback()
-                .into_iter()
-                .map(Into::into)
-                .collect(),
-        }
->>>>>>> 7a566c99
     }
 }
 
