--- conflicted
+++ resolved
@@ -2,11 +2,8 @@
 
 pub mod capability;
 pub mod media_info;
-<<<<<<< HEAD
 pub mod rtc_rtp_encoding_parameters;
-=======
 pub mod media_stream_track;
->>>>>>> e4cf6fa8
 pub mod stats;
 
 use std::{
@@ -29,9 +26,6 @@
         get_rtp_sender_capabilities, set_codec_preferences,
     },
     media_info::{MediaDeviceInfo, MediaDeviceKind, MediaDisplayInfo},
-<<<<<<< HEAD
-    rtc_rtp_encoding_parameters::RtcRtpEncodingParameters,
-=======
     media_stream_track::{
         AudioProcessingConfig, GetMediaError, GetMediaResult, MediaStreamTrack,
         MediaType, NoiseSuppressionLevel, TrackEvent, TrackState, clone_track,
@@ -40,7 +34,7 @@
         set_audio_level_observer_enabled, set_track_enabled, track_height,
         track_state, track_width, update_audio_processing,
     },
->>>>>>> e4cf6fa8
+    rtc_rtp_encoding_parameters::RtcRtpEncodingParameters,
     stats::{
         CandidateType, IceCandidateStats, IceRole, Protocol,
         RtcIceCandidateStats, RtcInboundRtpStreamMediaType,
@@ -605,144 +599,6 @@
     pub echo_cancellation: Option<bool>,
 }
 
-<<<<<<< HEAD
-/// Audio processing configuration for some local audio [`MediaStreamTrack`].
-#[expect(clippy::struct_excessive_bools, reason = "that's ok")]
-#[derive(Debug)]
-pub struct AudioProcessingConfig {
-    /// Indicator whether the audio volume level should be automatically tuned
-    /// to maintain a steady overall volume level.
-    pub auto_gain_control: bool,
-
-    /// Indicator whether a high-pass filter should be enabled to eliminate
-    /// low-frequency noise.
-    pub high_pass_filter: bool,
-
-    /// Indicator whether noise suppression should be enabled to reduce
-    /// background sounds.
-    pub noise_suppression: bool,
-
-    /// Level of aggressiveness for noise suppression.
-    pub noise_suppression_level: NoiseSuppressionLevel,
-
-    /// Indicator whether echo cancellation should be enabled to prevent
-    /// feedback.
-    pub echo_cancellation: bool,
-}
-
-/// [`AudioProcessingConfig`] noise suppression aggressiveness.
-#[derive(Clone, Copy, Debug)]
-pub enum NoiseSuppressionLevel {
-    /// Minimal noise suppression.
-    Low,
-
-    /// Moderate level of suppression.
-    Moderate,
-
-    /// Aggressive noise suppression.
-    High,
-
-    /// Maximum suppression.
-    VeryHigh,
-}
-
-impl From<NoiseSuppressionLevel> for sys::NoiseSuppressionLevel {
-    fn from(level: NoiseSuppressionLevel) -> Self {
-        match level {
-            NoiseSuppressionLevel::Low => Self::kLow,
-            NoiseSuppressionLevel::Moderate => Self::kModerate,
-            NoiseSuppressionLevel::High => Self::kHigh,
-            NoiseSuppressionLevel::VeryHigh => Self::kVeryHigh,
-        }
-    }
-}
-
-impl From<sys::NoiseSuppressionLevel> for NoiseSuppressionLevel {
-    fn from(level: sys::NoiseSuppressionLevel) -> Self {
-        match level {
-            sys::NoiseSuppressionLevel::kLow => Self::Low,
-            sys::NoiseSuppressionLevel::kModerate => Self::Moderate,
-            sys::NoiseSuppressionLevel::kHigh => Self::High,
-            sys::NoiseSuppressionLevel::kVeryHigh => Self::VeryHigh,
-            _ => unreachable!(),
-        }
-    }
-}
-
-/// Representation of a single media track within a [MediaStream].
-///
-/// Typically, these are audio or video tracks, but other track types may exist
-/// as well.
-///
-/// [MediaStream]: https://w3.org/TR/mediacapture-streams#dom-mediastream
-#[derive(Clone, Debug)]
-pub struct MediaStreamTrack {
-    /// Unique identifier (GUID) of this [`MediaStreamTrack`].
-    pub id: String,
-
-    /// Unique identifier of the [`PeerConnection`] from which this
-    /// [`MediaStreamTrack`] was received.
-    ///
-    /// Always [`None`] for local [`MediaStreamTrack`]s.
-    pub peer_id: Option<u32>,
-
-    /// Label identifying the track source, as in "internal microphone".
-    pub device_id: String,
-
-    /// [`MediaType`] of this [`MediaStreamTrack`].
-    pub kind: MediaType,
-
-    /// Indicator whether this [`MediaStreamTrack`] is allowed to render the
-    /// source stream.
-    ///
-    /// This can be used to intentionally mute a track.
-    pub enabled: bool,
-}
-
-=======
-/// Representation of [RTCRtpEncodingParameters][0].
-///
-/// [0]: https://w3.org/TR/webrtc#rtcrtpencodingparameters
-pub struct RtcRtpEncodingParameters {
-    /// [RTP stream ID (RID)][0] to be sent using the RID header extension.
-    ///
-    /// [0]: https://w3.org/TR/webrtc#dom-rtcrtpcodingparameters-rid
-    pub rid: String,
-
-    /// Indicator whether the described [`RtcRtpEncodingParameters`] are
-    /// currently actively being used.
-    pub active: bool,
-
-    /// Maximum number of bits per second to allow for these
-    /// [`RtcRtpEncodingParameters`].
-    pub max_bitrate: Option<i32>,
-
-    /// Maximum number of frames per second to allow for these
-    /// [`RtcRtpEncodingParameters`].
-    pub max_framerate: Option<f64>,
-
-    /// Factor for scaling down the video with these
-    /// [`RtcRtpEncodingParameters`].
-    pub scale_resolution_down_by: Option<f64>,
-
-    /// Scalability mode describing layers within the media stream.
-    pub scalability_mode: Option<String>,
-}
-
-impl From<&sys::RtpEncodingParameters> for RtcRtpEncodingParameters {
-    fn from(sys: &sys::RtpEncodingParameters) -> Self {
-        Self {
-            rid: sys.rid(),
-            active: sys.active(),
-            max_bitrate: sys.max_bitrate(),
-            max_framerate: sys.max_framerate(),
-            scale_resolution_down_by: sys.scale_resolution_down_by(),
-            scalability_mode: sys.scalability_mode(),
-        }
-    }
-}
-
->>>>>>> e4cf6fa8
 /// Representation of an [RTCRtpTransceiverInit][0].
 ///
 /// [0]: https://w3.org/TR/webrtc#dom-rtcrtptransceiverinit
