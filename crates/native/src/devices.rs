use std::{
    ptr,
    sync::{
        atomic::{AtomicPtr, Ordering},
        Arc, Mutex,
    },
};

#[cfg(windows)]
use std::{ffi::OsStr, mem, os::windows::prelude::OsStrExt, thread};

use flutter_rust_bridge::StreamSink;
use libwebrtc_sys::{AudioLayer, TaskQueueFactory, VideoDeviceInfo, Thread};

#[cfg(windows)]
use winapi::{
    shared::{
        minwindef::{HINSTANCE, LPARAM, LRESULT, UINT, WPARAM},
        windef::HWND,
    },
    um::{
        dbt::DBT_DEVNODES_CHANGED,
        winuser::{
            CreateWindowExW, DefWindowProcW, DispatchMessageW, GetMessageW,
            RegisterClassExW, ShowWindow, TranslateMessage, CW_USEDEFAULT, MSG, SW_HIDE,
            WM_DEVICECHANGE, WM_QUIT, WNDCLASSEXW, WS_ICONIC,
        },
    },
};

use crate::{
    api,
    user_media::{AudioDeviceId, VideoDeviceId},
    AudioDeviceModule, Webrtc,
};

/// Static instance of a [`DeviceState`].
static ON_DEVICE_CHANGE: AtomicPtr<DeviceState> = AtomicPtr::new(ptr::null_mut());

/// Struct containing the current number of media devices and some tools to
/// enumerate them (such as [`AudioDeviceModule`] and [`VideoDeviceInfo`]), and
/// generate event with [`OnDeviceChangeCallback`], if the last is needed.
struct DeviceState {
    cb: StreamSink<()>,
    adm: AudioDeviceModule,
    vdi: VideoDeviceInfo,
    count: u32,
}

impl DeviceState {
    /// Creates a new [`DeviceState`].
<<<<<<< HEAD
    fn new(cb: StreamSink<()>, tq: Arc<Mutex<TaskQueueFactory>>) -> anyhow::Result<Self> {
        let adm = AudioDeviceModule::new(AudioLayer::kPlatformDefaultAudio, tq)?;
=======
    fn new(worker_thread: &mut Thread,
        signaling_thread: &mut Thread,
        cb: StreamSink<()>, tq: &mut TaskQueueFactory) -> anyhow::Result<Self> {
        let adm = AudioDeviceModule::new(worker_thread, signaling_thread, AudioLayer::kPlatformDefaultAudio, tq)?;
>>>>>>> 75644b64

        let vdi = VideoDeviceInfo::create()?;

        let mut ds = Self {
            adm,
            vdi,
            count: 0,
            cb,
        };

        let device_count = ds.count_devices();
        ds.set_count(device_count);

        Ok(ds)
    }

    /// Counts current media device number.
    fn count_devices(&mut self) -> u32 {
        TryInto::<u32>::try_into(
            self.adm.playout_devices().unwrap() + self.adm.recording_devices().unwrap(),
        )
        .unwrap()
            + self.vdi.number_of_devices()
    }

    /// Fixes some media device count in the [`DeviceState`].
    fn set_count(&mut self, new_count: u32) {
        self.count = new_count;
    }

    /// Triggers the [`OnDeviceChangeCallback`].
    fn on_device_change(&mut self) {
        self.cb.add(());
    }
}

impl Webrtc {
    /// Returns a list of all available audio input and output devices.
    ///
    /// # Panics
    ///
    /// On any error returned from `libWebRTC`.
    #[must_use]
    pub fn enumerate_devices(&mut self) -> anyhow::Result<Vec<api::MediaDeviceInfo>> {
        let mut audio = {
            let count_playout = self.audio_device_module.playout_devices()?;
            let count_recording = self.audio_device_module.recording_devices()?;

            #[allow(clippy::cast_sign_loss)]
            let mut result = Vec::with_capacity((count_playout + count_recording) as usize);

            for kind in [
                api::MediaDeviceKind::AudioOutput,
                api::MediaDeviceKind::AudioInput,
            ] {
                let count = if let api::MediaDeviceKind::AudioOutput = kind {
                    count_playout
                } else {
                    count_recording
                };

                for i in 0..count {
                    let (label, device_id) = if let api::MediaDeviceKind::AudioOutput = kind
                    {
                        self.audio_device_module.playout_device_name(i)?
                    } else {
                        self.audio_device_module.recording_device_name(i)?
                    };

                    result.push(api::MediaDeviceInfo {
                        device_id,
                        kind,
                        label,
                    });
                }
            }

            result
        };

        // Returns a list of all available video input devices.
        let mut video = {
            let count = self.video_device_info.number_of_devices();
            let mut result = Vec::with_capacity(count as usize);

            for i in 0..count {
                let (label, device_id) = self.video_device_info.device_name(i)?;

                result.push(api::MediaDeviceInfo {
                    device_id,
                    kind: api::MediaDeviceKind::VideoInput,
                    label,
                });
            }

            result
        };

        audio.append(&mut video);

        Ok(audio)
    }

    /// Returns an index of the specific video device identified by the provided
    /// [`VideoDeviceId`].
    ///
    /// # Errors
    ///
    /// Whenever [`VideoDeviceInfo::device_name()`][1] returns an error.
    ///
    /// [1]: libwebrtc_sys::VideoDeviceInfo::device_name
    pub fn get_index_of_video_device(
        &mut self,
        device_id: &VideoDeviceId,
    ) -> anyhow::Result<Option<u32>> {
        let count = self.video_device_info.number_of_devices();
        for i in 0..count {
            let (_, id) = self.video_device_info.device_name(i)?;
            if id == device_id.to_string() {
                return Ok(Some(i));
            }
        }
        Ok(None)
    }

    /// Returns an index of the specific audio input device identified by the
    /// provided [`AudioDeviceId`].
    ///
    /// # Errors
    ///
    /// Whenever [`AudioDeviceModule::recording_devices()`][1] or
    /// [`AudioDeviceModule::recording_device_name()`][2] returns an error.
    ///
    /// [1]: libwebrtc_sys::AudioDeviceModule::recording_devices
    /// [2]: libwebrtc_sys::AudioDeviceModule::recording_device_name
    pub fn get_index_of_audio_recording_device(
        &mut self,
        device_id: &AudioDeviceId,
    ) -> anyhow::Result<Option<u16>> {
        let count = self.audio_device_module.recording_devices()?;
        for i in 0..count {
            let (_, id) = self.audio_device_module.recording_device_name(i)?;
            if id == device_id.to_string() {
                #[allow(clippy::cast_sign_loss)]
                return Ok(Some(i as u16));
            }
        }
        Ok(None)
    }

    pub fn get_index_of_audio_playout_device(
        &mut self,
        device_id: &AudioDeviceId,
    ) -> anyhow::Result<Option<u16>> {
        let count = self.audio_device_module.playout_devices()?;
        for i in 0..count {
            let (_, id) = self.audio_device_module.playout_device_name(i)?;
            if id == device_id.to_string() {
                #[allow(clippy::cast_sign_loss)]
                return Ok(Some(i as u16));
            }
        }
        Ok(None)
    }

    pub fn set_audio_playout_device(&mut self, device_id: String) -> anyhow::Result<()> {
        let id = device_id.into();

        let index = self.get_index_of_audio_playout_device(&id).unwrap();

        self.audio_device_module
            .set_playout_device(id, index.unwrap_or(0))
    }

    /// Sets the provided [`OnDeviceChangeCallback`] as the callback to be
    /// called whenever the set of available media devices changes.
    ///
    /// Only one callback can be set at a time, so the previous one will be
    /// dropped, if any.
    ///
    /// # Panics
    ///
    /// May panic on creating [`AudioDeviceModule`], [`VideoDeviceInfo`], or
    /// getting number of `playout` and `recording` devices.
    pub fn set_on_device_changed(&mut self, cb: StreamSink<()>, worker_thread: &mut Thread,
    signaling_thread: &mut Thread,) {
        let prev = ON_DEVICE_CHANGE.swap(
            Box::into_raw(Box::new(
<<<<<<< HEAD
                DeviceState::new(cb, Arc::clone(&self.task_queue_factory)).unwrap(),
=======
                DeviceState::new(worker_thread, signaling_thread, cb, &mut self.task_queue_factory).unwrap(),
>>>>>>> 75644b64
            )),
            Ordering::SeqCst,
        );

        if prev.is_null() {
            unsafe {
                init();
            }
        } else {
            unsafe {
                drop(Box::from_raw(prev));
            }
        }
    }
}

/// Creates a detached [`Thread`] creating and registering a system message
/// window - [`HWND`].
///
/// [`Thread`]: std::thread::Thread
#[cfg(windows)]
pub unsafe fn init() {
    /// Message handler for an [`HWND`].
    unsafe extern "system" fn wndproc(
        hwnd: HWND,
        msg: UINT,
        wp: WPARAM,
        lp: LPARAM,
    ) -> LRESULT {
        let mut result: LRESULT = 0;

        // The message that notifies an application of a change to the hardware
        // configuration of a device or the computer.
        if msg == WM_DEVICECHANGE {
            // The device event when a device has been added to or removed from
            // the system.
            if DBT_DEVNODES_CHANGED == wp {
                let state = ON_DEVICE_CHANGE.load(Ordering::SeqCst);

                if !state.is_null() {
                    let device_state = &mut *state;
                    let new_count = device_state.count_devices();

                    if device_state.count != new_count {
                        device_state.set_count(new_count);
                        device_state.on_device_change();
                    }
                }
            }
        } else {
            result = DefWindowProcW(hwnd, msg, wp, lp);
        }

        result
    }

    thread::spawn(|| {
        let lpsz_class_name = OsStr::new("EventWatcher")
            .encode_wide()
            .chain(Some(0).into_iter())
            .collect::<Vec<u16>>()
            .as_ptr();

        #[allow(clippy::cast_possible_truncation)]
        let class = WNDCLASSEXW {
            cbSize: mem::size_of::<WNDCLASSEXW>() as u32,
            lpfnWndProc: Some(wndproc),
            lpszClassName: lpsz_class_name,
            ..WNDCLASSEXW::default()
        };
        RegisterClassExW(&class);

        let hwnd = CreateWindowExW(
            0,
            class.lpszClassName,
            OsStr::new("Notifier")
                .encode_wide()
                .chain(Some(0).into_iter())
                .collect::<Vec<u16>>()
                .as_ptr(),
            WS_ICONIC,
            0,
            0,
            CW_USEDEFAULT,
            0,
            std::ptr::null_mut(),
            std::ptr::null_mut(),
            0 as HINSTANCE,
            std::ptr::null_mut(),
        );

        ShowWindow(hwnd, SW_HIDE);

        let mut msg: MSG = mem::zeroed();

        while GetMessageW(&mut msg, hwnd, 0, 0) > 0 {
            if msg.message == WM_QUIT {
                break;
            }

            TranslateMessage(&msg);
            DispatchMessageW(&msg);
        }
    });
}

#[cfg(target_os = "linux")]
pub unsafe fn init() {}<|MERGE_RESOLUTION|>--- conflicted
+++ resolved
@@ -49,15 +49,10 @@
 
 impl DeviceState {
     /// Creates a new [`DeviceState`].
-<<<<<<< HEAD
-    fn new(cb: StreamSink<()>, tq: Arc<Mutex<TaskQueueFactory>>) -> anyhow::Result<Self> {
-        let adm = AudioDeviceModule::new(AudioLayer::kPlatformDefaultAudio, tq)?;
-=======
     fn new(worker_thread: &mut Thread,
         signaling_thread: &mut Thread,
         cb: StreamSink<()>, tq: &mut TaskQueueFactory) -> anyhow::Result<Self> {
         let adm = AudioDeviceModule::new(worker_thread, signaling_thread, AudioLayer::kPlatformDefaultAudio, tq)?;
->>>>>>> 75644b64
 
         let vdi = VideoDeviceInfo::create()?;
 
@@ -246,11 +241,7 @@
     signaling_thread: &mut Thread,) {
         let prev = ON_DEVICE_CHANGE.swap(
             Box::into_raw(Box::new(
-<<<<<<< HEAD
-                DeviceState::new(cb, Arc::clone(&self.task_queue_factory)).unwrap(),
-=======
                 DeviceState::new(worker_thread, signaling_thread, cb, &mut self.task_queue_factory).unwrap(),
->>>>>>> 75644b64
             )),
             Ordering::SeqCst,
         );
