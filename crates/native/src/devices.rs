use std::{
    ptr,
    sync::atomic::{AtomicPtr, Ordering},
};

#[cfg(target_os = "windows")]
use std::{ffi::OsStr, mem, os::windows::prelude::OsStrExt, thread};

use anyhow::anyhow;
use libwebrtc_sys as sys;

#[cfg(target_os = "linux")]
use pulse::mainloop::standard::IterateResult;

#[cfg(target_os = "windows")]
use windows::{
    core::PCWSTR,
    Win32::{
        Foundation::{HMODULE, HWND, LPARAM, LRESULT, WPARAM},
        UI::WindowsAndMessaging::{
            CreateWindowExW, DefWindowProcW, DispatchMessageW, GetMessageW,
            RegisterClassExW, ShowWindow, TranslateMessage, CW_USEDEFAULT,
            DBT_DEVNODES_CHANGED, MSG, SW_HIDE, WINDOW_EX_STYLE,
            WM_DEVICECHANGE, WM_QUIT, WNDCLASSEXW, WS_ICONIC,
        },
    },
};

use crate::{
    api,
    frb_generated::StreamSink,
    user_media::{AudioDeviceId, VideoDeviceId},
    AudioDeviceModule, Webrtc,
};

/// Static instance of a [`DeviceState`].
static ON_DEVICE_CHANGE: AtomicPtr<DeviceState> =
    AtomicPtr::new(ptr::null_mut());

/// Returns a list of all available displays that can be used for screen
/// capturing.
pub fn enumerate_displays() -> Vec<api::MediaDisplayInfo> {
    sys::screen_capture_sources()
        .into_iter()
        .map(|s| api::MediaDisplayInfo {
            device_id: s.id().to_string(),
            title: s.title(),
        })
        .collect()
}

/// Struct containing the current number of media devices and some tools to
/// enumerate them (such as [`AudioDeviceModule`] and [`VideoDeviceInfo`]), and
/// generate event with [`OnDeviceChangeCallback`], if the last is needed.
pub struct DeviceState {
    cb: StreamSink<()>,
    adm: AudioDeviceModule,
    _thread: sys::Thread,
    vdi: sys::VideoDeviceInfo,
    audio_count: u32,
    video_count: u32,
}

impl DeviceState {
    /// Creates a new [`DeviceState`].
    pub fn new(
        cb: StreamSink<()>,
        tq: &mut sys::TaskQueueFactory,
    ) -> anyhow::Result<Self> {
        let mut thread = sys::Thread::create(false)?;
        thread.start()?;
        let adm = AudioDeviceModule::new(
            &mut thread,
            sys::AudioLayer::kPlatformDefaultAudio,
            tq,
            None,
        )?;

        let vdi = sys::VideoDeviceInfo::create()?;

        let mut ds = Self {
            adm,
            _thread: thread,
            vdi,
            audio_count: 0,
            video_count: 0,
            cb,
        };

        let audio_device_count = ds.count_audio_devices();
        ds.set_audio_count(audio_device_count);

        let video_device_count = ds.count_video_devices();
        ds.set_video_count(video_device_count);

        Ok(ds)
    }

    /// Counts current number of audio media devices.
    fn count_audio_devices(&mut self) -> u32 {
        self.adm.playout_devices() + self.adm.recording_devices()
    }

    /// Counts current number on video media devices.
    fn count_video_devices(&mut self) -> u32 {
        self.vdi.number_of_devices()
    }

    /// Fixes some audio media devices `count` in this [`DeviceState`].
    fn set_audio_count(&mut self, count: u32) {
        self.audio_count = count;
    }

    /// Fixes some video media devices `count` in this [`DeviceState`].
    fn set_video_count(&mut self, count: u32) {
        self.video_count = count;
    }

    /// Triggers the [`OnDeviceChangeCallback`].
    fn on_device_change(&mut self) {
        _ = self.cb.add(());
    }
}

impl Webrtc {
    /// Returns a list of all available audio input and output devices.
    ///
    /// # Panics
    ///
    /// On any error returned from `libWebRTC`.
    pub fn enumerate_devices(
        &mut self,
    ) -> anyhow::Result<Vec<api::MediaDeviceInfo>> {
        let mut audio = {
            let count_playout = self.audio_device_module.playout_devices();
            let count_recording = self.audio_device_module.recording_devices();

            let mut result =
                Vec::with_capacity((count_playout + count_recording) as usize);

            for kind in [
                api::MediaDeviceKind::AudioOutput,
                api::MediaDeviceKind::AudioInput,
            ] {
                let count: i16 =
                    if let api::MediaDeviceKind::AudioOutput = kind {
                        count_playout
                    } else {
                        count_recording
                    }
                    .try_into()?;

                for i in 0..count {
                    let (label, device_id) =
                        if let api::MediaDeviceKind::AudioOutput = kind {
                            self.audio_device_module.playout_device_name(i)?
                        } else {
                            self.audio_device_module.recording_device_name(i)?
                        };

                    result.push(api::MediaDeviceInfo {
                        device_id,
                        kind,
                        label,
                    });
                }
            }

            result
        };

        // Returns a list of all available video input devices.
        let mut video = {
            let count = self.video_device_info.number_of_devices();
            let mut result = Vec::with_capacity(count as usize);

            for i in 0..count {
                let (label, device_id) =
                    self.video_device_info.device_name(i)?;

                result.push(api::MediaDeviceInfo {
                    device_id,
                    kind: api::MediaDeviceKind::VideoInput,
                    label,
                });
            }

            result
        };

        audio.append(&mut video);

        Ok(audio)
    }

    /// Returns an index of the specific video device identified by the provided
    /// [`VideoDeviceId`].
    ///
    /// # Errors
    ///
    /// Whenever [`VideoDeviceInfo::device_name()`][1] returns an error.
    ///
    /// [1]: libwebrtc_sys::VideoDeviceInfo::device_name
    pub fn get_index_of_video_device(
        &mut self,
        device_id: &VideoDeviceId,
    ) -> anyhow::Result<Option<u32>> {
        let count = self.video_device_info.number_of_devices();
        for i in 0..count {
            let (_, id) = self.video_device_info.device_name(i)?;
            if id == device_id.to_string() {
                return Ok(Some(i));
            }
        }
        Ok(None)
    }

    /// Returns an index of the specific audio input device identified by the
    /// provided [`AudioDeviceId`].
    ///
    /// # Errors
    ///
    /// Whenever [`AudioDeviceModule::recording_devices()`][1] or
    /// [`AudioDeviceModule::recording_device_name()`][2] returns an error.
    ///
    /// [1]: libwebrtc_sys::AudioDeviceModule::recording_devices
    /// [2]: libwebrtc_sys::AudioDeviceModule::recording_device_name
    pub fn get_index_of_audio_recording_device(
        &mut self,
        device_id: &AudioDeviceId,
    ) -> anyhow::Result<Option<u16>> {
        let count: i16 =
            self.audio_device_module.recording_devices().try_into()?;
        for i in 0..count {
            let (_, id) = self.audio_device_module.recording_device_name(i)?;
            if id == device_id.to_string() {
                #[expect(clippy::cast_sign_loss, reason = "never negative")]
                return Ok(Some(i as u16));
            }
        }
        Ok(None)
    }

    /// Returns an index of the specific audio input device identified by the
    /// provided [`AudioDeviceId`].
    ///
    /// # Errors
    ///
    /// Whenever [`AudioDeviceModule::playout_devices()`][1] or
    /// [`AudioDeviceModule::playout_device_name()`][2] returns an error.
    ///
    /// [1]: libwebrtc_sys::AudioDeviceModule::playout_devices
    /// [2]: libwebrtc_sys::AudioDeviceModule::playout_device_name
    pub fn get_index_of_audio_playout_device(
        &mut self,
        device_id: &AudioDeviceId,
    ) -> anyhow::Result<Option<u16>> {
        let count: i16 =
            self.audio_device_module.playout_devices().try_into()?;
        for i in 0..count {
            let (_, id) = self.audio_device_module.playout_device_name(i)?;
            if id == device_id.to_string() {
                #[expect(clippy::cast_sign_loss, reason = "never negative")]
                return Ok(Some(i as u16));
            }
        }
        Ok(None)
    }

    /// Sets the specified `audio playout` device.
    pub fn set_audio_playout_device(
        &mut self,
        device_id: String,
    ) -> anyhow::Result<()> {
        let device_id = AudioDeviceId::from(device_id);
        let index = self.get_index_of_audio_playout_device(&device_id)?;

        if let Some(index) = index {
            let adm = &self.audio_device_module;
            adm.stop_playout()?;
            adm.set_playout_device(index)?;
            adm.init_playout()?;
            adm.start_playout()?;
            Ok(())
        } else {
            Err(anyhow!("Cannot find playout device with ID `{device_id}`"))
        }
    }

    /// Sets the microphone system volume according to the specified `level` in
    /// percents.
    pub fn set_microphone_volume(&mut self, level: u8) -> anyhow::Result<()> {
        self.audio_device_module.set_microphone_volume(level)
    }

    /// Indicates if the microphone is available to set volume.
    pub fn microphone_volume_is_available(&mut self) -> anyhow::Result<bool> {
        self.audio_device_module.microphone_volume_is_available()
    }

    /// Returns the current level of the microphone volume in percents.
    pub fn microphone_volume(&mut self) -> anyhow::Result<u32> {
        self.audio_device_module.microphone_volume()
    }

    /// Sets the provided [`OnDeviceChangeCallback`] as the callback to be
    /// called whenever the set of available media devices changes.
    ///
    /// Only one callback can be set at a time, so the previous one will be
    /// dropped, if any.
    pub fn set_on_device_changed(device_state: DeviceState) {
        let prev = ON_DEVICE_CHANGE
            .swap(Box::into_raw(Box::new(device_state)), Ordering::SeqCst);

        if prev.is_null() {
            unsafe {
                init();
            }
        } else {
            unsafe {
                drop(Box::from_raw(prev));
            }
        }
    }
}

#[cfg(target_os = "linux")]
/// Creates a detached [`Thread`] creating a devices monitor which polls for
/// events.
///
/// [`Thread`]: std::thread::Thread
pub unsafe fn init() {
    use std::thread;

    use crate::devices::linux_device_change::{
        pulse_audio::AudioMonitor, udev::monitoring,
    };

    // Video devices monitoring via `libudev`.
    thread::spawn(move || {
        let context = libudev::Context::new().unwrap();
        monitoring(&context).unwrap();
    });

    // Audio devices monitoring via PulseAudio.
    thread::spawn(move || {
        let mut m = AudioMonitor::new().unwrap();
        loop {
            match m.main_loop.iterate(true) {
                IterateResult::Success(_) => {}
                IterateResult::Quit(_) => {
                    break;
                }
                IterateResult::Err(e) => {
                    log::error!("pulse audio mainloop iterate error: {e}");
                }
            }
        }
    });
}

#[cfg(target_os = "linux")]
pub mod linux_device_change {
    //! Tools for monitoring devices on [Linux].
    //!
    //! [Linux]: https://linux.org

    pub mod udev {
        //! [libudev] tools for monitoring devices.
        //!
        //! [libudev]: https://freedesktop.org/software/systemd/man/libudev.html

        use std::{
            io,
            os::{fd::BorrowedFd, unix::prelude::AsRawFd},
            sync::atomic::Ordering,
        };

        use libudev::EventType;
        use nix::poll::{ppoll, PollFd, PollFlags};

        use crate::devices::ON_DEVICE_CHANGE;

        /// Monitors video devices via [libudev].
        ///
        /// [libudev]: https://freedesktop.org/software/systemd/man/libudev.html
        pub fn monitoring(context: &libudev::Context) -> io::Result<()> {
            let mut monitor = libudev::Monitor::new(context)?;
            monitor.match_subsystem("video4linux")?;
            let mut socket = monitor.listen()?;

            // SAFETY: This this safe, because `fd` doesn't outlive the
            //         `socket`.
            let socket_fd =
                unsafe { BorrowedFd::borrow_raw(socket.as_raw_fd()) };
            let fds = PollFd::new(socket_fd, PollFlags::POLLIN);
            loop {
                ppoll(&mut [fds], None, None)?;

                let Some(event) = socket.receive_event() else {
                    continue;
                };

                if matches!(
                    event.event_type(),
                    EventType::Add | EventType::Remove,
                ) {
                    let state = ON_DEVICE_CHANGE.load(Ordering::SeqCst);
                    if !state.is_null() {
                        let device_state = unsafe { &mut *state };
                        let new_count = device_state.count_video_devices();

                        if device_state.video_count != new_count {
                            device_state.set_video_count(new_count);
                            device_state.on_device_change();
                        }
                    }
                }
            }
        }
    }

    pub mod pulse_audio {
        //! [PulseAudio] tools for monitoring devices.
        //!
        //! [PulseAudio]: https://freedesktop.org/wiki/Software/PulseAudio

        use std::sync::atomic::Ordering;

        use anyhow::anyhow;
        use pulse::{
            context::{
                subscribe::{Facility, InterestMaskSet, Operation},
                Context, FlagSet, State,
            },
            mainloop::standard::{IterateResult, Mainloop},
        };

        use crate::devices::ON_DEVICE_CHANGE;

        /// Monitor of audio devices via [PulseAudio].
        ///
        /// [PulseAudio]: https://freedesktop.org/wiki/Software/PulseAudio
        pub struct AudioMonitor {
            /// [PulseAudio] context.
            ///
            /// [PulseAudio]: https://freedesktop.org/wiki/Software/PulseAudio
            pub _context: Context,

            /// [PulseAudio] main loop.
            ///
            /// [PulseAudio]: https://freedesktop.org/wiki/Software/PulseAudio
            pub main_loop: Mainloop,
        }

        impl AudioMonitor {
            /// Creates a new [`AudioMonitor`].
            pub fn new() -> anyhow::Result<Self> {
                use Facility::{Server, Sink, Source};
                use Operation::{Changed, New, Removed};

                let mut main_loop = Mainloop::new()
                    .ok_or_else(|| anyhow!("PulseAudio mainloop is `null`"))?;
                let mut context =
                    Context::new(&main_loop, "flutter-audio-monitor")
                        .ok_or_else(|| {
                            anyhow!("PulseAudio context failed to start")
                        })?;

                context.set_subscribe_callback(Some(Box::new(
                    |facility, operation, _| {
                        if let Some(New | Removed | Changed) = operation {
                            if let Some(Sink | Source | Server) = facility {
                                let state =
                                    ON_DEVICE_CHANGE.load(Ordering::SeqCst);
                                if !state.is_null() {
                                    let device_state = unsafe { &mut *state };

                                    if facility == Some(Server) {
                                        device_state.on_device_change();
                                    } else {
                                        let new_count =
                                            device_state.count_audio_devices();

                                        if device_state.audio_count != new_count
                                        {
                                            device_state
                                                .set_audio_count(new_count);
                                            device_state.on_device_change();
                                        }
                                    }
                                }
                            }
                        }
                    },
                )));

                context.connect(None, FlagSet::empty(), None)?;
                loop {
                    let state = context.get_state();

                    if !state.is_good() {
                        anyhow::bail!("PulseAudio context connection failed");
                    }

                    if state == State::Ready {
                        break;
                    }

                    match main_loop.iterate(true) {
                        IterateResult::Success(_) => {
                            continue;
                        }
                        IterateResult::Quit(c) => {
                            anyhow::bail!("PulseAudio quit with code: {}", c.0);
                        }
                        IterateResult::Err(e) => {
                            anyhow::bail!("PulseAudio errored: {e}");
                        }
                    }
                }

                let mask = InterestMaskSet::SOURCE
                    | InterestMaskSet::SINK
                    | InterestMaskSet::SERVER;
                context.subscribe(mask, |_| {});

                Ok(Self {
                    _context: context,
                    main_loop,
                })
            }
        }
    }
}

#[cfg(target_os = "macos")]
/// Sets native side callback for devices monitoring.
pub unsafe fn init() {
    extern "C" {
        /// Passes the callback to the native side.
        pub fn set_on_device_change_mac(cb: unsafe extern "C" fn());
    }

    extern "C" fn on_device_change() {
        let state = ON_DEVICE_CHANGE.load(Ordering::SeqCst);
        if !state.is_null() {
            let device_state = unsafe { &mut *state };
            device_state.on_device_change();
        }
    }

    set_on_device_change_mac(on_device_change);
}

#[cfg(target_os = "windows")]
<<<<<<< HEAD
#[expect(unused_must_use, reason = "FFI")]
=======
>>>>>>> f24359e5
mod win_default_device_callback {
    //! Implementation of the default audio output device changes detector for
    //! Windows.

    use std::{
        ptr,
        sync::atomic::{AtomicPtr, Ordering},
    };

    use windows::{
        core::{Result, PCWSTR},
        Win32::{
            Media::Audio::{
                EDataFlow, ERole, IMMDeviceEnumerator, IMMNotificationClient,
                IMMNotificationClient_Impl, MMDeviceEnumerator, DEVICE_STATE,
            },
            System::Com::{CoCreateInstance, CLSCTX_ALL},
            UI::Shell::PropertiesSystem::PROPERTYKEY,
        },
    };

    /// Storage for an [`IMMDeviceEnumerator`] used for detecting default audio
    /// device changes.
    static AUDIO_ENDPOINT_ENUMERATOR: AtomicPtr<IMMDeviceEnumerator> =
        AtomicPtr::new(ptr::null_mut());

    /// Storage for an [`EMMNotificationClient`] used for detecting default
    /// audio device changes.
    static AUDIO_ENDPOINT_CALLBACK: AtomicPtr<IMMNotificationClient> =
        AtomicPtr::new(ptr::null_mut());

    /// Implementation of an [`IMMNotificationClient`] used for detecting
    /// default audio output device changes.
    #[windows::core::implement(IMMNotificationClient)]
    struct AudioEndpointCallback;

<<<<<<< HEAD
    #[expect(non_snake_case, reason = "FFI")]
=======
>>>>>>> f24359e5
    impl IMMNotificationClient_Impl for AudioEndpointCallback_Impl {
        fn OnDeviceStateChanged(
            &self,
            _: &PCWSTR,
            _: DEVICE_STATE,
        ) -> Result<()> {
            Ok(())
        }

        fn OnDeviceAdded(&self, _: &PCWSTR) -> Result<()> {
            Ok(())
        }

        fn OnDeviceRemoved(&self, _: &PCWSTR) -> Result<()> {
            Ok(())
        }

        fn OnDefaultDeviceChanged(
            &self,
            _: EDataFlow,
            role: ERole,
            _: &PCWSTR,
        ) -> Result<()> {
            if role == ERole(0) {
                unsafe {
                    let state = super::ON_DEVICE_CHANGE.load(Ordering::SeqCst);

                    if !state.is_null() {
                        let device_state = &mut *state;
                        device_state.on_device_change();
                    }
                }
            }

            Ok(())
        }

        fn OnPropertyValueChanged(
            &self,
            _pwstrdeviceid: &PCWSTR,
            _key: &PROPERTYKEY,
        ) -> Result<()> {
            Ok(())
        }
    }

    /// Registers default audio output callback for Windows.
    ///
    /// Will call [`DeviceState::on_device_change`] callback whenever a default
    /// audio output is changed.
    pub fn register() {
        unsafe {
            let audio_endpoint_enumerator: IMMDeviceEnumerator =
                CoCreateInstance(&MMDeviceEnumerator, None, CLSCTX_ALL)
                    .unwrap();
            let audio_endpoint_callback: IMMNotificationClient =
                AudioEndpointCallback.into();
            audio_endpoint_enumerator
                .RegisterEndpointNotificationCallback(&audio_endpoint_callback)
                .unwrap();

            AUDIO_ENDPOINT_ENUMERATOR.swap(
                Box::into_raw(Box::new(audio_endpoint_enumerator)),
                Ordering::SeqCst,
            );
            AUDIO_ENDPOINT_CALLBACK.swap(
                Box::into_raw(Box::new(audio_endpoint_callback)),
                Ordering::SeqCst,
            );
        }
    }
}

#[cfg(target_os = "windows")]
/// Creates a detached [`Thread`] creating and registering a system message
/// window - [`HWND`].
///
/// [`Thread`]: thread::Thread
pub unsafe fn init() {
    /// Message handler for an [`HWND`].
    unsafe extern "system" fn wndproc(
        hwnd: HWND,
        msg: u32,
        wp: WPARAM,
        lp: LPARAM,
    ) -> LRESULT {
        let mut result: LRESULT = LRESULT(0);

        // The message that notifies an application of a change to the hardware
        // configuration of a device or the computer.
        if msg == WM_DEVICECHANGE {
            // The device event when a device has been added to or removed from
            // the system.
            if DBT_DEVNODES_CHANGED as usize == wp.0 {
                let state = ON_DEVICE_CHANGE.load(Ordering::SeqCst);

                if !state.is_null() {
                    let device_state = &mut *state;
                    let new_video_count = device_state.count_video_devices();
                    let new_audio_count = device_state.count_audio_devices();

                    if device_state.video_count != new_video_count
                        || device_state.audio_count != new_audio_count
                    {
                        device_state.set_video_count(new_video_count);
                        device_state.set_audio_count(new_audio_count);
                        device_state.on_device_change();
                    }
                }
            }
        } else {
            result = DefWindowProcW(hwnd, msg, wp, lp);
        }

        result
    }

    win_default_device_callback::register();

    thread::spawn(|| {
        let lpsz_class_name = OsStr::new("EventWatcher")
            .encode_wide()
            .chain(Some(0))
            .collect::<Vec<u16>>();
        let lpsz_class_name_ptr = lpsz_class_name.as_ptr();

        #[expect(clippy::cast_possible_truncation, reason = "size fits")]
        let class = WNDCLASSEXW {
            cbSize: mem::size_of::<WNDCLASSEXW>() as u32,
            lpfnWndProc: Some(wndproc),
            lpszClassName: PCWSTR(lpsz_class_name_ptr),
            ..WNDCLASSEXW::default()
        };
        RegisterClassExW(&class);

        let lp_window_name = OsStr::new("Notifier")
            .encode_wide()
            .chain(Some(0))
            .collect::<Vec<u16>>();
        let lp_window_name_ptr = lp_window_name.as_ptr();

        let hwnd = CreateWindowExW(
            WINDOW_EX_STYLE(0),
            class.lpszClassName,
            PCWSTR::from_raw(lp_window_name_ptr),
            WS_ICONIC,
            0,
            0,
            CW_USEDEFAULT,
            0,
            None,
            None,
            HMODULE(ptr::null_mut()),
            None,
        );

        let Ok(hwnd) = hwnd else {
            log::error!(
                "Failed to create window so on device change listener is \
                 disabled",
            );
            return;
        };

        _ = ShowWindow(hwnd, SW_HIDE);

        let mut msg: MSG = mem::zeroed();

        while GetMessageW(&mut msg, hwnd, 0, 0).into() {
            if msg.message == WM_QUIT {
                break;
            }

            _ = TranslateMessage(&msg);
            DispatchMessageW(&msg);
        }
    });
}<|MERGE_RESOLUTION|>--- conflicted
+++ resolved
@@ -554,10 +554,6 @@
 }
 
 #[cfg(target_os = "windows")]
-<<<<<<< HEAD
-#[expect(unused_must_use, reason = "FFI")]
-=======
->>>>>>> f24359e5
 mod win_default_device_callback {
     //! Implementation of the default audio output device changes detector for
     //! Windows.
@@ -594,10 +590,6 @@
     #[windows::core::implement(IMMNotificationClient)]
     struct AudioEndpointCallback;
 
-<<<<<<< HEAD
-    #[expect(non_snake_case, reason = "FFI")]
-=======
->>>>>>> f24359e5
     impl IMMNotificationClient_Impl for AudioEndpointCallback_Impl {
         fn OnDeviceStateChanged(
             &self,
