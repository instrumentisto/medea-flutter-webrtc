--- conflicted
+++ resolved
@@ -124,18 +124,15 @@
             error: &CxxString,
         );
 
-<<<<<<< HEAD
         /// Calls C++ side `PeerConnectionObserverInterface->OnTrack`.
         #[cxx_name = "OnTrack"]
         pub fn on_track(
             self: Pin<&mut PeerConnectionObserverInterface>,
             event: RtcTrackEvent,
         );
-=======
         /// Calls C++ side `OnDeviceChangeCallback->OnDeviceChange`.
         #[cxx_name = "OnDeviceChange"]
         pub fn on_device_change(self: Pin<&mut OnDeviceChangeCallback>);
->>>>>>> 0677e38e
     }
 
     // This will trigger `cxx` to generate `UniquePtrTarget` trait for the
