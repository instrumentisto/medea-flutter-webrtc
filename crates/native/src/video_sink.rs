use anyhow::anyhow;
use cxx::UniquePtr;
use derive_more::{AsMut, AsRef};
use libwebrtc_sys as sys;

use crate::{cpp_api, VideoTrackId, Webrtc};

impl Webrtc {
    /// Creates a new [`VideoSink`].
    pub fn create_video_sink(
        &mut self,
        sink_id: i64,
        track_id: u64,
        handler: UniquePtr<cpp_api::OnFrameCallbackInterface>,
    ) -> anyhow::Result<()> {
        let track_id = VideoTrackId::from(track_id);
        let mut sink = VideoSink {
            id: Id(sink_id),
            inner: sys::VideoSinkInterface::create_forwarding(Box::new(
                OnFrameCallback(handler),
            )),
            track_id,
        };

<<<<<<< HEAD
        let mut track =
            self.video_tracks.get_mut(&track_id).ok_or_else(|| {
                anyhow!("Could not find track with `{track_id}` ID")
            })?;

=======
        let mut track = self
            .video_tracks
            .get_mut(&track_id)
            .ok_or_else(|| anyhow!("Cannot find track with ID `{track_id}`"))?;
>>>>>>> 7cf13898
        track.add_video_sink(&mut sink);

        self.video_sinks.insert(Id(sink_id), sink);

        Ok(())
    }

    /// Destroys a [`VideoSink`] by the given ID.
    pub fn dispose_video_sink(&mut self, sink_id: i64) {
        if let Some(sink) = self.video_sinks.remove(&Id(sink_id)) {
            if let Some(mut track) = self.video_tracks.get_mut(&sink.track_id) {
                track.remove_video_sink(sink);
            }
        }
    }
}

/// ID of a [`VideoSink`].
#[derive(Clone, Copy, Debug, Eq, Hash, PartialEq)]
pub struct Id(i64);

/// Wrapper around a [`sys::VideoSink`] attaching a unique ID to it.
#[derive(AsRef, AsMut)]
pub struct VideoSink {
    /// ID of this [`VideoSink`].
    id: Id,

    /// Underlying [`sys::VideoSinkInterface`].
    #[as_ref]
    #[as_mut]
    inner: sys::VideoSinkInterface,

    /// ID of the [`VideoTrack`] attached to this [`VideoSink`].
    track_id: VideoTrackId,
}

impl VideoSink {
    /// Returns an [`Id`] of this [`VideoSink`].
    #[must_use]
    pub fn id(&self) -> Id {
        self.id
    }
}

/// Wrapper around a [`sys::VideoFrame`] transferable via FFI.
pub struct Frame(Box<UniquePtr<sys::VideoFrame>>);

impl cpp_api::VideoFrame {
    /// Converts this [`api::VideoFrame`] pixel data to the `ABGR` scheme and
    /// outputs the result to the provided `buffer`.
    ///
    /// # Safety
    ///
    /// The provided `buffer` must be a valid pointer.
    pub unsafe fn get_abgr_bytes(&self, buffer: *mut u8) {
        libwebrtc_sys::video_frame_to_abgr(self.frame.0.as_ref(), buffer);
    }
}

impl From<UniquePtr<sys::VideoFrame>> for cpp_api::VideoFrame {
    #[allow(clippy::cast_sign_loss)]
    fn from(frame: UniquePtr<sys::VideoFrame>) -> Self {
        let height = frame.height();
        let width = frame.width();

        assert!(height >= 0, "VideoFrame has a negative height");
        assert!(width >= 0, "VideoFrame has a negative width");

        let buffer_size = width * height * 4;

        Self {
            height: height as usize,
            width: width as usize,
            buffer_size: buffer_size as usize,
            rotation: frame.rotation().repr,
            frame: Box::new(Frame(Box::new(frame))),
        }
    }
}

/// Wrapper around an [`internal::OnFrameCallbackInterface`] implementing the
/// required interfaces.
struct OnFrameCallback(UniquePtr<cpp_api::OnFrameCallbackInterface>);

impl libwebrtc_sys::OnFrameCallback for OnFrameCallback {
    fn on_frame(&mut self, frame: UniquePtr<sys::VideoFrame>) {
        self.0.pin_mut().on_frame(cpp_api::VideoFrame::from(frame));
    }
}<|MERGE_RESOLUTION|>--- conflicted
+++ resolved
@@ -16,24 +16,16 @@
         let track_id = VideoTrackId::from(track_id);
         let mut sink = VideoSink {
             id: Id(sink_id),
-            inner: sys::VideoSinkInterface::create_forwarding(Box::new(
-                OnFrameCallback(handler),
-            )),
+            inner: sys::VideoSinkInterface::create_forwarding(Box::new(OnFrameCallback(
+                handler,
+            ))),
             track_id,
         };
 
-<<<<<<< HEAD
-        let mut track =
-            self.video_tracks.get_mut(&track_id).ok_or_else(|| {
-                anyhow!("Could not find track with `{track_id}` ID")
-            })?;
-
-=======
         let mut track = self
             .video_tracks
             .get_mut(&track_id)
             .ok_or_else(|| anyhow!("Cannot find track with ID `{track_id}`"))?;
->>>>>>> 7cf13898
         track.add_video_sink(&mut sink);
 
         self.video_sinks.insert(Id(sink_id), sink);
