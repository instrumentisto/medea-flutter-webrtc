use cxx::UniquePtr;
use derive_more::{AsMut, AsRef};
use libwebrtc_sys as sys;

<<<<<<< HEAD
use crate::{api_, internal, VideoTrackId, Webrtc};
=======
use crate::{cpp_api, VideoTrackId, Webrtc};
>>>>>>> e23a0685

impl Webrtc {
    /// Creates a new [`VideoSink`].
    ///
    /// # Panics
    ///
    /// If the specified [`MediaStream`] cannot be found, or if it's found
    /// without any [`VideoTrack`]s.
    pub fn create_video_sink(
        &mut self,
        sink_id: i64,
<<<<<<< HEAD
        track_id: u64,
        handler: UniquePtr<internal::OnFrameCallbackInterface>,
    ) {
        let mut sink = VideoSink {
            id: Id(sink_id),
            inner: sys::VideoSinkInterface::create_forwarding(Box::new(OnFrameCallback(
                handler,
            ))),
            track_id: track_id.into(),
        };

        self.0
            .video_tracks
            .get_mut(&track_id.into())
            .unwrap()
            .add_video_sink(&mut sink);

        self.0.video_sinks.insert(Id(sink_id), sink);
=======
        stream_id: u64,
        handler: UniquePtr<cpp_api::OnFrameCallbackInterface>,
    ) {
        todo!();
        // let track_id = self
        //     .0
        //     .local_media_streams
        //     .get(&MediaStreamId::from(stream_id))
        //     .unwrap()
        //     .video_tracks()
        //     .next()
        //     .unwrap();
        //
        // let mut sink = VideoSink {
        //     id: Id(sink_id),
        //     inner: sys::VideoSinkInterface::create_forwarding(Box::new(OnFrameCallback(
        //         handler,
        //     ))),
        //     track_id: *track_id,
        // };
        //
        // self.0
        //     .video_tracks
        //     .get_mut(track_id)
        //     .unwrap()
        //     .add_video_sink(&mut sink);
        //
        // self.0.video_sinks.insert(Id(sink_id), sink);
>>>>>>> e23a0685
    }

    /// Destroys a [`VideoSink`] by the given ID.
    pub fn dispose_video_sink(&mut self, sink_id: i64) {
<<<<<<< HEAD
        if let Some(sink) = self.0.video_sinks.remove(&Id(sink_id)) {
            if let Some(mut track) = self.0.video_tracks.get_mut(&sink.track_id) {
=======
        if let Some(sink) = self.video_sinks.remove(&Id(sink_id)) {
            if let Some(mut track) = self.video_tracks.get_mut(&sink.track_id) {
>>>>>>> e23a0685
                track.remove_video_sink(sink);
            }
        }
    }
}

/// ID of a [`VideoSink`].
#[derive(Clone, Copy, Debug, Eq, Hash, PartialEq)]
pub struct Id(pub(crate) i64);

/// Wrapper around a [`sys::VideoSink`] attaching a unique ID to it.
#[derive(AsRef, AsMut)]
pub struct VideoSink {
    /// ID of this [`VideoSink`].
    pub(crate) id: Id,

    /// Underlying [`sys::VideoSinkInterface`].
    #[as_ref]
    #[as_mut]
    pub(crate) inner: sys::VideoSinkInterface,

    /// ID of the [`VideoTrack`] attached to this [`VideoSink`].
    pub(crate) track_id: VideoTrackId,
}

impl VideoSink {
    /// Returns an [`Id`] of this [`VideoSink`].
    #[must_use]
    pub fn id(&self) -> Id {
        self.id
    }
}

/// Wrapper around a [`sys::VideoFrame`] transferable via FFI.
pub struct Frame(Box<UniquePtr<sys::VideoFrame>>);

<<<<<<< HEAD
impl api_::VideoFrame {
=======
impl cpp_api::VideoFrame {
>>>>>>> e23a0685
    /// Converts this [`api::VideoFrame`] pixel data to the `ABGR` scheme and
    /// outputs the result to the provided `buffer`.
    ///
    /// # Safety
    ///
    /// The provided `buffer` must be a valid pointer.
    #[allow(clippy::unused_self)]
<<<<<<< HEAD
    pub unsafe fn get_abgr_bytes(self: &api_::VideoFrame, buffer: *mut u8) {
=======
    pub unsafe fn get_abgr_bytes(self: &cpp_api::VideoFrame, buffer: *mut u8) {
>>>>>>> e23a0685
        libwebrtc_sys::video_frame_to_abgr(self.frame.0.as_ref(), buffer);
    }
}

<<<<<<< HEAD
impl From<UniquePtr<sys::VideoFrame>> for api_::VideoFrame {
=======
impl From<UniquePtr<sys::VideoFrame>> for cpp_api::VideoFrame {
>>>>>>> e23a0685
    #[allow(clippy::cast_sign_loss)]
    fn from(frame: UniquePtr<sys::VideoFrame>) -> Self {
        let height = frame.height();
        let width = frame.width();

        assert!(height >= 0, "VideoFrame has a negative height");
        assert!(width >= 0, "VideoFrame has a negative width");

        let buffer_size = width * height * 4;

        Self {
            height: height as usize,
            width: width as usize,
            buffer_size: buffer_size as usize,
            rotation: frame.rotation().repr,
            frame: Box::new(Frame(Box::new(frame))),
        }
    }
}

/// Wrapper around an [`internal::OnFrameCallbackInterface`] implementing the
/// required interfaces.
<<<<<<< HEAD
pub struct OnFrameCallback(pub(crate) UniquePtr<internal::OnFrameCallbackInterface>);

impl libwebrtc_sys::OnFrameCallback for OnFrameCallback {
    fn on_frame(&mut self, frame: UniquePtr<sys::VideoFrame>) {
        self.0.pin_mut().on_frame(api_::VideoFrame::from(frame));
=======
struct OnFrameCallback(UniquePtr<cpp_api::OnFrameCallbackInterface>);

impl libwebrtc_sys::OnFrameCallback for OnFrameCallback {
    fn on_frame(&mut self, frame: UniquePtr<sys::VideoFrame>) {
        self.0.pin_mut().on_frame(cpp_api::VideoFrame::from(frame));
>>>>>>> e23a0685
    }
}<|MERGE_RESOLUTION|>--- conflicted
+++ resolved
@@ -2,11 +2,7 @@
 use derive_more::{AsMut, AsRef};
 use libwebrtc_sys as sys;
 
-<<<<<<< HEAD
-use crate::{api_, internal, VideoTrackId, Webrtc};
-=======
-use crate::{cpp_api, VideoTrackId, Webrtc};
->>>>>>> e23a0685
+use crate::{VideoTrackId, Webrtc, cpp_api};
 
 impl Webrtc {
     /// Creates a new [`VideoSink`].
@@ -18,9 +14,8 @@
     pub fn create_video_sink(
         &mut self,
         sink_id: i64,
-<<<<<<< HEAD
         track_id: u64,
-        handler: UniquePtr<internal::OnFrameCallbackInterface>,
+        handler: UniquePtr<cpp_api::OnFrameCallbackInterface>,
     ) {
         let mut sink = VideoSink {
             id: Id(sink_id),
@@ -30,54 +25,19 @@
             track_id: track_id.into(),
         };
 
-        self.0
+        self
             .video_tracks
             .get_mut(&track_id.into())
             .unwrap()
             .add_video_sink(&mut sink);
 
-        self.0.video_sinks.insert(Id(sink_id), sink);
-=======
-        stream_id: u64,
-        handler: UniquePtr<cpp_api::OnFrameCallbackInterface>,
-    ) {
-        todo!();
-        // let track_id = self
-        //     .0
-        //     .local_media_streams
-        //     .get(&MediaStreamId::from(stream_id))
-        //     .unwrap()
-        //     .video_tracks()
-        //     .next()
-        //     .unwrap();
-        //
-        // let mut sink = VideoSink {
-        //     id: Id(sink_id),
-        //     inner: sys::VideoSinkInterface::create_forwarding(Box::new(OnFrameCallback(
-        //         handler,
-        //     ))),
-        //     track_id: *track_id,
-        // };
-        //
-        // self.0
-        //     .video_tracks
-        //     .get_mut(track_id)
-        //     .unwrap()
-        //     .add_video_sink(&mut sink);
-        //
-        // self.0.video_sinks.insert(Id(sink_id), sink);
->>>>>>> e23a0685
+        self.video_sinks.insert(Id(sink_id), sink);
     }
 
     /// Destroys a [`VideoSink`] by the given ID.
     pub fn dispose_video_sink(&mut self, sink_id: i64) {
-<<<<<<< HEAD
-        if let Some(sink) = self.0.video_sinks.remove(&Id(sink_id)) {
-            if let Some(mut track) = self.0.video_tracks.get_mut(&sink.track_id) {
-=======
         if let Some(sink) = self.video_sinks.remove(&Id(sink_id)) {
             if let Some(mut track) = self.video_tracks.get_mut(&sink.track_id) {
->>>>>>> e23a0685
                 track.remove_video_sink(sink);
             }
         }
@@ -114,11 +74,7 @@
 /// Wrapper around a [`sys::VideoFrame`] transferable via FFI.
 pub struct Frame(Box<UniquePtr<sys::VideoFrame>>);
 
-<<<<<<< HEAD
-impl api_::VideoFrame {
-=======
 impl cpp_api::VideoFrame {
->>>>>>> e23a0685
     /// Converts this [`api::VideoFrame`] pixel data to the `ABGR` scheme and
     /// outputs the result to the provided `buffer`.
     ///
@@ -126,20 +82,12 @@
     ///
     /// The provided `buffer` must be a valid pointer.
     #[allow(clippy::unused_self)]
-<<<<<<< HEAD
-    pub unsafe fn get_abgr_bytes(self: &api_::VideoFrame, buffer: *mut u8) {
-=======
     pub unsafe fn get_abgr_bytes(self: &cpp_api::VideoFrame, buffer: *mut u8) {
->>>>>>> e23a0685
         libwebrtc_sys::video_frame_to_abgr(self.frame.0.as_ref(), buffer);
     }
 }
 
-<<<<<<< HEAD
-impl From<UniquePtr<sys::VideoFrame>> for api_::VideoFrame {
-=======
 impl From<UniquePtr<sys::VideoFrame>> for cpp_api::VideoFrame {
->>>>>>> e23a0685
     #[allow(clippy::cast_sign_loss)]
     fn from(frame: UniquePtr<sys::VideoFrame>) -> Self {
         let height = frame.height();
@@ -162,18 +110,10 @@
 
 /// Wrapper around an [`internal::OnFrameCallbackInterface`] implementing the
 /// required interfaces.
-<<<<<<< HEAD
-pub struct OnFrameCallback(pub(crate) UniquePtr<internal::OnFrameCallbackInterface>);
-
-impl libwebrtc_sys::OnFrameCallback for OnFrameCallback {
-    fn on_frame(&mut self, frame: UniquePtr<sys::VideoFrame>) {
-        self.0.pin_mut().on_frame(api_::VideoFrame::from(frame));
-=======
-struct OnFrameCallback(UniquePtr<cpp_api::OnFrameCallbackInterface>);
+pub struct OnFrameCallback(pub(crate) UniquePtr<cpp_api::OnFrameCallbackInterface>);
 
 impl libwebrtc_sys::OnFrameCallback for OnFrameCallback {
     fn on_frame(&mut self, frame: UniquePtr<sys::VideoFrame>) {
         self.0.pin_mut().on_frame(cpp_api::VideoFrame::from(frame));
->>>>>>> e23a0685
     }
 }