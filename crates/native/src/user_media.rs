use std::{
    cmp,
    collections::{HashMap, HashSet},
    hash::Hash,
    mem,
    sync::{Arc, Mutex, RwLock, Weak},
};

use anyhow::{Context as _, anyhow, bail};
use derive_more::with_trait::{AsRef, Display, From, Into};
use libwebrtc_sys as sys;
// TODO: Use `std::sync::OnceLock` instead, once it support `.wait()` API.
use once_cell::sync::OnceCell;
use sys::AudioProcessing;
use xxhash::xxh3::xxh3_64;

use crate::{
    PeerConnection, VideoSink, VideoSinkId, Webrtc, api, devices,
    frb_generated::StreamSink,
    next_id,
    pc::{PeerConnectionId, RtpTransceiver},
};

impl Webrtc {
    /// Creates a new [`VideoTrack`]s and/or [`AudioTrack`]s according to the
    /// provided accepted [`api::MediaStreamConstraints`].
    pub fn get_media(
        &mut self,
        constraints: api::MediaStreamConstraints,
    ) -> Result<Vec<api::MediaStreamTrack>, api::GetMediaError> {
        let mut tracks = Vec::new();

        let inner_get_media = || -> Result<(), api::GetMediaError> {
            if let Some(video) = constraints.video {
                let src =
                    self.get_or_create_video_source(&video).map_err(|err| {
                        api::GetMediaError::Video(err.to_string())
                    })?;
                let track = self
                    .create_video_track(Arc::clone(&src))
                    .map_err(|err| api::GetMediaError::Video(err.to_string()));
                if let Err(err) = track {
                    if Arc::strong_count(&src) == 2 {
                        self.video_sources.remove(&src.device_id);
                    };
                    return Err(err);
                }
                tracks.push(track?);
            }

            if let Some(audio) = constraints.audio {
                self.set_audio_processing_config(&audio);
                let src = self
                    .get_or_create_audio_source(&audio)
                    .map_err(|e| api::GetMediaError::Audio(e.to_string()))?;
                let track = self
                    .create_audio_track(Arc::clone(&src))
                    .map_err(|e| api::GetMediaError::Audio(e.to_string()))?;
                tracks.push(track);
            }

            Ok(())
        };

        if let Err(err) = inner_get_media() {
            for track in tracks {
                self.dispose_track(
                    TrackOrigin::from(
                        track.peer_id.map(PeerConnectionId::from),
                    ),
                    track.id,
                    track.kind,
                    true,
                );
            }

            Err(err)
        } else {
            Ok(tracks)
        }
    }

    /// Disposes a [`VideoTrack`] or [`AudioTrack`] by the provided `track_id`.
    pub fn dispose_track(
        &mut self,
        track_origin: TrackOrigin,
        track_id: String,
        kind: api::MediaType,
        notify_on_ended: bool,
    ) {
        #[expect(clippy::mutable_key_type, reason = "false positive")]
        let senders = match kind {
            api::MediaType::Audio => {
                if let Some((_, mut track)) = self
                    .audio_tracks
                    .remove(&(AudioTrackId::from(track_id), track_origin))
                {
                    if let MediaTrackSource::Local(src) = &track.source {
                        if Arc::strong_count(src) <= 2 {
                            self.audio_sources.remove(&src.device_id);
                            self.audio_device_module
                                .dispose_audio_source(&src.device_id);
                        };
                    }
                    if notify_on_ended {
                        track.notify_on_ended();
                    }
                    mem::take(&mut track.senders)
                } else {
                    return;
                }
            }
            api::MediaType::Video => {
                if let Some((_, mut track)) = self
                    .video_tracks
                    .remove(&(VideoTrackId::from(track_id), track_origin))
                {
                    for id in track.sinks.clone() {
                        if let Some(sink) = self.video_sinks.remove(&id) {
                            track.remove_video_sink(sink);
                        }
                    }
                    if let MediaTrackSource::Local(src) = &track.source {
                        if Arc::strong_count(src) == 2 {
                            self.video_sources.remove(&src.device_id);
                        };
                    }
                    if notify_on_ended {
                        track.notify_on_ended();
                    }
                    track.senders.clone()
                } else {
                    return;
                }
            }
        };

        #[expect(clippy::iter_over_hash_type, reason = "doesn't matter")]
        for (peer, tranceivers) in senders {
            for transceiver in tranceivers {
                if let Err(e) =
                    self.sender_replace_track(&peer, &transceiver, None)
                {
                    log::error!("Failed to remove track for the sender: {e}");
                }
            }
        }
    }

    /// Creates a new [`VideoTrack`] from the given [`VideoSource`].
    fn create_video_track(
        &self,
        source: Arc<VideoSource>,
    ) -> anyhow::Result<api::MediaStreamTrack> {
        let track =
            VideoTrack::create_local(&self.peer_connection_factory, source)?;

        let api_track = api::MediaStreamTrack::from(&track);

        self.video_tracks.insert((track.id.clone(), TrackOrigin::Local), track);

        Ok(api_track)
    }

    /// Creates a new [`VideoSource`] based on the given [`VideoConstraints`].
    fn get_or_create_video_source(
        &mut self,
        caps: &api::VideoConstraints,
    ) -> anyhow::Result<Arc<VideoSource>> {
        let (source, device_id) = if caps.is_display {
            let device_id = if let Some(device_id) = caps.device_id.clone() {
                sys::screen_capture_sources()
                    .into_iter()
                    .find(|d| d.id().to_string() == device_id)
                    .ok_or_else(|| {
                        anyhow!(
                            "Cannot find video display with the specified ID: \
                             {device_id}",
                        )
                    })?;
                VideoDeviceId(device_id)
            } else {
                let displays = devices::enumerate_displays();
                // No device ID is provided, so just pick the first available
                // device.
                if displays.is_empty() {
                    bail!("Cannot find any available video input displays");
                }

                VideoDeviceId(displays[0].device_id.clone())
            };
            if let Some(src) = self.video_sources.get(&device_id) {
                return Ok(Arc::clone(src));
            }

            (
                VideoSource::new_display_source(
                    &mut self.worker_thread,
                    &mut self.signaling_thread,
                    caps,
                    device_id.clone(),
                )?,
                device_id,
            )
        } else {
            let (index, device_id) =
                if let Some(device_id) = caps.device_id.clone() {
                    let device_id = VideoDeviceId(device_id);
                    if let Some(index) =
                        self.get_index_of_video_device(&device_id)?
                    {
                        (index, device_id)
                    } else {
                        bail!(
                            "Cannot find video device with the specified ID: \
                             {device_id}",
                        );
                    }
                } else {
                    // No device ID is provided, so just pick the first
                    // available device.
                    if self.video_device_info.number_of_devices() < 1 {
                        bail!("Cannot find any available video input devices");
                    }

                    let device_id =
                        VideoDeviceId(self.video_device_info.device_name(0)?.1);
                    (0, device_id)
                };
            if let Some(src) = self.video_sources.get(&device_id) {
                return Ok(Arc::clone(src));
            }

            (
                VideoSource::new_device_source(
                    &mut self.worker_thread,
                    &mut self.signaling_thread,
                    caps,
                    index,
                    device_id.clone(),
                )?,
                device_id,
            )
        };

        let source = self
            .video_sources
            .entry(device_id)
            .or_insert_with(|| Arc::new(source));

        Ok(Arc::clone(source))
    }

    /// Creates a new [`AudioTrack`] from the given
    /// [`sys::AudioSourceInterface`].
    fn create_audio_track(
        &self,
        source: Arc<AudioSource>,
    ) -> anyhow::Result<api::MediaStreamTrack> {
        let track = AudioTrack::new(
            &self.peer_connection_factory,
            source,
            TrackOrigin::Local,
        )?;

        let api_track = api::MediaStreamTrack::from(&track);

        self.audio_tracks.insert((track.id.clone(), TrackOrigin::Local), track);

        Ok(api_track)
    }

    /// Sets [`api::AudioConstraints`] for this [`Webrtc`] session.
    fn set_audio_processing_config(&self, caps: &api::AudioConstraints) {
        if let Some(auto_gain_control) = caps.auto_gain_control {
            let mut config = self.ap.config();
            config.set_gain_controller_enabled(auto_gain_control);
            self.ap.apply_config(&config);
        }
    }

    /// Creates a new [`sys::AudioSourceInterface`] based on the given
    /// [`AudioConstraints`].
    fn get_or_create_audio_source(
        &mut self,
        caps: &api::AudioConstraints,
    ) -> anyhow::Result<Arc<AudioSource>> {
        let device_id = if let Some(device_id) = caps.device_id.clone() {
            AudioDeviceId(device_id)
        } else {
            // `AudioDeviceModule` is not capturing anything at the moment,
            // so we will use first available device (with `0` index).
            if self.audio_device_module.recording_devices() < 1 {
                bail!("Cannot find any available audio input device");
            }

            AudioDeviceId(self.audio_device_module.recording_device_name(0)?.1)
        };

        let Some(device_index) =
            self.get_index_of_audio_recording_device(&device_id)?
        else {
            bail!(
                "Cannot find audio device with the specified ID `{device_id}`",
            );
        };

        let src = if let Some(src) = self.audio_sources.get(&device_id) {
            Arc::clone(src)
        } else {
            let src = Arc::new(AudioSource::new(
                device_id.clone(),
                Arc::new(
                    self.audio_device_module
                        .create_audio_source(device_index)?,
                ),
            ));
            self.audio_sources.insert(device_id, Arc::clone(&src));

            src
        };

        Ok(src)
    }

    /// Returns the [readyState][0] property of the media track by its ID and
    /// media type.
    ///
    /// [0]: https://w3.org/TR/mediacapture-streams#dfn-readystate
    pub fn track_state(
        &self,
        id: String,
        track_origin: TrackOrigin,
        kind: api::MediaType,
    ) -> api::TrackState {
        match kind {
            api::MediaType::Audio => {
                let id = AudioTrackId::from(id);
                self.audio_tracks
                    .get(&(id.clone(), track_origin))
                    .map_or_else(|| api::TrackState::Ended, |t| t.state())
            }
            api::MediaType::Video => {
                let id = VideoTrackId::from(id);
                self.video_tracks
                    .get(&(id.clone(), track_origin))
                    .map_or_else(|| api::TrackState::Ended, |t| t.state())
            }
        }
    }

    /// Returns the [width] property of the media track by its ID and origin.
    ///
    /// Blocks until the [width] is initialized.
    ///
    /// [width]: https://w3.org/TR/mediacapture-streams#dfn-width
    pub fn track_width(
        &self,
        id: String,
        track_origin: TrackOrigin,
    ) -> Option<i32> {
        let id = VideoTrackId::from(id);

        self.video_tracks
            .get(&(id.clone(), track_origin))
            .map(|t| *t.width.wait().read().unwrap())
    }

    /// Returns the [height] property of the media track by its ID and origin.
    ///
    /// Blocks until the [height] is initialized.
    ///
    /// [height]: https://w3.org/TR/mediacapture-streams#dfn-height
    pub fn track_height(
        &self,
        id: String,
        track_origin: TrackOrigin,
    ) -> Option<i32> {
        let id = VideoTrackId::from(id);

        self.video_tracks
            .get(&(id.clone(), track_origin))
            .map(|t| *t.height.wait().read().unwrap())
    }

    /// Changes the [enabled][1] property of the media track by its ID.
    ///
    /// [1]: https://w3.org/TR/mediacapture-streams#track-enabled
    pub fn set_track_enabled(
        &self,
        id: String,
        track_origin: TrackOrigin,
        kind: api::MediaType,
        enabled: bool,
    ) {
        match kind {
            api::MediaType::Audio => {
                let id = AudioTrackId::from(id);
                let track = self.audio_tracks.get(&(id.clone(), track_origin));
                if let Some(track) = track {
                    track.set_enabled(enabled);
                }
            }
            api::MediaType::Video => {
                let id = VideoTrackId::from(id);
                let track = self.video_tracks.get(&(id.clone(), track_origin));
                if let Some(track) = track {
                    track.set_enabled(enabled);
                }
            }
        }
    }

    /// Clones the specified [`api::MediaStreamTrack`].
    pub fn clone_track(
        &self,
        id: String,
        track_origin: TrackOrigin,
        kind: api::MediaType,
    ) -> Option<api::MediaStreamTrack> {
        match kind {
            api::MediaType::Audio => {
                let id = AudioTrackId::from(id);
                let source = self
                    .audio_tracks
                    .get(&(id.clone(), track_origin))
                    .map(|track| match &track.source {
                        MediaTrackSource::Local(source) => {
                            MediaTrackSource::Local(Arc::clone(source))
                        }
                        MediaTrackSource::Remote { mid, peer } => {
                            MediaTrackSource::Remote {
                                mid: mid.to_string(),
                                peer: Weak::clone(peer),
                            }
                        }
                    })?;

                match source {
                    MediaTrackSource::Local(source) => Some(
                        self.create_audio_track(Arc::clone(&source)).ok()?,
                    ),
                    MediaTrackSource::Remote { mid, peer } => {
                        let peer = peer.upgrade()?;
                        let mut transceivers = peer.get_transceivers();

                        transceivers.retain(|transceiver| {
                            transceiver.mid().unwrap() == mid
                        });

                        if transceivers.is_empty() {
                            return None;
                        }

                        let track = AudioTrack::wrap_remote(
                            transceivers.first().unwrap(),
                            &peer,
                        );

                        Some(api::MediaStreamTrack::from(&track))
                    }
                }
            }
            api::MediaType::Video => {
                let id = VideoTrackId::from(id);
                let source = self
                    .video_tracks
                    .get(&(id.clone(), track_origin))
                    .map(|track| match &track.source {
                        MediaTrackSource::Local(source) => {
                            MediaTrackSource::Local(Arc::clone(source))
                        }
                        MediaTrackSource::Remote { mid, peer } => {
                            MediaTrackSource::Remote {
                                mid: mid.to_string(),
                                peer: Weak::clone(peer),
                            }
                        }
                    })?;

                match source {
                    MediaTrackSource::Local(source) => {
                        Some(self.create_video_track(source).ok()?)
                    }
                    MediaTrackSource::Remote { mid, peer } => {
                        let peer = peer.upgrade()?;
                        let mut transceivers = peer.get_transceivers();
                        transceivers.retain(|transceiver| {
                            transceiver.mid().unwrap() == mid
                        });

                        if transceivers.is_empty() {
                            return None;
                        }

                        let track = VideoTrack::wrap_remote(
                            transceivers.first().unwrap(),
                            &peer,
                        );

                        Some(api::MediaStreamTrack::from(&track))
                    }
                }
            }
        }
    }

    /// Enables or disables audio level observing of the [`AudioTrack`] with the
    /// provided `id`.
    ///
    /// # Warning
    ///
    /// Returns error message if cannot find any [`AudioTrack`] by the provided
    /// `id`.
    pub fn set_audio_level_observer_enabled(
        &self,
        id: String,
        track_origin: TrackOrigin,
        enabled: bool,
    ) {
        let id = AudioTrackId::from(id);
<<<<<<< HEAD
        let track = self.audio_tracks.get_mut(&(id.clone(), track_origin));
        if let Some(mut track) = track {
=======

        {
            let mut track = self
                .audio_tracks
                .get_mut(&(id.clone(), track_origin))
                .ok_or_else(|| anyhow!("Cannot find track with ID `{id}`"))?;
>>>>>>> 4964ddc5
            if enabled {
                track.subscribe_to_audio_level();
            } else {
                track.unsubscribe_from_audio_level();
            }
        }
    }

    /// Registers an events observer for an [`AudioTrack`] or a [`VideoTrack`].
    ///
    /// # Warning
    ///
    /// Returns error message if cannot find any [`AudioTrack`] or
    /// [`VideoTrack`] by the specified `id`.
    pub fn register_track_observer(
        &self,
        id: String,
        track_origin: TrackOrigin,
        kind: api::MediaType,
        track_events_tx: StreamSink<api::TrackEvent>,
    ) {
        let mut obs = sys::TrackEventObserver::new(Box::new(
            TrackEventHandler::new(track_events_tx.clone()),
        ));
        match kind {
            api::MediaType::Audio => {
                let id = AudioTrackId::from(id);
                let track =
                    self.audio_tracks.get_mut(&(id.clone(), track_origin));

                if let Some(mut track) = track {
                    obs.set_audio_track(&track.inner);
                    track.set_track_events_tx(track_events_tx);
                    track.inner.register_observer(obs);
                }
            }
            api::MediaType::Video => {
                let id = VideoTrackId::from(id);
                let track =
                    self.video_tracks.get_mut(&(id.clone(), track_origin));

                if let Some(mut track) = track {
                    obs.set_video_track(&track.inner);
                    track.set_track_events_tx(track_events_tx);
                    track.inner.register_observer(obs);
                }
            }
        }
    }
}

/// ID of a [MediaStream].
///
/// [MediaStream]: https://w3.org/TR/mediacapture-streams#dom-mediastream
#[derive(Clone, Copy, Debug, Display, Eq, From, Hash, PartialEq)]
pub struct MediaStreamId(u64);

/// ID of an video input device that provides data to some [`VideoSource`].
#[derive(AsRef, Clone, Debug, Display, Eq, From, Hash, Into, PartialEq)]
#[as_ref(forward)]
pub struct VideoDeviceId(String);

/// ID of an `AudioDevice`.
#[derive(
    AsRef, Clone, Debug, Default, Display, Eq, From, Hash, Into, PartialEq,
)]
#[as_ref(forward)]
pub struct AudioDeviceId(String);

/// ID of a [`VideoTrack`].
#[derive(Clone, Debug, Display, From, Eq, Hash, Into, PartialEq)]
pub struct VideoTrackId(String);

/// ID of an [`AudioTrack`].
#[derive(Clone, Debug, Display, From, Eq, Hash, Into, PartialEq)]
pub struct AudioTrackId(String);

/// Label identifying a video track source.
#[derive(AsRef, Clone, Debug, Default, Display, Eq, From, Hash, PartialEq)]
#[as_ref(forward)]
#[from(forward)]
pub struct VideoLabel(String);

/// Label identifying an audio track source.
#[derive(AsRef, Clone, Debug, Default, Display, Eq, From, Hash, PartialEq)]
#[as_ref(forward)]
#[from(forward)]
pub struct AudioLabel(String);

/// [`sys::VideoDeviceInfo`] wrapper.
pub struct VideoDeviceInfo(sys::VideoDeviceInfo);

impl VideoDeviceInfo {
    /// Creates a new [`VideoDeviceInfo`].
    ///
    /// # Errors
    ///
    /// If [`sys::VideoDeviceInfo::create()`] returns error.
    pub fn new() -> anyhow::Result<Self> {
        Ok(Self(sys::VideoDeviceInfo::create()?))
    }

    /// Returns count of a video recording devices.
    pub fn number_of_devices(&mut self) -> u32 {
        if api::is_fake_media() { 1 } else { self.0.number_of_devices() }
    }

    /// Returns the `(label, id)` tuple for the given video device `index`.
    ///
    /// # Errors
    ///
    /// If [`sys::VideoDeviceInfo::device_name()`] call returns error.
    pub fn device_name(
        &mut self,
        index: u32,
    ) -> anyhow::Result<(String, String)> {
        if api::is_fake_media() {
            Ok((String::from("fake camera"), String::from("fake camera id")))
        } else {
            self.0.device_name(index)
        }
    }
}

/// [`sys::AudioDeviceModule`] wrapper tracking the currently used audio input
/// device.
#[derive(AsRef)]
pub struct AudioDeviceModule {
    /// [`sys::AudioDeviceModule`] backing this [`AudioDeviceModule`].
    #[as_ref]
    inner: sys::AudioDeviceModule,
}

impl AudioDeviceModule {
    /// Creates a new [`AudioDeviceModule`] according to the passed
    /// [`sys::AudioLayer`].
    ///
    /// # Errors
    ///
    /// If could not find any available recording device.
    pub fn new(
        worker_thread: &mut sys::Thread,
        audio_layer: sys::AudioLayer,
        task_queue_factory: &mut sys::TaskQueueFactory,
        ap: Option<&AudioProcessing>,
    ) -> anyhow::Result<Self> {
        let inner = sys::AudioDeviceModule::create_proxy(
            worker_thread,
            audio_layer,
            task_queue_factory,
            ap,
        )?;
        inner.init()?;

        Ok(Self { inner })
    }

    /// Returns the `(label, id)` tuple for the given audio playout device
    /// `index`.
    ///
    /// # Errors
    ///
    /// If [`sys::AudioDeviceModule::playout_device_name()`] call fails.
    pub fn playout_device_name(
        &self,
        index: i16,
    ) -> anyhow::Result<(String, String)> {
        if api::is_fake_media() {
            return Ok((
                String::from("fake headset"),
                String::from("fake headset id"),
            ));
        }

        let (label, mut device_id) = self.inner.playout_device_name(index)?;

        if device_id.is_empty() {
            let hash = xxh3_64(
                [label.as_bytes(), &[api::MediaDeviceKind::AudioOutput as u8]]
                    .concat()
                    .as_slice(),
            );
            device_id = hash.to_string();
        }

        Ok((label, device_id))
    }

    /// Returns the `(label, id)` tuple for the given audio recording device
    /// `index`.
    ///
    /// # Errors
    ///
    /// If [`sys::AudioDeviceModule::recording_device_name()`] call fails.
    pub fn recording_device_name(
        &self,
        index: i16,
    ) -> anyhow::Result<(String, String)> {
        if api::is_fake_media() {
            return Ok((String::from("fake mic"), String::from("fake mic id")));
        }

        let (label, mut device_id) = self.inner.recording_device_name(index)?;

        if device_id.is_empty() {
            let hash = xxh3_64(
                [label.as_bytes(), &[api::MediaDeviceKind::AudioOutput as u8]]
                    .concat()
                    .as_slice(),
            );
            device_id = hash.to_string();
        }

        Ok((label, device_id))
    }

    /// Returns count of available audio playout devices.
    ///
    /// # Errors
    ///
    /// If [`sys::AudioDeviceModule::playout_devices()`] call fails.
    #[must_use]
    pub fn playout_devices(&self) -> u32 {
        self.inner.playout_devices()
    }

    /// Returns count of available audio recording devices.
    ///
    /// # Errors
    ///
    /// If [`sys::AudioDeviceModule::recording_devices()`] call fails.
    #[must_use]
    pub fn recording_devices(&self) -> u32 {
        if api::is_fake_media() { 1 } else { self.inner.recording_devices() }
    }

    /// Creates a new [`sys::AudioSourceInterface`] based on the provided
    /// `device_index`.
    ///
    /// # Errors
    ///
    /// If [`sys::AudioDeviceModule::recording_devices()`] call fails.
    pub fn create_audio_source(
        &mut self,
        device_index: u16,
    ) -> anyhow::Result<sys::AudioSourceInterface> {
        if api::is_fake_media() {
            self.inner.create_fake_audio_source()
        } else {
            self.inner.create_audio_source(device_index)
        }
    }

    /// Disposes a [`sys::AudioSourceInterface`] by the provided
    /// [`AudioDeviceId`].
    pub fn dispose_audio_source(&mut self, device_id: &AudioDeviceId) {
        self.inner.dispose_audio_source(device_id.to_string());
    }

    /// Sets the microphone system volume according to the given level in
    /// percents.
    ///
    /// # Errors
    ///
    /// Errors if any of the following calls fail:
    ///     - [`sys::AudioDeviceModule::microphone_volume_is_available()`];
    ///     - [`sys::AudioDeviceModule::min_microphone_volume()`];
    ///     - [`sys::AudioDeviceModule::max_microphone_volume()`];
    ///     - [`sys::AudioDeviceModule::set_microphone_volume()`].
    pub fn set_microphone_volume(&self, mut level: u8) -> anyhow::Result<()> {
        if !self.microphone_volume_is_available()? {
            bail!("The microphone volume is unavailable.")
        }

        if level > 100 {
            level = 100;
        }

        let min_volume = self.inner.min_microphone_volume()?;
        let max_volume = self.inner.max_microphone_volume()?;

        let volume = f64::from(max_volume - min_volume)
            .mul_add(f64::from(level) / 100.0, f64::from(min_volume));

        #[expect( // intentional
            clippy::cast_possible_truncation,
            clippy::cast_sign_loss,
            reason = "size fits and non-negative"
        )]
        self.inner.set_microphone_volume(volume as u32)
    }

    /// Indicates if the microphone is available to set volume.
    ///
    /// # Errors
    ///
    /// If [`sys::AudioDeviceModule::microphone_volume_is_available()`] call
    /// fails.
    pub fn microphone_volume_is_available(&self) -> anyhow::Result<bool> {
        Ok(self.inner.microphone_volume_is_available().unwrap_or(false))
    }

    /// Returns the current level of the microphone volume in percents.
    ///
    /// # Errors
    ///
    /// If fails on:
    ///     - [`sys::AudioDeviceModule::microphone_volume()`] call
    ///     - [`sys::AudioDeviceModule::min_microphone_volume()`] call
    ///     - [`sys::AudioDeviceModule::max_microphone_volume()`] call
    pub fn microphone_volume(&self) -> anyhow::Result<u32> {
        let volume = self.inner.microphone_volume()?;
        let min_volume = self.inner.min_microphone_volume()?;
        let max_volume = self.inner.max_microphone_volume()?;

        #[expect( // intentional
            clippy::cast_possible_truncation,
            clippy::cast_sign_loss,
            reason = "size fits and non-negative"
        )]
        let level = (f64::from(volume - min_volume)
            / f64::from(max_volume - min_volume)
            * 100.0) as u32;

        Ok(level)
    }

    /// Changes the playout device for this [`AudioDeviceModule`].
    ///
    /// # Errors
    ///
    /// If [`sys::AudioDeviceModule::set_playout_device()`] call fails.
    pub fn set_playout_device(&self, index: u16) -> anyhow::Result<()> {
        self.inner.set_playout_device(index)?;

        Ok(())
    }

    /// Stops playout of audio on this [`AudioDeviceModule`].
    ///
    /// # Errors
    ///
    /// If [`sys::AudioDeviceModule::stop_playout()`] call fails.
    pub fn stop_playout(&self) -> anyhow::Result<()> {
        self.inner.stop_playout()
    }

    /// Indicates whether stereo is available in this playout
    /// [`AudioDeviceModule`].
    ///
    /// # Errors
    ///
    /// If [`sys::AudioDeviceModule::stereo_playout_is_available()`] call fails.
    pub fn stereo_playout_is_available(&self) -> anyhow::Result<bool> {
        self.inner.stereo_playout_is_available()
    }

    /// Initializes this playout [`AudioDeviceModule`].
    ///
    /// # Errors
    ///
    /// If [`sys::AudioDeviceModule::init_playout()`] call fails.
    pub fn init_playout(&self) -> anyhow::Result<()> {
        self.inner.init_playout()
    }

    /// Starts playout of audio on this [`AudioDeviceModule`].
    ///
    /// # Errors
    ///
    /// If [`sys::AudioDeviceModule::start_playout()`] call fails.
    pub fn start_playout(&self) -> anyhow::Result<()> {
        self.inner.start_playout()
    }
}

/// Indicates whether some track is a local track obtained via
/// [getUserMedia()][1]/[getDisplayMedia()][2] call or a remote received in a
/// [ontrack][3] callback.
///
/// [1]: https://w3.org/TR/mediacapture-streams#dom-mediadevices-getusermedia
/// [2]: https://w3.org/TR/screen-capture/#dom-mediadevices-getdisplaymedia
/// [3]: https://w3.org/TR/webrtc/#dom-rtcpeerconnection-ontrack
#[derive(Clone, Copy, Debug, Eq, From, Hash, PartialEq)]
pub enum TrackOrigin {
    Local,
    Remote(PeerConnectionId),
}

impl From<Option<PeerConnectionId>> for TrackOrigin {
    fn from(value: Option<PeerConnectionId>) -> Self {
        value.map_or(Self::Local, Self::Remote)
    }
}

/// Possible kinds of media track's source.
pub enum MediaTrackSource<T> {
    Local(Arc<T>),
    Remote { mid: String, peer: Weak<PeerConnection> },
}

/// Representation of a [`sys::VideoTrackInterface`].
#[derive(AsRef)]
pub struct VideoTrack {
    /// ID of this [`VideoTrack`].
    pub id: VideoTrackId,

    /// Indicator whether this is a remote or a local track.
    track_origin: TrackOrigin,

    /// Underlying [`sys::VideoTrackInterface`].
    #[as_ref]
    inner: sys::VideoTrackInterface,

    /// [`VideoSource`] that is used by this [`VideoTrack`].
    pub source: MediaTrackSource<VideoSource>,

    /// [`api::TrackKind::kVideo`].
    kind: api::MediaType,

    /// List of the [`VideoSink`]s attached to this [`VideoTrack`].
    sinks: Vec<VideoSinkId>,

    /// [`StreamSink`] which can be used by this [`VideoTrack`] to emit
    /// [`api::TrackEvent`]s to Flutter side.
    pub track_events_tx: Option<StreamSink<api::TrackEvent>>,

    /// Peers and transceivers sending this [`VideoTrack`].
    pub senders: HashMap<Arc<PeerConnection>, HashSet<Arc<RtpTransceiver>>>,

    /// Tracks changes in video `height` and `width`.
    sink: Option<VideoSink>,

    /// Video width.
    width: Arc<OnceCell<RwLock<i32>>>,

    /// Video height.
    height: Arc<OnceCell<RwLock<i32>>>,
}

/// Tracks changes in video `height` and `width`.
struct VideoFormatSink {
    /// Video width.
    width: Arc<OnceCell<RwLock<i32>>>,

    /// Video height.
    height: Arc<OnceCell<RwLock<i32>>>,
}

impl sys::OnFrameCallback for VideoFormatSink {
    fn on_frame(&mut self, frame: cxx::UniquePtr<sys::VideoFrame>) {
        if self.width.get().is_none() {
            self.width.set(RwLock::from(frame.width())).unwrap();
            self.height.set(RwLock::from(frame.height())).unwrap();
        } else {
            *self.width.get().unwrap().write().unwrap() = frame.width();
            *self.height.get().unwrap().write().unwrap() = frame.height();
        }
    }
}

impl VideoTrack {
    /// Creates a new [`VideoTrack`].
    fn create_local(
        pc: &sys::PeerConnectionFactoryInterface,
        src: Arc<VideoSource>,
    ) -> anyhow::Result<Self> {
        let id = VideoTrackId(next_id().to_string());
        let track_origin = TrackOrigin::Local;

        let width = Arc::new(OnceCell::new());
        let height = Arc::new(OnceCell::new());
        let mut sink = VideoSink::new(
            i64::from(next_id()),
            sys::VideoSinkInterface::create_forwarding(Box::new(
                VideoFormatSink {
                    width: Arc::clone(&width),
                    height: Arc::clone(&height),
                },
            )),
            id.clone(),
            track_origin,
        );

        let mut res = Self {
            id: id.clone(),
            inner: pc.create_video_track(id.into(), &src.inner)?,
            source: MediaTrackSource::Local(src),
            kind: api::MediaType::Video,
            sinks: Vec::new(),
            senders: HashMap::new(),
            track_events_tx: None,
            width,
            height,
            sink: None,
            track_origin,
        };

        res.add_video_sink(&mut sink);
        res.sink = Some(sink);

        Ok(res)
    }

    /// Sets the provided [`StreamSink`] for this [`VideoTrack`] to use for
    /// [`api::TrackEvent`]s emitting.
    pub fn set_track_events_tx(&mut self, sink: StreamSink<api::TrackEvent>) {
        drop(self.track_events_tx.replace(sink));
    }

    /// Wraps the track of the `transceiver.receiver.track()` into a
    /// [`VideoTrack`].
    pub(crate) fn wrap_remote(
        transceiver: &sys::RtpTransceiverInterface,
        peer: &Arc<PeerConnection>,
    ) -> Self {
        let receiver = transceiver.receiver();
        let track = receiver.track();
        let track_origin = TrackOrigin::Remote(peer.id());

        let width = Arc::new(OnceCell::new());
        width.set(RwLock::from(0)).unwrap();
        let height = Arc::new(OnceCell::new());
        height.set(RwLock::from(0)).unwrap();
        let mut sink = VideoSink::new(
            i64::from(next_id()),
            sys::VideoSinkInterface::create_forwarding(Box::new(
                VideoFormatSink {
                    width: Arc::clone(&width),
                    height: Arc::clone(&height),
                },
            )),
            VideoTrackId(track.id()),
            track_origin,
        );

        let mut res = Self {
            id: VideoTrackId(track.id()),
            inner: track.try_into().unwrap(),
            // Safe to unwrap since transceiver is guaranteed to be negotiated
            // at this point.
            source: MediaTrackSource::Remote {
                mid: transceiver.mid().unwrap(),
                peer: Arc::downgrade(peer),
            },
            kind: api::MediaType::Video,
            sinks: Vec::new(),
            senders: HashMap::new(),
            track_events_tx: None,
            width,
            height,
            sink: None,
            track_origin,
        };

        res.add_video_sink(&mut sink);
        res.sink = Some(sink);

        res
    }

    /// Adds the provided [`VideoSink`] to this [`VideoTrack`].
    pub fn add_video_sink(&mut self, video_sink: &mut VideoSink) {
        self.inner.add_or_update_sink(video_sink.as_mut());
        self.sinks.push(video_sink.id());
    }

    /// Detaches the provided [`VideoSink`] from this [`VideoTrack`].
    pub fn remove_video_sink(&mut self, mut video_sink: VideoSink) {
        self.sinks.retain(|&sink| sink != video_sink.id());
        self.inner.remove_sink(video_sink.as_mut());
    }

    /// Changes the [enabled][1] property of the underlying
    /// [`sys::VideoTrackInterface`].
    ///
    /// [1]: https://w3.org/TR/mediacapture-streams#track-enabled
    pub fn set_enabled(&self, enabled: bool) {
        self.inner.set_enabled(enabled);
    }

    /// Returns the [readyState][0] property of the underlying
    /// [`sys::VideoTrackInterface`].
    ///
    /// [0]: https://w3.org/TR/mediacapture-streams#dfn-readystate
    #[must_use]
    pub fn state(&self) -> api::TrackState {
        self.inner.state().into()
    }

    pub fn notify_on_ended(&mut self) {
        if let Some(sink) = self.track_events_tx.take() {
            _ = sink.add(api::TrackEvent::Ended);
        }
    }
}

impl Drop for VideoTrack {
    fn drop(&mut self) {
        let sink = self.sink.take().unwrap();
        self.remove_video_sink(sink);
    }
}

impl From<&VideoTrack> for api::MediaStreamTrack {
    fn from(track: &VideoTrack) -> Self {
        Self {
            id: track.id.0.clone(),
            device_id: match &track.source {
                MediaTrackSource::Local(src) => src.device_id.to_string(),
                MediaTrackSource::Remote { .. } => "remote".into(),
            },
            kind: track.kind,
            enabled: true,
            peer_id: match track.track_origin {
                TrackOrigin::Local => None,
                TrackOrigin::Remote(peer_id) => Some(peer_id.into()),
            },
        }
    }
}

// TODO: Refactor tracks to Track<Audio|Video> to avoid duplication.
/// Representation of a [`sys::AudioSourceInterface`].
#[derive(AsRef)]
pub struct AudioTrack {
    /// ID of this [`AudioTrack`].
    pub id: AudioTrackId,

    /// Indicator whether this is a remote or a local track.
    track_origin: TrackOrigin,

    /// Underlying [`sys::AudioTrackInterface`].
    #[as_ref]
    inner: sys::AudioTrackInterface,

    /// [`sys::AudioSourceInterface`] that is used by this [`AudioTrack`].
    pub source: MediaTrackSource<AudioSource>,

    /// [`api::TrackKind::kAudio`].
    kind: api::MediaType,

    /// [`StreamSink`] which can be used by this [`AudioTrack`] to emit
    /// [`api::TrackEvent`]s to Flutter side.
    pub track_events_tx: Option<StreamSink<api::TrackEvent>>,

    /// Peers and transceivers sending this [`VideoTrack`].
    pub senders: HashMap<Arc<PeerConnection>, HashSet<Arc<RtpTransceiver>>>,

    /// [`AudioLevelObserverId`] related to this [`AudioTrack`].
    ///
    /// This ID can be used when this [`AudioTrack`] needs to dispose its
    /// observer.
    volume_observer_id: Option<AudioLevelObserverId>,
}

impl AudioTrack {
    /// Creates a new [`AudioTrack`].
    ///
    /// # Errors
    ///
    /// Whenever [`sys::PeerConnectionFactoryInterface::create_audio_track()`]
    /// returns an error.
    pub fn new(
        pc: &sys::PeerConnectionFactoryInterface,
        src: Arc<AudioSource>,
        track_origin: TrackOrigin,
    ) -> anyhow::Result<Self> {
        let id = AudioTrackId(next_id().to_string());
        Ok(Self {
            id: id.clone(),
            inner: pc.create_audio_track(id.into(), &src.src)?,
            source: MediaTrackSource::Local(src),
            kind: api::MediaType::Audio,
            senders: HashMap::new(),
            track_origin,
            track_events_tx: None,
            volume_observer_id: None,
        })
    }

    /// Subscribes this [`AudioTrack`] to audio level updates.
    ///
    /// Volume updates will be passed to the `stream_sink` of this
    /// [`AudioTrack`].
    pub fn subscribe_to_audio_level(&mut self) {
        if let Some(sink) = self.track_events_tx.clone() {
            match &self.source {
                MediaTrackSource::Local(src) => {
                    let observer = src.subscribe_on_audio_level(
                        AudioSourceAudioLevelHandler(sink),
                    );
                    self.volume_observer_id = Some(observer);
                }
                MediaTrackSource::Remote { mid: _, peer: _ } => (),
            }
        }
    }

    /// Unsubscribes this [`AudioTrack`] from audio level updates.
    pub fn unsubscribe_from_audio_level(&self) {
        match &self.source {
            MediaTrackSource::Local(src) => {
                if let Some(id) = self.volume_observer_id {
                    src.unsubscribe_audio_level(id);
                }
            }
            MediaTrackSource::Remote { mid: _, peer: _ } => (),
        }
    }

    /// Sets the provided `stream_sink` for this [`AudioTrack`] to use for
    /// [`api::TrackEvent`]s emitting.
<<<<<<< HEAD
    pub fn set_track_events_tx(&mut self, sink: StreamSink<api::TrackEvent>) {
        drop(self.track_events_tx.replace(sink));
=======
    pub fn set_stream_sink(
        &mut self,
        stream_sink: StreamSink<api::TrackEvent>,
    ) {
        drop(self.stream_sink.replace(stream_sink));
>>>>>>> 4964ddc5
    }

    /// Wraps the track of the `transceiver.receiver.track()` into an
    /// [`AudioTrack`].
    pub(crate) fn wrap_remote(
        transceiver: &sys::RtpTransceiverInterface,
        peer: &Arc<PeerConnection>,
    ) -> Self {
        let receiver = transceiver.receiver();
        let track = receiver.track();
        Self {
            id: AudioTrackId(track.id()),
            inner: track.try_into().unwrap(),
            // Safe to unwrap since transceiver is guaranteed to be negotiated
            // at this point.
            source: MediaTrackSource::Remote {
                mid: transceiver.mid().unwrap(),
                peer: Arc::downgrade(peer),
            },
            kind: api::MediaType::Audio,
            senders: HashMap::new(),
            track_origin: TrackOrigin::Remote(peer.id()),
            track_events_tx: None,
            volume_observer_id: None,
        }
    }

    /// Returns the [readyState][0] property of the underlying
    /// [`sys::AudioTrackInterface`].
    ///
    /// [0]: https://w3.org/TR/mediacapture-streams#dfn-readystate
    #[must_use]
    pub fn state(&self) -> api::TrackState {
        self.inner.state().into()
    }

    /// Changes the [enabled][1] property of the underlying
    /// [`sys::AudioTrackInterface`].
    ///
    /// [1]: https://w3.org/TR/mediacapture-streams#track-enabled
    pub fn set_enabled(&self, enabled: bool) {
        self.inner.set_enabled(enabled);
    }

    /// Emits [`api::TrackEvent::Ended`] to the Flutter side.
    pub fn notify_on_ended(&mut self) {
        if let Some(sink) = self.track_events_tx.take() {
            _ = sink.add(api::TrackEvent::Ended);
        }
    }
}

impl From<&AudioTrack> for api::MediaStreamTrack {
    fn from(track: &AudioTrack) -> Self {
        Self {
            id: track.id.0.clone(),
            device_id: match &track.source {
                MediaTrackSource::Local(local) => local.device_id.to_string(),
                MediaTrackSource::Remote { mid: _, peer: _ } => "remote".into(),
            },
            kind: track.kind,
            enabled: true,
            peer_id: match track.track_origin {
                TrackOrigin::Local => None,
                TrackOrigin::Remote(peer_id) => Some(peer_id.into()),
            },
        }
    }
}

impl Drop for AudioTrack {
    fn drop(&mut self) {
        self.unsubscribe_from_audio_level();
    }
}

/// [`sys::AudioSourceOnAudioLevelChangeCallback`] unique (per
/// [`AudioSourceInterface`]) ID.
#[derive(Clone, Copy, Debug, Default, Eq, Hash, PartialEq)]
pub struct AudioLevelObserverId(u64);

/// Storage for a [`sys::AudioSourceOnAudioLevelChangeCallback`].
type ObserverStorage =
    Arc<RwLock<HashMap<AudioLevelObserverId, AudioSourceAudioLevelHandler>>>;

/// [`sys::AudioSourceOnAudioLevelChangeCallback`] implementation which
/// broadcasts all audio level updates to all the underlying
/// [`sys::AudioSourceOnAudioLevelChangeCallback`]s.
struct BroadcasterObserver(ObserverStorage);

impl BroadcasterObserver {
    /// Creates a new [`BroadcasterObserver`] with the provided
    /// [`ObserverStorage`] as a sink for audio level broadcasts.
    pub const fn new(observers: ObserverStorage) -> Self {
        Self(observers)
    }
}

impl sys::AudioSourceOnAudioLevelChangeCallback for BroadcasterObserver {
    /// Propagates audio level change to all the underlying
    /// [`sys::AudioSourceOnAudioLevelChangeCallback`]s.
    fn on_audio_level_change(&self, volume: f32) {
        let observers = self.0.read().unwrap();

        observers.values().for_each(|observer| {
            observer.on_audio_level_change(volume);
        });
    }
}

/// [`sys::AudioSourceInterface`] wrapper.
pub struct AudioSource {
    /// Storage for the all the [`sys::AudioSourceOnAudioLevelChangeCallback`]
    /// related to this [`AudioSourceInterface`].
    ///
    /// This [`ObserverStorage`] is shared with the [`BroadcasterObserver`] and
    /// needed for a [`sys::AudioSourceOnAudioLevelChangeCallback`] disposing
    /// without calling the C++ side.
    observers: ObserverStorage,

    /// Last ID used for the [`AudioLevelObserverId`].
    last_observer_id: Mutex<AudioLevelObserverId>,

    /// [`AudioDeviceId`] of the device this [`AudioSource`] is related to.
    pub device_id: AudioDeviceId,

    /// Underlying FFI wrapper for the `LocalAudioSource`.
    src: Arc<sys::AudioSourceInterface>,
}

impl AudioSource {
    /// Creates a new [`AudioSource`] with the provided parameters.
    #[must_use]
    pub fn new(
        device_id: AudioDeviceId,
        src: Arc<sys::AudioSourceInterface>,
    ) -> Self {
        Self {
            device_id,
            observers: Arc::default(),
            last_observer_id: Mutex::default(),
            src,
        }
    }

    /// Subscribes the provided [`sys::AudioSourceOnAudioLevelChangeCallback`]
    /// to audio level updates.
    ///
    /// This method will initialize new [`BroadcasterObserver`] if it wasn't
    /// initialized before.
    ///
    /// Returns [`AudioLevelObserverId`] which can be used to unsubscribe the
    /// provided here [`sys::AudioSourceOnAudioLevelChangeCallback`].
    ///
    /// # Panics
    ///
    /// On [`Mutex`] poisoning.
    fn subscribe_on_audio_level(
        &self,
        cb: AudioSourceAudioLevelHandler,
    ) -> AudioLevelObserverId {
        let mut observers = self.observers.write().unwrap();

        if observers.is_empty() {
            self.src.subscribe(Box::new(BroadcasterObserver::new(Arc::clone(
                &self.observers,
            ))));
        }

        let observer_id = {
            let mut last_observer_id = self.last_observer_id.lock().unwrap();
            let next_id = AudioLevelObserverId(last_observer_id.0 + 1);
            *last_observer_id = next_id;
            next_id
        };
        observers.insert(observer_id, cb);

        observer_id
    }

    /// Unsubscribes the current [`sys::AudioSourceOnAudioLevelChangeCallback`]
    /// from audio level updates.
    ///
    /// After unsubscribing this callback will be disposed.
    ///
    /// If [`AudioSourceInterface`] detects that this was the last callback, it
    /// will stop any audio level calculations to save system resources.
    ///
    /// # Panics
    ///
    /// On [`Mutex`] poisoning.
    fn unsubscribe_audio_level(&self, id: AudioLevelObserverId) {
        let mut observers = self.observers.write().unwrap();

        observers.remove(&id);
        if observers.is_empty() {
            self.src.unsubscribe();
        }
    }
}

/// [`sys::VideoTrackSourceInterface`] wrapper.
pub struct VideoSource {
    /// Underlying [`sys::VideoTrackSourceInterface`].
    inner: sys::VideoTrackSourceInterface,

    /// ID of an video input device that provides data to this [`VideoSource`].
    pub device_id: VideoDeviceId,
}

impl VideoSource {
    /// Creates a new [`VideoTrackSourceInterface`] from the video input device
    /// with the specified constraints.
    fn new_device_source(
        worker_thread: &mut sys::Thread,
        signaling_thread: &mut sys::Thread,
        caps: &api::VideoConstraints,
        device_index: u32,
        device_id: VideoDeviceId,
    ) -> anyhow::Result<Self> {
        let inner = if api::is_fake_media() {
            sys::VideoTrackSourceInterface::create_fake(
                worker_thread,
                signaling_thread,
                caps.width as usize,
                caps.height as usize,
                caps.frame_rate as usize,
            )
        } else {
            sys::VideoTrackSourceInterface::create_proxy_from_device(
                worker_thread,
                signaling_thread,
                caps.width as usize,
                caps.height as usize,
                caps.frame_rate as usize,
                device_index,
            )
        }
        .with_context(|| {
            format!("Failed to acquire device with ID `{device_id}`")
        })?;

        Ok(Self { inner, device_id })
    }

    /// Starts screen capturing and creates a new [`VideoTrackSourceInterface`]
    /// with the specified constraints.
    fn new_display_source(
        worker_thread: &mut sys::Thread,
        signaling_thread: &mut sys::Thread,
        caps: &api::VideoConstraints,
        device_id: VideoDeviceId,
    ) -> anyhow::Result<Self> {
        let inner = if api::is_fake_media() {
            sys::VideoTrackSourceInterface::create_fake(
                worker_thread,
                signaling_thread,
                caps.width as usize,
                caps.height as usize,
                caps.frame_rate as usize,
            )?
        } else {
            sys::VideoTrackSourceInterface::create_proxy_from_display(
                worker_thread,
                signaling_thread,
                device_id.0.parse::<i64>()?,
                caps.width as usize,
                caps.height as usize,
                caps.frame_rate as usize,
            )?
        };
        Ok(Self { inner, device_id })
    }
}

/// Wrapper around [`TrackObserverInterface`] implementing
/// [`sys::TrackEventCallback`].
struct TrackEventHandler(StreamSink<api::TrackEvent>);

impl TrackEventHandler {
    /// Creates a new [`TrackEventHandler`] with the provided [`StreamSink`].
    ///
    /// Sends an [`api::TrackEvent::TrackCreated`] to the provided
    /// [`StreamSink`].
    pub fn new(cb: StreamSink<api::TrackEvent>) -> Self {
        _ = cb.add(api::TrackEvent::TrackCreated);
        Self(cb)
    }
}

impl sys::TrackEventCallback for TrackEventHandler {
    fn on_ended(&mut self) {
        _ = self.0.add(api::TrackEvent::Ended);
    }
}

/// Wrapper around a [`StreamSink`] which emits [`AudioLevelUpdated`] events to
/// the Flutter side.
///
/// This handler also will multiply volume by `1000` and cast it to [`u32`], for
/// more convenient usage.
///
/// [`AudioLevelUpdated`]: api::TrackEvent::AudioLevelUpdated
struct AudioSourceAudioLevelHandler(StreamSink<api::TrackEvent>);

impl AudioSourceAudioLevelHandler {
    #[expect( // intentional
        clippy::cast_possible_truncation,
        clippy::cast_sign_loss,
        reason = "size fits and non-negative"
    )]
    fn on_audio_level_change(&self, level: f32) {
        _ = self.0.add(api::TrackEvent::AudioLevelUpdated(cmp::min(
            (level * 1000.0).round() as u32,
            100,
        )));
    }
}<|MERGE_RESOLUTION|>--- conflicted
+++ resolved
@@ -519,17 +519,8 @@
         enabled: bool,
     ) {
         let id = AudioTrackId::from(id);
-<<<<<<< HEAD
         let track = self.audio_tracks.get_mut(&(id.clone(), track_origin));
         if let Some(mut track) = track {
-=======
-
-        {
-            let mut track = self
-                .audio_tracks
-                .get_mut(&(id.clone(), track_origin))
-                .ok_or_else(|| anyhow!("Cannot find track with ID `{id}`"))?;
->>>>>>> 4964ddc5
             if enabled {
                 track.subscribe_to_audio_level();
             } else {
@@ -1243,16 +1234,8 @@
 
     /// Sets the provided `stream_sink` for this [`AudioTrack`] to use for
     /// [`api::TrackEvent`]s emitting.
-<<<<<<< HEAD
     pub fn set_track_events_tx(&mut self, sink: StreamSink<api::TrackEvent>) {
         drop(self.track_events_tx.replace(sink));
-=======
-    pub fn set_stream_sink(
-        &mut self,
-        stream_sink: StreamSink<api::TrackEvent>,
-    ) {
-        drop(self.stream_sink.replace(stream_sink));
->>>>>>> 4964ddc5
     }
 
     /// Wraps the track of the `transceiver.receiver.track()` into an
