--- conflicted
+++ resolved
@@ -6,11 +6,7 @@
 
 use crate::{
     api::{self, AudioConstraints, VideoConstraints},
-<<<<<<< HEAD
-    next_id, Webrtc,
-=======
     next_id, VideoSink, VideoSinkId, Webrtc,
->>>>>>> 93cf568b
 };
 
 impl Webrtc {
