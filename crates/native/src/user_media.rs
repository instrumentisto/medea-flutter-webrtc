extern crate owning_ref;

use anyhow::bail;
use derive_more::{AsRef, Display, From};
use libwebrtc_sys as sys;
use std::rc::Rc;

use sys::{AudioTrackInterface, VideoTrackInterface};

use crate::{
    api::{self, AudioConstraints, VideoConstraints},
    next_id, VideoSink, VideoSinkId, Webrtc,
};

impl Webrtc {
    /// Creates a new local [`MediaStream`] with [`VideoTrack`]s and/or
    /// [`AudioTrack`]s according to the provided accepted
    /// [`api::MediaStreamConstraints`].
    #[allow(clippy::too_many_lines, clippy::missing_panics_doc)]
    pub fn get_media(
        self: &mut Webrtc,
        constraints: &api::MediaStreamConstraints,
        is_display: bool,
    ) -> api::MediaStream {
        let mut stream =
            MediaStream::new(&self.0.peer_connection_factory).unwrap();

        let mut result = api::MediaStream {
            stream_id: stream.id.0,
            video_tracks: Vec::new(),
            audio_tracks: Vec::new(),
        };

        if constraints.video.required {
            let source = self
                .get_or_create_video_source(&constraints.video, is_display)
                .unwrap();
            let track = self.create_video_track(source).unwrap();

            stream.add_video_track(track).unwrap();
            result.video_tracks.push(api::MediaStreamTrack {
                id: track.id.0,
                label: track.label.0.clone(),
                kind: track.kind,
                enabled: true,
            });
        }
        if constraints.audio.required {
            let source =
                self.get_or_create_audio_source(&constraints.audio).unwrap();
            let track = self.create_audio_track(source).unwrap();

            stream.add_audio_track(track).unwrap();
            result.audio_tracks.push(api::MediaStreamTrack {
                id: track.id.0,
                label: track.label.0.clone(),
                kind: track.kind,
                enabled: true,
            });
        };
        self.0
            .local_media_streams
            .entry(stream.id)
            .or_insert(stream);
        result
    }

    /// Disposes the [`MediaStream`] and all the contained tracks in it.
    ///
    /// # Panics
    ///
    /// Panics if tracks from the provided [`MediaStream`] are not found in the
    /// context, as it's an invariant violation.
    pub fn dispose_stream(self: &mut Webrtc, id: u64) {
        if let Some(stream) =
            self.0.local_media_streams.remove(&MediaStreamId(id))
        {
            let video_tracks = stream.video_tracks;
            let audio_tracks = stream.audio_tracks;

            for track in video_tracks {
                let src = self.0.video_tracks.remove(&track).unwrap().src;

                if Rc::strong_count(&src) == 2 {
                    self.0.video_sources.remove(&src.device_id);
                };
            }

            for track in audio_tracks {
                let src = self.0.audio_tracks.remove(&track).unwrap().src;

                if Rc::strong_count(&src) == 2 {
                    self.0.audio_source.take();
                    // TODO: We should make `AudioDeviceModule` to stop
                    //       recording.
                };
            }
        }
    }

    /// Creates a new [`VideoTrack`] from the given [`VideoSource`].
    fn create_video_track(
        &mut self,
        source: Rc<VideoSource>,
    ) -> anyhow::Result<&mut VideoTrack> {
        let track = if source.is_display {
            // TODO: Support screens enumeration.
            VideoTrack::new(
                &self.0.peer_connection_factory,
                source,
                VideoLabel("screen:0".into()),
            )?
        } else {
            let device_index = if let Some(index) =
                self.get_index_of_video_device(&source.device_id)?
            {
                index
            } else {
                bail!(
                    "Could not find video device with the specified ID `{}`",
                    &source.device_id,
                );
            };

            VideoTrack::new(
                &self.0.peer_connection_factory,
                source,
                VideoLabel(
                    self.0.video_device_info.device_name(device_index)?.0,
                ),
            )?
        };

        let track = self.0.video_tracks.entry(track.id).or_insert(track);
        Ok(track)
    }

    /// Creates a new [`VideoSource`] based on the given [`VideoConstraints`].
    fn get_or_create_video_source(
        &mut self,
        caps: &VideoConstraints,
        is_display: bool,
    ) -> anyhow::Result<Rc<VideoSource>> {
        let (index, device_id) = if is_display {
            // TODO: Support screens enumeration.
            (0, VideoDeviceId("screen:0".into()))
        } else if caps.device_id.is_empty() {
            // No device ID is provided so just pick the first available
            // device
            if self.0.video_device_info.number_of_devices() < 1 {
                bail!("Could not find any available video input device");
            }

            let device_id =
                VideoDeviceId(self.0.video_device_info.device_name(0)?.1);
            (0, device_id)
        } else {
            let device_id = VideoDeviceId(caps.device_id.clone());
            if let Some(index) = self.get_index_of_video_device(&device_id)? {
                (index, device_id)
            } else {
                bail!(
                    "Could not find video device with the specified ID `{}`",
                    device_id,
                );
            }
        };
        if let Some(src) = self.0.video_sources.get(&device_id) {
            return Ok(Rc::clone(src));
        }

        let source = if is_display {
            VideoSource::new_display_source(
                &mut self.0.worker_thread,
                &mut self.0.signaling_thread,
                caps,
                device_id,
            )?
        } else {
            VideoSource::new_device_source(
                &mut self.0.worker_thread,
                &mut self.0.signaling_thread,
                caps,
                index,
                device_id,
            )?
        };
        let source = self
            .0
            .video_sources
            .entry(source.device_id.clone())
            .or_insert_with(|| Rc::new(source));

        Ok(Rc::clone(source))
    }

    /// Creates a new [`AudioTrack`] from the given
    /// [`sys::AudioSourceInterface`].
    fn create_audio_track(
        &mut self,
        source: Rc<sys::AudioSourceInterface>,
    ) -> anyhow::Result<&mut AudioTrack> {
        // PANIC: If there is a `sys::AudioSourceInterface` then we are sure
        //        that `current_device_id` is set in the `AudioDeviceModule`.
        let device_id = self
            .0
            .audio_device_module
            .current_device_id
            .clone()
            .unwrap();
        let device_index = if let Some(index) =
            self.get_index_of_audio_recording_device(&device_id)?
        {
            index
        } else {
            bail!(
                "Could not find video device with the specified ID `{}`",
                device_id,
            )
        };

        let track = AudioTrack::new(
            &self.0.peer_connection_factory,
            source,
            AudioLabel(
                #[allow(clippy::cast_possible_wrap)]
                self.0
                    .audio_device_module
                    .inner
                    .recording_device_name(device_index as i16)?
                    .0,
            ),
        )?;

        let track = self.0.audio_tracks.entry(track.id).or_insert(track);
        Ok(track)
    }

    /// Creates a new [`sys::AudioSourceInterface`] based on the given
    /// [`AudioConstraints`].
    fn get_or_create_audio_source(
        &mut self,
        caps: &AudioConstraints,
    ) -> anyhow::Result<Rc<sys::AudioSourceInterface>> {
        let device_id = if caps.device_id.is_empty() {
            // No device ID is provided so just pick the currently used.
            if self.0.audio_device_module.current_device_id.is_none() {
                // `AudioDeviceModule` is not capturing anything at the moment,
                // so we will use first available device (with `0` index).
                if self.0.audio_device_module.inner.recording_devices()? < 1 {
                    bail!("Could not find any available audio input device");
                }

                AudioDeviceId(
                    self.0
                        .audio_device_module
                        .inner
                        .recording_device_name(0)?
                        .1,
                )
            } else {
                self.0
                    .audio_device_module
                    .current_device_id
                    .clone()
                    .unwrap()
            }
        } else {
            AudioDeviceId(caps.device_id.clone())
        };

        let device_index = if let Some(index) =
            self.get_index_of_audio_recording_device(&device_id)?
        {
            index
        } else {
            bail!(
                "Could not find audio device with the specified ID `{}`",
                device_id,
            );
        };

        if Some(&device_id)
            != self.0.audio_device_module.current_device_id.as_ref()
        {
            self.0
                .audio_device_module
                .set_recording_device(device_id, device_index)?;
        }

        let src = if let Some(src) = self.0.audio_source.as_ref() {
            Rc::clone(src)
        } else {
            let src =
                Rc::new(self.0.peer_connection_factory.create_audio_source()?);
            self.0.audio_source.replace(Rc::clone(&src));

            src
        };

        Ok(src)
    }

    /// Changes the [enabled][1] property of the media track by its ID.
    ///
    /// # Panics
    ///
    /// If cannot find any track with the provided ID.
    ///
    /// [1]: https://w3.org/TR/mediacapture-streams#track-enabled
    pub fn set_track_enabled(&mut self, id: u64, enabled: bool) {
        if let Some(track) = self.0.video_tracks.get(&VideoTrackId(id)) {
            track.inner.set_enabled(enabled);
        } else if let Some(track) = self.0.audio_tracks.get(&AudioTrackId(id)) {
            track.set_enabled(enabled);
        } else {
            // TODO: Return error.
            panic!("Could not find track with `{id}` ID");
        }
    }
}

/// ID of a [`MediaStream`].
#[derive(Clone, Copy, Debug, Display, Eq, From, Hash, PartialEq)]
pub struct MediaStreamId(u64);

/// ID of an video input device that provides data to some [`VideoSource`].
#[derive(AsRef, Clone, Debug, Display, Eq, Hash, PartialEq)]
#[as_ref(forward)]
pub struct VideoDeviceId(String);

/// ID of an `AudioDevice`.
#[derive(AsRef, Clone, Debug, Default, Display, Eq, Hash, PartialEq)]
#[as_ref(forward)]
pub struct AudioDeviceId(String);

/// ID of a [`VideoTrack`].
<<<<<<< HEAD
#[derive(Clone, Copy, Debug, Display, Eq, Hash, From, PartialEq)]
pub struct VideoTrackId(u64);

/// ID of an [`AudioTrack`].
#[derive(Clone, Copy, Debug, Display, Eq, From, Hash, PartialEq)]
=======
#[derive(Clone, Copy, Debug, Display, From, Eq, Hash, PartialEq)]
pub struct VideoTrackId(u64);

/// ID of an [`AudioTrack`].
#[derive(Clone, Copy, Debug, Display, From, Eq, Hash, PartialEq)]
>>>>>>> 25e228e9
pub struct AudioTrackId(u64);

/// Label identifying a video track source.
#[derive(AsRef, Clone, Debug, Default, Display, Eq, Hash, PartialEq)]
#[as_ref(forward)]
pub struct VideoLabel(String);

/// Label identifying an audio track source.
#[derive(AsRef, Clone, Debug, Default, Display, Eq, Hash, PartialEq)]
#[as_ref(forward)]
pub struct AudioLabel(String);

/// [`sys::AudioDeviceModule`] wrapper tracking the currently used audio input
/// device.
pub struct AudioDeviceModule {
    /// [`sys::AudioDeviceModule`] backing this [`AudioDeviceModule`].
    pub(crate) inner: sys::AudioDeviceModule,

    /// ID of the audio input device currently used by this
    /// [`sys::AudioDeviceModule`].
    ///
    /// [`None`] if the [`AudioDeviceModule`] was not used yet to record data
    /// from the audio input device.
    current_device_id: Option<AudioDeviceId>,
}

impl AudioDeviceModule {
    /// Creates a new [`AudioDeviceModule`] according to the passed
    /// [`sys::AudioLayer`].
    ///
    /// # Errors
    ///
    /// If could not find any available recording device.
    pub fn new(
        audio_layer: sys::AudioLayer,
        task_queue_factory: &mut sys::TaskQueueFactory,
    ) -> anyhow::Result<Self> {
        let inner =
            sys::AudioDeviceModule::create(audio_layer, task_queue_factory)?;
        inner.init()?;

        Ok(Self {
            inner,
            current_device_id: None,
        })
    }

    /// Changes the recording device for this [`AudioDeviceModule`].
    ///
    /// # Errors
    ///
    /// If [`sys::AudioDeviceModule::set_recording_device()`] fails.
    pub fn set_recording_device(
        &mut self,
        id: AudioDeviceId,
        index: u16,
    ) -> anyhow::Result<()> {
        self.inner.set_recording_device(index)?;
        self.current_device_id.replace(id);

        Ok(())
    }
}

/// [`sys::MediaStreamInterface`] tracking all the added [`VideoTrack`]s and
/// [`AudioTrack`]s.
pub struct MediaStream {
    /// ID of this [`MediaStream`].
    id: MediaStreamId,

    /// Underlying [`sys::MediaStreamInterface`].
    inner: sys::MediaStreamInterface,

    /// List of [`VideoTrack`] IDs contained in this [`MediaStream`].
    video_tracks: Vec<VideoTrackId>,

    /// List of [`AudioTrack`] IDs contained in this [`MediaStream`].
    audio_tracks: Vec<AudioTrackId>,
}

impl MediaStream {
    /// Creates a new [`MediaStream`].
    fn new(pc: &sys::PeerConnectionFactoryInterface) -> anyhow::Result<Self> {
        let id = MediaStreamId(next_id());
        Ok(Self {
            id,
            inner: pc.create_local_media_stream(id.to_string())?,
            video_tracks: Vec::new(),
            audio_tracks: Vec::new(),
        })
    }

    /// Adds the provided [`VideoTrack`] to this [`MediaStream`].
    fn add_video_track(&mut self, track: &VideoTrack) -> anyhow::Result<()> {
        self.inner.add_video_track(&track.inner)?;
        self.video_tracks.push(track.id);

        Ok(())
    }

    /// Adds the provided [`AudioTrack`] to this [`MediaStream`].
    fn add_audio_track(&mut self, track: &AudioTrack) -> anyhow::Result<()> {
        self.inner.add_audio_track(&track.inner)?;
        self.audio_tracks.push(track.id);

        Ok(())
    }

    /// Returns an [`Iterator`] over all the [`VideoTrackId`]s belonging to the
    /// [`VideoTrack`]s that were added to this [`MediaStream`].
    pub fn video_tracks(&self) -> impl Iterator<Item = &'_ VideoTrackId> {
        self.video_tracks.iter()
    }
}

/// Representation of a [`sys::VideoTrackInterface`].
#[derive(AsRef)]
pub struct VideoTrack {
    /// ID of this [`VideoTrack`].
    id: VideoTrackId,

    /// Underlying [`sys::VideoTrackInterface`].
    #[as_ref]
    inner: sys::VideoTrackInterface,

    /// [`VideoSource`] that is used by this [`VideoTrack`].
    src: Rc<VideoSource>,

    /// [`api::TrackKind::kVideo`].
    kind: api::TrackKind,

    /// [`VideoLabel`] identifying the track source, as in "HD Webcam Analog
    /// Stereo".
    label: VideoLabel,

    /// List of the [`VideoSink`]s attached to this [`VideoTrack`].
    sinks: Vec<VideoSinkId>,
}

impl VideoTrack {
    /// Creates a new [`VideoTrack`].
    fn new(
        pc: &sys::PeerConnectionFactoryInterface,
        src: Rc<VideoSource>,
        label: VideoLabel,
    ) -> anyhow::Result<Self> {
        let id = VideoTrackId(next_id());
        Ok(Self {
            id,
            inner: pc.create_video_track(id.to_string(), &src.inner)?,
            src,
            kind: api::TrackKind::kVideo,
            label,
            sinks: Vec::new(),
        })
    }

    /// Creates a new [`VideoTrack`].
    /// from [`VideoTrackInterface`].
    #[must_use]
    pub fn new_from_video_interface(
        inner: VideoTrackInterface,
        src: sys::VideoTrackSourceInterface,
    ) -> Self {
        let id = VideoTrackId(next_id());
        let deviece_id = VideoTrackId(next_id());
        let src = VideoSource {
            inner: src,
            device_id: VideoDeviceId(deviece_id.to_string()),
            is_display: false, // todo ???
        };
        Self {
            id,
            inner,
            src: Rc::new(src),
            kind: api::TrackKind::kVideo,
            label: VideoLabel("video".to_owned()),
            sinks: Vec::new(),
        }
    }

    /// Adds the provided [`VideoSink`] to this [`VideoTrack`].
    pub fn add_video_sink(&mut self, video_sink: &mut VideoSink) {
        self.inner.add_or_update_sink(video_sink.as_mut());
        self.sinks.push(video_sink.id());
    }

    /// Detaches the provided [`VideoSink`] from this [`VideoTrack`].
    pub fn remove_video_sink(&mut self, mut video_sink: VideoSink) {
        self.sinks.retain(|&sink| sink != video_sink.id());
        self.inner.remove_sink(video_sink.as_mut());
    }

    /// Changes the [enabled][1] property of the underlying
    /// [`sys::VideoTrackInterface`].
    ///
    /// [1]: https://w3.org/TR/mediacapture-streams#track-enabled
    pub fn set_enabled(&self, enabled: bool) {
        self.inner.set_enabled(enabled);
    }
}

/// Representation of a [`sys::AudioSourceInterface`].
#[derive(AsRef)]
pub struct AudioTrack {
    /// ID of this [`AudioTrack`].
    id: AudioTrackId,

    /// Underlying [`sys::AudioTrackInterface`].
    #[as_ref]
    inner: sys::AudioTrackInterface,

    /// [`sys::AudioSourceInterface`] that is used by this [`AudioTrack`].
    src: Rc<sys::AudioSourceInterface>,

    /// [`api::TrackKind::kAudio`].
    kind: api::TrackKind,

    /// [`AudioLabel`] identifying the track source, as in "internal
    /// microphone".
    label: AudioLabel,
}

impl AudioTrack {
    /// Creates a new [`AudioTrack`].
    fn new(
        pc: &sys::PeerConnectionFactoryInterface,
        src: Rc<sys::AudioSourceInterface>,
        label: AudioLabel,
    ) -> anyhow::Result<Self> {
        let id = AudioTrackId(next_id());
        Ok(Self {
            id,
            inner: pc.create_audio_track(id.to_string(), &src)?,
            src,
            kind: api::TrackKind::kAudio,
            label,
        })
    }

    /// Creates a new [`AudioTrack`].
    /// from [`AudioTrackInterface`].
    #[must_use]
    pub fn new_from_audio_interface(
        inner: AudioTrackInterface,
        src: sys::AudioSourceInterface,
    ) -> Self {
        let id = AudioTrackId(next_id());
        Self {
            id,
            inner,
            src: Rc::new(src),
            kind: api::TrackKind::kAudio,
            label: AudioLabel("audio".to_owned()),
        }
    }

    /// Changes the [enabled][1] property of the underlying
    /// [`sys::AudioTrackInterface`].
    ///
    /// [1]: https://w3.org/TR/mediacapture-streams#track-enabled
    pub fn set_enabled(&self, enabled: bool) {
        self.inner.set_enabled(enabled);
    }
}

/// [`sys::VideoTrackSourceInterface`] wrapper.
pub struct VideoSource {
    /// Underlying [`sys::VideoTrackSourceInterface`].
    inner: sys::VideoTrackSourceInterface,

    /// ID of an video input device that provides data to this [`VideoSource`].
    device_id: VideoDeviceId,

    /// Indicates whether this [`VideoSource`] is backed by screen capturing.
    is_display: bool,
}

impl VideoSource {
    /// Creates a new [`VideoTrackSourceInterface`] from the video input device
    /// with the specified constraints.
    fn new_device_source(
        worker_thread: &mut sys::Thread,
        signaling_thread: &mut sys::Thread,
        caps: &api::VideoConstraints,
        device_index: u32,
        device_id: VideoDeviceId,
    ) -> anyhow::Result<Self> {
        Ok(Self {
            inner: sys::VideoTrackSourceInterface::create_proxy_from_device(
                worker_thread,
                signaling_thread,
                caps.width,
                caps.height,
                caps.frame_rate,
                device_index,
            )?,
            device_id,
            is_display: false,
        })
    }

    /// Starts screen capturing and creates a new [`VideoTrackSourceInterface`]
    /// with the specified constraints.
    fn new_display_source(
        worker_thread: &mut sys::Thread,
        signaling_thread: &mut sys::Thread,
        caps: &api::VideoConstraints,
        device_id: VideoDeviceId,
    ) -> anyhow::Result<Self> {
        Ok(Self {
            inner: sys::VideoTrackSourceInterface::create_proxy_from_display(
                worker_thread,
                signaling_thread,
                caps.width,
                caps.height,
                caps.frame_rate,
            )?,
            device_id,
            is_display: true,
        })
    }
}<|MERGE_RESOLUTION|>--- conflicted
+++ resolved
@@ -1,11 +1,8 @@
-extern crate owning_ref;
+use std::rc::Rc;
 
 use anyhow::bail;
 use derive_more::{AsRef, Display, From};
 use libwebrtc_sys as sys;
-use std::rc::Rc;
-
-use sys::{AudioTrackInterface, VideoTrackInterface};
 
 use crate::{
     api::{self, AudioConstraints, VideoConstraints},
@@ -45,6 +42,7 @@
                 enabled: true,
             });
         }
+
         if constraints.audio.required {
             let source =
                 self.get_or_create_audio_source(&constraints.audio).unwrap();
@@ -58,10 +56,12 @@
                 enabled: true,
             });
         };
+
         self.0
             .local_media_streams
             .entry(stream.id)
             .or_insert(stream);
+
         result
     }
 
@@ -132,6 +132,7 @@
         };
 
         let track = self.0.video_tracks.entry(track.id).or_insert(track);
+
         Ok(track)
     }
 
@@ -165,6 +166,7 @@
                 );
             }
         };
+
         if let Some(src) = self.0.video_sources.get(&device_id) {
             return Ok(Rc::clone(src));
         }
@@ -233,6 +235,7 @@
         )?;
 
         let track = self.0.audio_tracks.entry(track.id).or_insert(track);
+
         Ok(track)
     }
 
@@ -335,19 +338,11 @@
 pub struct AudioDeviceId(String);
 
 /// ID of a [`VideoTrack`].
-<<<<<<< HEAD
-#[derive(Clone, Copy, Debug, Display, Eq, Hash, From, PartialEq)]
-pub struct VideoTrackId(u64);
-
-/// ID of an [`AudioTrack`].
-#[derive(Clone, Copy, Debug, Display, Eq, From, Hash, PartialEq)]
-=======
 #[derive(Clone, Copy, Debug, Display, From, Eq, Hash, PartialEq)]
 pub struct VideoTrackId(u64);
 
 /// ID of an [`AudioTrack`].
 #[derive(Clone, Copy, Debug, Display, From, Eq, Hash, PartialEq)]
->>>>>>> 25e228e9
 pub struct AudioTrackId(u64);
 
 /// Label identifying a video track source.
