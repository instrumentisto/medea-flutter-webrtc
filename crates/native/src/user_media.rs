--- conflicted
+++ resolved
@@ -1,12 +1,8 @@
-<<<<<<< HEAD
 use std::{
     ops::Deref,
     rc::Rc,
     sync::atomic::{AtomicU64, Ordering},
 };
-=======
-use std::rc::Rc;
->>>>>>> 60ac5698
 
 use anyhow::bail;
 use derive_more::{AsRef, Display, From};
@@ -14,11 +10,7 @@
 
 use crate::{
     api::{self, AudioConstraints, VideoConstraints},
-<<<<<<< HEAD
-    VideoSink, VideoSinkId, Webrtc,
-=======
-    next_id, Webrtc,
->>>>>>> 60ac5698
+    VideoSink, VideoSinkId, Webrtc, next_id
 };
 
 impl Webrtc {
