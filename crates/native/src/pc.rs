--- conflicted
+++ resolved
@@ -1,13 +1,6 @@
 use std::{
     mem,
-<<<<<<< HEAD
-    sync::{
-        mpsc::{self, Sender},
-        Arc, Mutex,
-    },
-=======
     sync::{mpsc, Arc, Mutex},
->>>>>>> 346b233a
 };
 
 use anyhow::{anyhow, bail};
@@ -59,11 +52,7 @@
         voice_activity_detection: bool,
         ice_restart: bool,
         use_rtp_mux: bool,
-<<<<<<< HEAD
-        create_sdp_tx: Sender<anyhow::Result<api::RtcSessionDescription>>,
-=======
         create_sdp_tx: mpsc::Sender<anyhow::Result<api::RtcSessionDescription>>,
->>>>>>> 346b233a
     ) -> anyhow::Result<()> {
         let peer_id = PeerConnectionId::from(peer_id);
         let peer = self.peer_connections.get(&peer_id).ok_or_else(|| {
@@ -98,11 +87,7 @@
         voice_activity_detection: bool,
         ice_restart: bool,
         use_rtp_mux: bool,
-<<<<<<< HEAD
-        create_sdp_tx: Sender<anyhow::Result<api::RtcSessionDescription>>,
-=======
         create_sdp_tx: mpsc::Sender<anyhow::Result<api::RtcSessionDescription>>,
->>>>>>> 346b233a
     ) -> anyhow::Result<()> {
         let peer_id = PeerConnectionId::from(peer_id);
         let peer = self.peer_connections.get(&peer_id).ok_or_else(|| {
@@ -136,11 +121,7 @@
         peer_id: u64,
         kind: sys::SdpType,
         sdp: String,
-<<<<<<< HEAD
-        set_sdp_tx: Sender<anyhow::Result<()>>,
-=======
         set_sdp_tx: mpsc::Sender<anyhow::Result<()>>,
->>>>>>> 346b233a
     ) -> anyhow::Result<()> {
         let peer_id = PeerConnectionId::from(peer_id);
         let peer = self.peer_connections.get(&peer_id).ok_or_else(|| {
@@ -155,19 +136,11 @@
         Ok(())
     }
 
-<<<<<<< HEAD
-    /// Returns [`RtcStats`]'s of this [`PeerConnection`].
-    pub fn get_stats(
-        &self,
-        peer_id: u64,
-        report_tx: Sender<sys::RtcStatsReport>,
-=======
     /// Returns [`RtcStats`] of the [`PeerConnection`] by its ID.
     pub fn get_stats(
         &self,
         peer_id: u64,
         report_tx: mpsc::Sender<sys::RtcStatsReport>,
->>>>>>> 346b233a
     ) -> anyhow::Result<()> {
         let peer_id = PeerConnectionId::from(peer_id);
         let peer = self.peer_connections.get(&peer_id).ok_or_else(|| {
@@ -622,11 +595,7 @@
         candidate: String,
         sdp_mid: String,
         sdp_mline_index: i32,
-<<<<<<< HEAD
-        add_candidate_tx: Sender<anyhow::Result<()>>,
-=======
         add_candidate_tx: mpsc::Sender<anyhow::Result<()>>,
->>>>>>> 346b233a
     ) -> anyhow::Result<()> {
         let peer_id = PeerConnectionId::from(peer_id);
         let peer =
@@ -892,11 +861,7 @@
     }
 }
 
-<<<<<<< HEAD
-/// [`RTCStatsCollectorCallback`] wrapper.
-=======
 /// [`sys::RTCStatsCollectorCallback`] wrapper.
->>>>>>> 346b233a
 struct GetStatsCallback(mpsc::Sender<sys::RtcStatsReport>);
 
 impl sys::RTCStatsCollectorCallback for GetStatsCallback {
