use cxx::{let_cxx_string, CxxString, CxxVector, UniquePtr};
use derive_more::{Display, From, Into};
use libwebrtc_sys as sys;

use crate::{
    api,
    internal::{
        CreateSdpCallbackInterface, PeerConnectionObserverInterface,
        SetDescriptionCallbackInterface,
    },
    next_id, Webrtc,
};

<<<<<<< HEAD
use crate::api::TransceiverInfo;

/// Converts [`sys::RtpTransceiverDirection`] into [`String`].
fn direction_to_string(direction: sys::RtpTransceiverDirection) -> String {
    match direction {
        sys::RtpTransceiverDirection::kSendRecv => "sendrecv".to_string(),
        sys::RtpTransceiverDirection::kSendOnly => "sendonly".to_string(),
        sys::RtpTransceiverDirection::kRecvOnly => "recvonly".to_string(),
        sys::RtpTransceiverDirection::kInactive => "inactive".to_string(),
        sys::RtpTransceiverDirection::kStopped => "stopped".to_string(),
        _ => unreachable!(),
    }
}

/// Converts [`sys::RtpTransceiverDirection`] from [`str`].
fn string_to_direction(direction: &str) -> sys::RtpTransceiverDirection {
    match direction {
        "sendrecv" => sys::RtpTransceiverDirection::kSendRecv,
        "sendonly" => sys::RtpTransceiverDirection::kSendOnly,
        "recvonly" => sys::RtpTransceiverDirection::kRecvOnly,
        "inactive" => sys::RtpTransceiverDirection::kInactive,
        "stopped" => sys::RtpTransceiverDirection::kStopped,
        _ => unreachable!(),
    }
}

=======
>>>>>>> 9247d4df
impl Webrtc {
    /// Creates a new [`PeerConnection`] and returns its ID.
    ///
    /// Writes an error to the provided `err` if any.
    pub fn create_peer_connection(
        self: &mut Webrtc,
        obs: UniquePtr<PeerConnectionObserverInterface>,
        error: &mut String,
    ) -> u64 {
        let peer =
            PeerConnection::new(&mut self.0.peer_connection_factory, obs);
        match peer {
            Ok(peer) => self
                .0
                .peer_connections
                .entry(peer.id)
                .or_insert(peer)
                .id
                .into(),
            Err(err) => {
                error.push_str(&err.to_string());
                0
            }
        }
    }

    /// Initiates the creation of a SDP offer for the purpose of starting a new
    /// WebRTC connection to a remote peer.
    ///
    /// Returns an empty [`String`] in operation succeeds or an error otherwise.
    pub fn create_offer(
        &mut self,
        peer_id: u64,
        voice_activity_detection: bool,
        ice_restart: bool,
        use_rtp_mux: bool,
        cb: UniquePtr<CreateSdpCallbackInterface>,
    ) -> String {
        let peer = if let Some(peer) = self
            .0
            .peer_connections
            .get_mut(&PeerConnectionId::from(peer_id))
        {
            peer
        } else {
            return format!(
                "`PeerConnection` with ID `{peer_id}` does not exist",
            );
        };

        let options = sys::RTCOfferAnswerOptions::new(
            None,
            None,
            voice_activity_detection,
            ice_restart,
            use_rtp_mux,
        );
        let obs = sys::CreateSessionDescriptionObserver::new(Box::new(
            CreateSdpCallback(cb),
        ));
        peer.inner.create_offer(&options, obs);

        String::new()
    }

    /// Creates a SDP answer to an offer received from a remote peer during an
    /// offer/answer negotiation of a WebRTC connection.
    ///
    /// Returns an empty [`String`] in operation succeeds or an error otherwise.
    pub fn create_answer(
        &mut self,
        peer_id: u64,
        voice_activity_detection: bool,
        ice_restart: bool,
        use_rtp_mux: bool,
        cb: UniquePtr<CreateSdpCallbackInterface>,
    ) -> String {
        let peer = if let Some(peer) = self
            .0
            .peer_connections
            .get_mut(&PeerConnectionId::from(peer_id))
        {
            peer
        } else {
            return format!(
                "`PeerConnection` with ID `{peer_id}` does not exist",
            );
        };

        let options = sys::RTCOfferAnswerOptions::new(
            None,
            None,
            voice_activity_detection,
            ice_restart,
            use_rtp_mux,
        );
        let obs = sys::CreateSessionDescriptionObserver::new(Box::new(
            CreateSdpCallback(cb),
        ));
        peer.inner.create_answer(&options, obs);

        String::new()
    }

    /// Changes the local description associated with the connection.
    ///
    /// Returns an empty [`String`] in operation succeeds or an error otherwise.
    #[allow(clippy::needless_pass_by_value)]
    pub fn set_local_description(
        &mut self,
        peer_id: u64,
        kind: String,
        sdp: String,
        cb: UniquePtr<SetDescriptionCallbackInterface>,
    ) -> String {
        let peer = if let Some(peer) = self
            .0
            .peer_connections
            .get_mut(&PeerConnectionId::from(peer_id))
        {
            peer
        } else {
            return format!(
                "`PeerConnection` with ID `{peer_id}` does not exist",
            );
        };

        let sdp_kind = match sys::SdpType::try_from(kind.as_str()) {
            Ok(kind) => kind,
            Err(e) => {
                return e.to_string();
            }
        };

        let desc = sys::SessionDescriptionInterface::new(sdp_kind, &sdp);
        let obs =
            sys::SetLocalDescriptionObserver::new(Box::new(SetSdpCallback(cb)));
        peer.inner.set_local_description(desc, obs);

        String::new()
    }

    /// Sets the specified session description as the remote peer's current
    /// offer or answer.
    ///
    /// Returns an empty [`String`] in operation succeeds or an error otherwise.
    #[allow(clippy::needless_pass_by_value)]
    pub fn set_remote_description(
        &mut self,
        peer_id: u64,
        kind: String,
        sdp: String,
        cb: UniquePtr<SetDescriptionCallbackInterface>,
    ) -> String {
        let peer = if let Some(peer) = self
            .0
            .peer_connections
            .get_mut(&PeerConnectionId::from(peer_id))
        {
            peer
        } else {
            return format!(
                "`PeerConnection` with ID `{peer_id}` does not exist",
            );
        };

        let sdp_kind = match sys::SdpType::try_from(kind.as_str()) {
            Ok(kind) => kind,
            Err(e) => {
                return e.to_string();
            }
        };

        let desc = sys::SessionDescriptionInterface::new(sdp_kind, &sdp);
        let obs = sys::SetRemoteDescriptionObserver::new(Box::new(
            SetSdpCallback(cb),
        ));
        peer.inner.set_remote_description(desc, obs);

        String::new()
    }

    /// Creates a new [`api::RtcRtpTransceiver`] and adds it to the set of
    /// transceivers of the specified [`PeerConnection`].
    ///
    /// # Panics
    ///
    /// Panics if could not parse the given `media_type` and `direction` to a
    /// valid [`sys::MediaType`] and [`sys::RtpTransceiverDirection`].
    ///
    /// Panics if could not find a [`PeerConnection`] by the provided `peer_id`.
    pub fn add_transceiver(
        &mut self,
        peer_id: u64,
        media_type: &str,
        direction: &str,
<<<<<<< HEAD
    ) -> TransceiverInfo {
        let media_type: sys::MediaType = match media_type {
            "audio" => sys::MediaType::MEDIA_TYPE_AUDIO,
            "video" => sys::MediaType::MEDIA_TYPE_VIDEO,
            "data" => sys::MediaType::MEDIA_TYPE_DATA,
            "unsupported" => sys::MediaType::MEDIA_TYPE_UNSUPPORTED,
            _ => unreachable!(),
        };

        let direction: sys::RtpTransceiverDirection =
            string_to_direction(direction);

=======
    ) -> api::RtcRtpTransceiver {
>>>>>>> 9247d4df
        let peer = self
            .0
            .peer_connections
            .get_mut(&PeerConnectionId(peer_id))
            .unwrap();

        let transceiver = peer.inner.add_transceiver(
            media_type.try_into().unwrap(),
            direction.try_into().unwrap(),
        );

        let result = api::RtcRtpTransceiver {
            id: peer.transceivers.len() as u64,
            mid: transceiver.mid().unwrap_or_default(),
            direction: transceiver.direction().to_string(),
        };

        peer.transceivers.push(transceiver);

        result
    }

    /// Returns a sequence of [`api::RtcRtpTransceiver`] objects representing
    /// the RTP transceivers that are currently attached to this
    /// [`PeerConnection`] object.
    ///
    /// # Panics
    ///
    /// Panics if could not find a [`PeerConnection`] by the provided `peer_id`.
    pub fn get_transceivers(
        &mut self,
        peer_id: u64,
    ) -> Vec<api::RtcRtpTransceiver> {
        let peer = self
            .0
            .peer_connections
            .get_mut(&PeerConnectionId(peer_id))
            .unwrap();

        let transceivers = peer.inner.get_transceivers();
        let mut result = Vec::with_capacity(transceivers.len());

        for (index, transceiver) in transceivers.into_iter().enumerate() {
            let info = api::RtcRtpTransceiver {
                id: index as u64,
                mid: transceiver.mid().unwrap_or_default(),
                direction: transceiver.direction().to_string(),
            };
            result.push(info);

            if index == peer.transceivers.len() {
                peer.transceivers.push(transceiver);
            }
        }

        result
    }

    /// Sets the [`sys::Transceiver`]'s [`sys::RtpTransceiverDirection`].
    ///
    /// # Panics
    ///
    /// May panic on getting the [`PeerConnection`] or the [`sys::Transceiver`]
    /// or setting the [`sys::RtpTransceiverDirection`].
    pub fn set_transceiver_direction(
        &mut self,
        peer_id: u64,
        transceiver_id: u64,
        direction: &str,
    ) {
        let peer = self
            .0
            .peer_connections
            .get_mut(&PeerConnectionId(peer_id))
            .unwrap();

        peer.transceivers
            .get(&TransceiverId(transceiver_id))
            .unwrap()
            .set_direction(string_to_direction(direction))
            .unwrap();
    }

    /// Returns the [`sys::Transceiver`]'s `mid`.
    ///
    /// # Panics
    ///
    /// May panic on getting the [`PeerConnection`] or the [`sys::Transceiver`].
    pub fn get_transceiver_mid(
        &mut self,
        peer_id: u64,
        transceiver_id: u64,
    ) -> String {
        let peer = self
            .0
            .peer_connections
            .get_mut(&PeerConnectionId(peer_id))
            .unwrap();

        peer.transceivers
            .get(&TransceiverId(transceiver_id))
            .unwrap()
            .mid()
    }

    /// Returns the [`sys::Transceiver`]'s [`sys::RtpTransceiverDirection`]
    /// as [`Srting`].
    ///
    /// # Panics
    ///
    /// May panic on getting the [`PeerConnection`] or the [`sys::Transceiver`].
    pub fn get_transceiver_direction(
        &mut self,
        peer_id: u64,
        transceiver_id: u64,
    ) -> String {
        let peer = self
            .0
            .peer_connections
            .get_mut(&PeerConnectionId(peer_id))
            .unwrap();

        direction_to_string(
            peer.transceivers
                .get(&TransceiverId(transceiver_id))
                .unwrap()
                .direction(),
        )
    }

    /// Stops the [`sys::Transceiver`].
    ///
    /// # Panics
    ///
    /// May panic on getting the [`PeerConnection`] or the [`sys::Transceiver`]
    /// or on stoping the [`sys::Transceiver`].
    pub fn stop_transceiver(&mut self, peer_id: u64, transceiver_id: u64) {
        let peer = self
            .0
            .peer_connections
            .get_mut(&PeerConnectionId(peer_id))
            .unwrap();

        peer.transceivers
            .get(&TransceiverId(transceiver_id))
            .unwrap()
            .stop()
            .unwrap();
    }

    /// Removes the [`sys::Transceiver`] from the [`PeerConnection`]'s
    /// `transceivers` map.
    ///
    /// Pay attention that it doesn't stop the [`sys::Transceiver`].
    ///
    /// # Panics
    ///
    /// May panic on getting the [`PeerConnection`] or the [`sys::Transceiver`]
    /// or on removing the last one.
    pub fn dispose_transceiver(&mut self, peer_id: u64, transceiver_id: u64) {
        self.0
            .peer_connections
            .get_mut(&PeerConnectionId(peer_id))
            .unwrap()
            .transceivers
            .remove(&TransceiverId(transceiver_id))
            .unwrap();
    }
}

/// ID of a [`PeerConnection`].
#[derive(Clone, Copy, Debug, Display, Eq, From, Hash, Into, PartialEq)]
pub struct PeerConnectionId(u64);

/// Wrapper around a [`sys::PeerConnectionInterface`] with a unique ID.
pub struct PeerConnection {
    /// ID of this [`PeerConnection`].
    id: PeerConnectionId,

    /// Underlying [`sys::PeerConnectionInterface`].
    inner: sys::PeerConnectionInterface,

    /// The [`sys::Transceiver`]s of this [`PeerConnection`].
    transceivers: Vec<sys::RtpTransceiverInterface>,
}

impl PeerConnection {
    /// Creates a new [`PeerConnection`].
    fn new(
        factory: &mut sys::PeerConnectionFactoryInterface,
        observer: UniquePtr<PeerConnectionObserverInterface>,
    ) -> anyhow::Result<Self> {
        let observer = sys::PeerConnectionObserver::new(Box::new(
            PeerConnectionObserver(observer),
        ));
        let inner = factory.create_peer_connection_or_error(
            &sys::RTCConfiguration::default(),
            sys::PeerConnectionDependencies::new(observer),
        )?;

        Ok(Self {
            id: PeerConnectionId::from(next_id()),
            inner,
            transceivers: Vec::new(),
        })
    }
}

/// [`CreateSdpCallbackInterface`] wrapper.
struct CreateSdpCallback(UniquePtr<CreateSdpCallbackInterface>);

impl sys::CreateSdpCallback for CreateSdpCallback {
    fn success(&mut self, sdp: &CxxString, kind: sys::SdpType) {
        let_cxx_string!(kind = kind.to_string());
        self.0.pin_mut().on_create_sdp_success(sdp, &kind.as_ref());
    }

    fn fail(&mut self, error: &CxxString) {
        self.0.pin_mut().on_create_sdp_fail(error);
    }
}

/// [`SetDescriptionCallbackInterface`] wrapper.
struct SetSdpCallback(UniquePtr<SetDescriptionCallbackInterface>);

impl sys::SetDescriptionCallback for SetSdpCallback {
    fn success(&mut self) {
        self.0.pin_mut().on_set_description_sucess();
    }

    fn fail(&mut self, error: &CxxString) {
        self.0.pin_mut().on_set_description_fail(error);
    }
}

/// [`PeerConnectionObserverInterface`] wrapper.
struct PeerConnectionObserver(UniquePtr<PeerConnectionObserverInterface>);

impl sys::PeerConnectionEventsHandler for PeerConnectionObserver {
    fn on_signaling_change(&mut self, new_state: sys::SignalingState) {
        let_cxx_string!(new_state = new_state.to_string());
        self.0.pin_mut().on_signaling_change(&new_state);
    }

    fn on_standardized_ice_connection_change(
        &mut self,
        new_state: sys::IceConnectionState,
    ) {
        let_cxx_string!(new_state = new_state.to_string());
        self.0.pin_mut().on_ice_connection_state_change(&new_state);
    }

    fn on_connection_change(&mut self, new_state: sys::PeerConnectionState) {
        let_cxx_string!(new_state = new_state.to_string());
        self.0.pin_mut().on_connection_state_change(&new_state);
    }

    fn on_ice_gathering_change(&mut self, new_state: sys::IceGatheringState) {
        let_cxx_string!(new_state = new_state.to_string());
        self.0.pin_mut().on_ice_gathering_change(&new_state);
    }

    fn on_negotiation_needed_event(&mut self, _: u32) {
        self.0.pin_mut().on_negotiation_needed();
    }

    fn on_ice_candidate_error(
        &mut self,
        address: &CxxString,
        port: i32,
        url: &CxxString,
        error_code: i32,
        error_text: &CxxString,
    ) {
        self.0
            .pin_mut()
            .on_ice_candidate_error(address, port, url, error_code, error_text);
    }

    fn on_ice_connection_receiving_change(&mut self, _: bool) {
        // This is a non-spec-compliant event.
    }

    fn on_ice_candidate(
        &mut self,
        candidate: *const sys::IceCandidateInterface,
    ) {
        let mut string =
            unsafe { sys::ice_candidate_interface_to_string(candidate) };
        self.0.pin_mut().on_ice_candidate(&string.pin_mut());
    }

    fn on_ice_candidates_removed(&mut self, _: &CxxVector<sys::Candidate>) {
        // This is a non-spec-compliant event.
    }

    fn on_ice_selected_candidate_pair_changed(
        &mut self,
        _: &sys::CandidatePairChangeEvent,
    ) {
        // This is a non-spec-compliant event.
    }
}<|MERGE_RESOLUTION|>--- conflicted
+++ resolved
@@ -11,35 +11,6 @@
     next_id, Webrtc,
 };
 
-<<<<<<< HEAD
-use crate::api::TransceiverInfo;
-
-/// Converts [`sys::RtpTransceiverDirection`] into [`String`].
-fn direction_to_string(direction: sys::RtpTransceiverDirection) -> String {
-    match direction {
-        sys::RtpTransceiverDirection::kSendRecv => "sendrecv".to_string(),
-        sys::RtpTransceiverDirection::kSendOnly => "sendonly".to_string(),
-        sys::RtpTransceiverDirection::kRecvOnly => "recvonly".to_string(),
-        sys::RtpTransceiverDirection::kInactive => "inactive".to_string(),
-        sys::RtpTransceiverDirection::kStopped => "stopped".to_string(),
-        _ => unreachable!(),
-    }
-}
-
-/// Converts [`sys::RtpTransceiverDirection`] from [`str`].
-fn string_to_direction(direction: &str) -> sys::RtpTransceiverDirection {
-    match direction {
-        "sendrecv" => sys::RtpTransceiverDirection::kSendRecv,
-        "sendonly" => sys::RtpTransceiverDirection::kSendOnly,
-        "recvonly" => sys::RtpTransceiverDirection::kRecvOnly,
-        "inactive" => sys::RtpTransceiverDirection::kInactive,
-        "stopped" => sys::RtpTransceiverDirection::kStopped,
-        _ => unreachable!(),
-    }
-}
-
-=======
->>>>>>> 9247d4df
 impl Webrtc {
     /// Creates a new [`PeerConnection`] and returns its ID.
     ///
@@ -236,22 +207,7 @@
         peer_id: u64,
         media_type: &str,
         direction: &str,
-<<<<<<< HEAD
-    ) -> TransceiverInfo {
-        let media_type: sys::MediaType = match media_type {
-            "audio" => sys::MediaType::MEDIA_TYPE_AUDIO,
-            "video" => sys::MediaType::MEDIA_TYPE_VIDEO,
-            "data" => sys::MediaType::MEDIA_TYPE_DATA,
-            "unsupported" => sys::MediaType::MEDIA_TYPE_UNSUPPORTED,
-            _ => unreachable!(),
-        };
-
-        let direction: sys::RtpTransceiverDirection =
-            string_to_direction(direction);
-
-=======
     ) -> api::RtcRtpTransceiver {
->>>>>>> 9247d4df
         let peer = self
             .0
             .peer_connections
@@ -329,9 +285,9 @@
             .unwrap();
 
         peer.transceivers
-            .get(&TransceiverId(transceiver_id))
+            .get(usize::try_from(transceiver_id).unwrap())
             .unwrap()
-            .set_direction(string_to_direction(direction))
+            .set_direction(direction.try_into().unwrap())
             .unwrap();
     }
 
@@ -351,10 +307,17 @@
             .get_mut(&PeerConnectionId(peer_id))
             .unwrap();
 
-        peer.transceivers
-            .get(&TransceiverId(transceiver_id))
+        let mid = peer
+            .transceivers
+            .get(usize::try_from(transceiver_id).unwrap())
             .unwrap()
-            .mid()
+            .mid();
+
+        if let Some(mid) = mid {
+            mid
+        } else {
+            String::new()
+        }
     }
 
     /// Returns the [`sys::Transceiver`]'s [`sys::RtpTransceiverDirection`]
@@ -374,12 +337,11 @@
             .get_mut(&PeerConnectionId(peer_id))
             .unwrap();
 
-        direction_to_string(
-            peer.transceivers
-                .get(&TransceiverId(transceiver_id))
-                .unwrap()
-                .direction(),
-        )
+        peer.transceivers
+            .get(usize::try_from(transceiver_id).unwrap())
+            .unwrap()
+            .direction()
+            .to_string()
     }
 
     /// Stops the [`sys::Transceiver`].
@@ -396,7 +358,7 @@
             .unwrap();
 
         peer.transceivers
-            .get(&TransceiverId(transceiver_id))
+            .get(usize::try_from(transceiver_id).unwrap())
             .unwrap()
             .stop()
             .unwrap();
@@ -417,8 +379,7 @@
             .get_mut(&PeerConnectionId(peer_id))
             .unwrap()
             .transceivers
-            .remove(&TransceiverId(transceiver_id))
-            .unwrap();
+            .remove(usize::try_from(transceiver_id).unwrap());
     }
 }
 
