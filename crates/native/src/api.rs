--- conflicted
+++ resolved
@@ -1,10 +1,6 @@
-<<<<<<< HEAD
 use crate::{cpp_api, AudioDeviceModule, Webrtc};
 use anyhow::Ok;
 use cxx::UniquePtr;
-=======
-use crate::{AudioDeviceModule, Webrtc};
->>>>>>> 9c700b87
 use dashmap::DashMap;
 use flutter_rust_bridge::{StreamSink, SyncReturn};
 use libwebrtc_sys::{
@@ -799,7 +795,6 @@
     Ok(())
 }
 
-<<<<<<< HEAD
 /// Creates a new [`VideoSink`] attached to the specified media stream
 /// backed by the provided [`OnFrameCallbackInterface`].
 pub fn create_video_sink(sink_id: i64, track_id: u64, callback_ptr: u64) {
@@ -816,7 +811,8 @@
 pub fn dispose_video_sink(sink_id: i64) -> SyncReturn<Vec<u8>> {
     WEBRTC.lock().unwrap().dispose_video_sink(sink_id);
     SyncReturn(vec![])
-=======
+}
+
 #[cfg(test)]
 mod test {
     use std::thread;
@@ -829,5 +825,4 @@
 
         drop(webrtc);
     }
->>>>>>> 9c700b87
 }