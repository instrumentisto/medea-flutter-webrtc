#pragma once
#include <string>
#include <memory>

struct VideoFrame;
struct RtcTrackEvent;

// Completion callback for the `Webrtc::CreateOffer` and `Webrtc::CreateAnswer`
// functions.
class CreateSdpCallbackInterface {
 public:
  // Called when an operation succeeds.
  virtual void OnSuccess(const std::string& sdp, const std::string& kind) = 0;

  // Called when an operation fails with the `error`.
  virtual void OnFail(const std::string& error) = 0;

  virtual ~CreateSdpCallbackInterface() = default;
};

// Completion callback for the `Webrtc::SetLocalDescription` and
// `Webrtc::SetRemoteDescription` functions.
class SetDescriptionCallbackInterface {
 public:
  // Called when an operation succeeds.
  virtual void OnSuccess() = 0;

  // Called when an operation fails with the `error`.
  virtual void OnFail(const std::string& error) = 0;

  virtual ~SetDescriptionCallbackInterface() = default;
};

namespace rust {
  inline namespace cxxbridge1 {
    template <typename T>
    class Vec;
    class String;
  }
}
struct CandidatePairChangeEventSerialized;
struct RtpReceiverInterfaceSerialized;
struct OnTrackSerialized;
struct TrackInterfaceSerialized;


// Callback for video frames handlers provided to the
// `Webrtc::create_video_sink()` function.
class OnFrameCallbackInterface {
 public:
  // Called when the underlying video engine produces a new video frame.
  //
  // The provided frame is a pointer to the `rust::Box<VideoFrame>`. Its
  // ownership can be transferred back to the Rust side using the
  // `rust::Box::from_raw()`.
  virtual void OnFrame(VideoFrame) = 0;

  virtual ~OnFrameCallbackInterface() = default;
};

// TODO: Add OnTrack event in #30.
// Handler of events firing from a `PeerConnectionInterface`.
class PeerConnectionObserverInterface {
 public:

  // Called when a `connectionstatechange` event occurs.
  //
  // See: https://w3.org/TR/webrtc#event-connectionstatechange
  virtual void OnConnectionStateChange(const std::string& new_state) = 0;

  // Called when an `icecandidate` event occurs.
  //
  // See: https://w3.org/TR/webrtc#event-icecandidate
  virtual void OnIceCandidate(const std::string& candidate) = 0;

  // Called when an `icecandidateerror` event occurs.
  //
  // See: https://www.w3.org/TR/webrtc/#event-icecandidateerror
  virtual void OnIceCandidateError(const std::string& address,
                                   int port,
                                   const std::string& url,
                                   int error_code,
                                   const std::string& error_text) = 0;

  // Called when an `iceconnectionstatechange` event occurs.
  //
  // See: https://w3.org/TR/webrtc#event-iceconnectionstatechange
  virtual void OnIceConnectionStateChange(const std::string& new_state) = 0;

  // Called when an `icegatheringstatechange` event occurs.
  //
  // See: https://w3.org/TR/webrtc#event-icegatheringstatechange
  virtual void OnIceGatheringStateChange(const std::string& new_state) = 0;

  // Called when a `negotiation` event occurs.
  //
  // See: https://w3.org/TR/webrtc#event-negotiation
  virtual void OnNegotiationNeeded() = 0;

  // Called when a `signalingstatechange` event occurs.
  //
  // See: https://w3.org/TR/webrtc#event-signalingstatechange
  virtual void OnSignalingChange(const std::string& new_state) = 0;

  // Called when a `track` event occurs.
  //
  // See: https://w3.org/TR/webrtc/#event-track
<<<<<<< HEAD
  virtual void OnTrack(OnTrackSerialized event) = 0;
=======
  virtual void OnTrack(RtcTrackEvent event) = 0;
>>>>>>> b2a75744

  virtual ~PeerConnectionObserverInterface() = default;
};


// Handler of events firing from a `MediaStreamTrackInterface`.
class TrackEventInterface {
 public:

  // Called when a `Ended` event occurs.
  //
  // See: https://w3.org/TR/mediacapture-streams/#event-mediastreamtrack-ended
  virtual void OnEnded() = 0;
  
  // Called when a `Mute` event occurs.
  //
  // See: https://w3.org/TR/mediacapture-streams/#event-mediastreamtrack-mute
  virtual void OnMute() = 0;
  
  // Called when a `Unmute` event occurs.
  //
  // See: https://w3.org/TR/mediacapture-streams/#event-mediastreamtrack-unmute
  virtual void OnUnmute() = 0;

  virtual ~TrackEventInterface() = default;
};<|MERGE_RESOLUTION|>--- conflicted
+++ resolved
@@ -1,6 +1,6 @@
 #pragma once
+
 #include <string>
-#include <memory>
 
 struct VideoFrame;
 struct RtcTrackEvent;
@@ -30,19 +30,6 @@
 
   virtual ~SetDescriptionCallbackInterface() = default;
 };
-
-namespace rust {
-  inline namespace cxxbridge1 {
-    template <typename T>
-    class Vec;
-    class String;
-  }
-}
-struct CandidatePairChangeEventSerialized;
-struct RtpReceiverInterfaceSerialized;
-struct OnTrackSerialized;
-struct TrackInterfaceSerialized;
-
 
 // Callback for video frames handlers provided to the
 // `Webrtc::create_video_sink()` function.
@@ -105,11 +92,7 @@
   // Called when a `track` event occurs.
   //
   // See: https://w3.org/TR/webrtc/#event-track
-<<<<<<< HEAD
-  virtual void OnTrack(OnTrackSerialized event) = 0;
-=======
   virtual void OnTrack(RtcTrackEvent event) = 0;
->>>>>>> b2a75744
 
   virtual ~PeerConnectionObserverInterface() = default;
 };
