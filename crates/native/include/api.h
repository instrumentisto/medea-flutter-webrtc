--- conflicted
+++ resolved
@@ -108,7 +108,6 @@
   virtual ~PeerConnectionObserverInterface() = default;
 };
 
-<<<<<<< HEAD
 
 // Handler of events firing from a `MediaStreamTrackInterface`.
 class TrackEventInterface {
@@ -130,7 +129,8 @@
   virtual void OnUnmute() = 0;
 
   virtual ~TrackEventInterface() = default;
-=======
+};
+
 // Completion callback for the `webrtc::AddIceCandidate`.
 class AddIceCandidateCallbackInterface {
  public:
@@ -141,5 +141,4 @@
   virtual void OnFail(const std::string& error) = 0;
 
   virtual ~AddIceCandidateCallbackInterface() = default;
->>>>>>> 63a13cf4
 };