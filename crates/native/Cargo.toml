--- conflicted
+++ resolved
@@ -7,11 +7,6 @@
 
 [lib]
 crate-type = ["cdylib"]
-
-[features]
-default = ["renderer_cpp_api"]
-renderer_cpp_api = ["cxx-build"]
-renderer_c_api = []
 
 [dependencies]
 anyhow = "1.0"
@@ -35,16 +30,10 @@
 winapi = { version = "0.3", features = ["dbt", "winuser"] }
 
 [build-dependencies]
-<<<<<<< HEAD
-cxx-build = { version = "1.0", optional = true }
-anyhow = "1.0"
-cc = "1.0"
-=======
 anyhow = "1.0"
 
 [target.'cfg(target_os = "macos")'.build-dependencies]
 cc = "1.0"
 
 [target.'cfg(not(target_os = "macos"))'.build-dependencies]
-cxx-build = "1.0"
->>>>>>> 1c0c2769
+cxx-build = "1.0"