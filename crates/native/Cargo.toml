[package]
name = "flutter-webrtc-native"
version = "0.0.0"
edition = "2021"
publish = false

[lib]
crate-type = ["cdylib"]

[dependencies]
anyhow = "1.0"
cxx = "1.0"
<<<<<<< HEAD
anyhow = "1.0"
=======
derive_more = "0.99"
>>>>>>> af839e00
libwebrtc-sys = { path = "../libwebrtc-sys" }

[build-dependencies]
anyhow = "1.0"
cxx-build = "1.0"
walkdir = "2.3"<|MERGE_RESOLUTION|>--- conflicted
+++ resolved
@@ -10,11 +10,7 @@
 [dependencies]
 anyhow = "1.0"
 cxx = "1.0"
-<<<<<<< HEAD
-anyhow = "1.0"
-=======
 derive_more = "0.99"
->>>>>>> af839e00
 libwebrtc-sys = { path = "../libwebrtc-sys" }
 
 [build-dependencies]
