[package]
name = "flutter-webrtc-native"
version = "0.0.0"
edition = "2021"
publish = false

[lib]
crate-type = ["cdylib"]

[dependencies]
anyhow = "1.0"
cxx = "1.0"
dashmap = "5.1"
derive_more = "0.99"
flutter_rust_bridge = "1.9.0"
lazy_static = "1.4.0"
libwebrtc-sys = { path = "../libwebrtc-sys" }
once_cell = "1.10"
threadpool = "1.8.1"
<<<<<<< HEAD
flutter_rust_bridge = "1.9.0"
=======

[target.'cfg(windows)'.dependencies]
>>>>>>> a2220677
winapi = { version = "0.3", features = ["winuser", "dbt"] }
nokhwa = { version = "0.9.4", features = ["input-msmf"]}
lazy_static = "1.4.0"

[build-dependencies]
anyhow = "1.0"
cxx-build = "1.0"
walkdir = "2.3"<|MERGE_RESOLUTION|>--- conflicted
+++ resolved
@@ -17,12 +17,8 @@
 libwebrtc-sys = { path = "../libwebrtc-sys" }
 once_cell = "1.10"
 threadpool = "1.8.1"
-<<<<<<< HEAD
-flutter_rust_bridge = "1.9.0"
-=======
 
 [target.'cfg(windows)'.dependencies]
->>>>>>> a2220677
 winapi = { version = "0.3", features = ["winuser", "dbt"] }
 nokhwa = { version = "0.9.4", features = ["input-msmf"]}
 lazy_static = "1.4.0"
