[package]
<<<<<<< HEAD
name = "native"
=======
name = "flutter_webrtc_native"
>>>>>>> e3a7b7d0
version = "0.0.0"
edition = "2021"
publish = false

[lib]
crate-type = ["cdylib"]

[dependencies]
anyhow = "1.0"
cxx = "1.0"
derive_more = "0.99"
libwebrtc-sys = { path = "../libwebrtc-sys" }

[build-dependencies]
anyhow = "1.0"
cxx-build = "1.0"
walkdir = "2.3"<|MERGE_RESOLUTION|>--- conflicted
+++ resolved
@@ -1,9 +1,5 @@
 [package]
-<<<<<<< HEAD
-name = "native"
-=======
 name = "flutter_webrtc_native"
->>>>>>> e3a7b7d0
 version = "0.0.0"
 edition = "2021"
 publish = false
