--- conflicted
+++ resolved
@@ -13,20 +13,15 @@
 cxx = "1.0"
 dashmap = "5.2"
 derive_more = "0.99"
-flutter_rust_bridge = "1.23"
+flutter_rust_bridge = "1.22"
 lazy_static = "1.4"
 libwebrtc-sys = { path = "../libwebrtc-sys" }
 log = "0.4"
 once_cell = "1.10"
 threadpool = "1.8"
 
-<<<<<<< HEAD
-[target.'cfg(windows)'.dependencies]
-winapi = { version = "0.3", features = ["winuser", "dbt"] }
-=======
 [target.'cfg(target_os = "windows")'.dependencies]
 winapi = { version = "0.3", features = ["dbt", "winuser"] }
->>>>>>> 7cf13898
 
 [build-dependencies]
 cxx-build = "1.0"